// Tencent is pleased to support the open source community by making ncnn available.
//
// Copyright (C) 2021 THL A29 Limited, a Tencent company. All rights reserved.
//
// Licensed under the BSD 3-Clause License (the "License"); you may not use this file except
// in compliance with the License. You may obtain a copy of the License at
//
// https://opensource.org/licenses/BSD-3-Clause
//
// Unless required by applicable law or agreed to in writing, software distributed
// under the License is distributed on an "AS IS" BASIS, WITHOUT WARRANTIES OR
// CONDITIONS OF ANY KIND, either express or implied. See the License for the
// specific language governing permissions and limitations under the License.

#include "fuse_expression.h"

#include <algorithm>

namespace pnnx {

static bool operand_maybe_tensor(const Operand* operand)
{
    const Operator* op = operand->producer;

    if (op->type == "prim::Constant")
    {
        const Parameter& param = op->params.at("value");
        if (param.type == 0 || param.type == 1 || param.type == 2 || param.type == 3 || param.type == 4)
        {
            return false;
        }
        else
        {
            return true;
        }
    }

    if (op->type == "prim::NumToTensor")
    {
        return operand_maybe_tensor(op->inputs[0]);
    }

    if (op->type == "prim::ListConstruct")
    {
        return false;
    }

    if (op->type == "aten::size")
    {
        return false;
    }

    if (op->type == "aten::Int")
    {
        return operand_maybe_tensor(op->inputs[0]);
    }

    if (op->type == "aten::to" || op->type == "aten::detach")
    {
        return operand_maybe_tensor(op->inputs[0]);
    }

    if (op->type == "aten::ScalarImplicit")
    {
        return false;
    }

    if (op->type == "aten::abs"
            || op->type == "aten::acos"
            || op->type == "aten::acosh"
            || op->type == "aten::asin"
            || op->type == "aten::asinh"
            || op->type == "aten::atan"
            || op->type == "aten::atanh"
            || op->type == "aten::ceil"
            || op->type == "aten::cos"
            || op->type == "aten::cosh"
            || op->type == "aten::exp"
            || op->type == "aten::floor"
            || op->type == "aten::log"
            || op->type == "aten::neg"
            || op->type == "aten::reciprocal"
            || op->type == "aten::rsqrt"
            || op->type == "aten::sign"
            || op->type == "aten::sin"
            || op->type == "aten::sinh"
            || op->type == "aten::sqrt"
            || op->type == "aten::square"
            || op->type == "aten::tan"
            || op->type == "aten::tanh"
            || op->type == "aten::trunc")
    {
        return operand_maybe_tensor(op->inputs[0]);
    }

    if (op->type == "aten::atan2"
            || op->type == "aten::div"
            || op->type == "aten::floor_divide"
            || op->type == "aten::mul"
            || op->type == "aten::pow")
    {
        return operand_maybe_tensor(op->inputs[0]) || operand_maybe_tensor(op->inputs[1]);
    }

    if (op->type == "aten::__and__" || op->type == "aten::__or__" || op->type == "aten::__xor__" || op->type == "aten::__lshift__" || op->type == "aten::__rshift__")
    {
        return operand_maybe_tensor(op->inputs[0]) || operand_maybe_tensor(op->inputs[1]);
    }

<<<<<<< HEAD
    if (op->type == "aten::sqrt" || op->type == "aten::rsqrt" || op->type == "aten::neg" || op->type == "aten::floor" || op->type == "aten::exp")
=======
    if (op->type == "aten::add" || op->type == "aten::sub" || op->type == "aten::rsub")
>>>>>>> 03550ba5
    {
        return operand_maybe_tensor(op->inputs[0]) || operand_maybe_tensor(op->inputs[1]) || operand_maybe_tensor(op->inputs[2]);
    }

    return true;
}

static bool operand_is_foldable(const Operand* operand, const std::set<std::string>& foldable_constants)
{
    if (foldable_constants.find(operand->name) != foldable_constants.end())
        return true;

    const Operator* op = operand->producer;

    if (op->type == "pnnx.Input")
        return false;

    for (auto x : op->inputs)
    {
        if (!operand_is_foldable(x, foldable_constants))
            return false;
    }

    return true;
}

static void fuse_expression(Graph& graph, Operand* operand, std::string& expr, std::vector<Operand*>& inputs, const std::set<std::string>& foldable_constants, bool checksubgraph = true)
{
    // fprintf(stderr, "fuse_expression %s\n", operand->name.c_str());

    Operator* op = operand->producer;

    if (checksubgraph && operand_maybe_tensor(operand))
    {
        if (op->outputs.size() > 1 || op->outputs[0]->consumers.size() > 1)
        {
            auto it = std::find(inputs.begin(), inputs.end(), operand);
            if (it == inputs.end())
            {
                // tensor
                char tmp[32];
                sprintf(tmp, "@%d", (int)inputs.size());
                expr += tmp;

                inputs.push_back(operand);
            }
            else
            {
                // tensor
                char tmp[32];
                sprintf(tmp, "@%d", (int)(it - inputs.begin()));
                expr += tmp;
            }

            return;
        }
    }

    if (op->type == "prim::Constant")
    {
        const Parameter& param = op->params["value"];
        //         fprintf(stderr, "fuse_expression prim::Constant %d\n", param.type);
        if (param.type == 0)
        {
            expr += "None";
        }
        else if (param.type == 1)
        {
            expr += param.b ? "True" : "False";
        }
        else if (param.type == 2)
        {
            char tmp[32];
            sprintf(tmp, "%d", param.i);
            expr += tmp;
        }
        else if (param.type == 3)
        {
            char tmp[32];
            sprintf(tmp, "%e", param.f);
            expr += tmp;
        }
        else if (param.type == 4)
        {
            expr += param.s;
        }
        else
        {
            auto it = std::find(inputs.begin(), inputs.end(), operand);
            if (it == inputs.end())
            {
                // tensor
                char tmp[32];
                sprintf(tmp, "@%d", (int)inputs.size());
                expr += tmp;

                inputs.push_back(operand);
            }
            else
            {
                // tensor
                char tmp[32];
                sprintf(tmp, "@%d", (int)(it - inputs.begin()));
                expr += tmp;
            }
        }
    }
    else if (checksubgraph && operand_maybe_tensor(operand) && operand_is_foldable(operand, foldable_constants))
    {
        // fprintf(stderr, "operand_is_foldable %s\n", operand->name.c_str());

        auto it = std::find(inputs.begin(), inputs.end(), operand);
        if (it == inputs.end())
        {
            // tensor
            char tmp[32];
            sprintf(tmp, "@%d", (int)inputs.size());
            expr += tmp;

            inputs.push_back(operand);
        }
        else
        {
            // tensor
            char tmp[32];
            sprintf(tmp, "@%d", (int)(it - inputs.begin()));
            expr += tmp;
        }
    }
    else if (op->type == "prim::NumToTensor")
    {
        fuse_expression(graph, op->inputs[0], expr, inputs, foldable_constants);
    }
    else if (op->type == "prim::ListConstruct")
    {
        expr += "[";
        for (int i = 0; i < (int)op->inputs.size() - 1; i++)
        {
            fuse_expression(graph, op->inputs[i], expr, inputs, foldable_constants);
            expr += ",";
        }
        if (op->inputs.size() > 0)
        {
            fuse_expression(graph, op->inputs[op->inputs.size() - 1], expr, inputs, foldable_constants);
        }
        expr += "]";
    }
    else if (op->type == "aten::size")
    {
        expr += "size(";
        fuse_expression(graph, op->inputs[0], expr, inputs, foldable_constants);
        expr += ",";
        fuse_expression(graph, op->inputs[1], expr, inputs, foldable_constants);
        expr += ")";
    }
    else if (op->type == "aten::Int")
    {
        expr += "int(";
        fuse_expression(graph, op->inputs[0], expr, inputs, foldable_constants);
        expr += ")";
    }
    else if (op->type == "aten::to" || op->type == "aten::detach" || op->type == "aten::ScalarImplicit")
    {
        fuse_expression(graph, op->inputs[0], expr, inputs, foldable_constants);
    }
    else if (op->type == "aten::abs"
             || op->type == "aten::acos"
             || op->type == "aten::acosh"
             || op->type == "aten::asin"
             || op->type == "aten::asinh"
             || op->type == "aten::atan"
             || op->type == "aten::atanh"
             || op->type == "aten::ceil"
             || op->type == "aten::cos"
             || op->type == "aten::cosh"
             || op->type == "aten::exp"
             || op->type == "aten::floor"
             || op->type == "aten::log"
             || op->type == "aten::neg"
             || op->type == "aten::reciprocal"
             || op->type == "aten::rsqrt"
             || op->type == "aten::sign"
             || op->type == "aten::sin"
             || op->type == "aten::sinh"
             || op->type == "aten::sqrt"
             || op->type == "aten::square"
             || op->type == "aten::tan"
             || op->type == "aten::tanh"
             || op->type == "aten::trunc")
    {
        std::string mathop = op->type.substr(6);

        expr += mathop;
        expr += "(";
        fuse_expression(graph, op->inputs[0], expr, inputs, foldable_constants);
        expr += ")";
    }
    else if (op->type == "aten::atan2"
             || op->type == "aten::div"
             || op->type == "aten::floor_divide"
             || op->type == "aten::mul"
             || op->type == "aten::pow"
             || op->type == "aten::remainder")
    {
        std::string mathop = op->type.substr(6);

        expr += mathop;
        expr += "(";
        fuse_expression(graph, op->inputs[0], expr, inputs, foldable_constants);
        expr += ",";
        fuse_expression(graph, op->inputs[1], expr, inputs, foldable_constants);
        expr += ")";
    }
    else if (op->type == "aten::__and__" || op->type == "aten::__or__" || op->type == "aten::__xor__" || op->type == "aten::__lshift__" || op->type == "aten::__rshift__")
    {
        std::string mathop = op->type.substr(8, op->type.size() - 10);

        expr += mathop;
        expr += "(";
        fuse_expression(graph, op->inputs[0], expr, inputs, foldable_constants);
        expr += ",";
        fuse_expression(graph, op->inputs[1], expr, inputs, foldable_constants);
        expr += ")";
    }
    else if (op->type == "aten::add" || op->type == "aten::sub")
    {
        std::string mathop = op->type.substr(6);

        expr += mathop;
        expr += "(";
        fuse_expression(graph, op->inputs[0], expr, inputs, foldable_constants);
        expr += ",";

        std::string expr1;
        std::string expr2;
        fuse_expression(graph, op->inputs[1], expr1, inputs, foldable_constants);
        fuse_expression(graph, op->inputs[2], expr2, inputs, foldable_constants);

        if (expr2 == "1")
        {
            expr += expr1;
        }
        else
        {
            expr += ",";
            expr += "mul(";
            expr += expr1;
            expr += ",";
            expr += expr2;
            expr += ")";
        }

        expr += ")";
    }
    else if (op->type == "aten::rsub")
    {
        expr += "sub(";
        std::string expr1;
        std::string expr2;
        fuse_expression(graph, op->inputs[1], expr1, inputs, foldable_constants);
        fuse_expression(graph, op->inputs[2], expr2, inputs, foldable_constants);

        if (expr2 == "1")
        {
            expr += expr1;
        }
        else
        {
            expr += ",";
            expr += "mul(";
            expr += expr1;
            expr += ",";
            expr += expr2;
            expr += ")";
        }

        expr += ",";
        fuse_expression(graph, op->inputs[0], expr, inputs, foldable_constants);
        expr += ")";
    }
<<<<<<< HEAD
    else if (op->type == "aten::sqrt")
    {
        expr += "sqrt(";
        fuse_expression(graph, op->inputs[0], expr, inputs, foldable_constants);
        expr += ")";
    }
    else if (op->type == "aten::rsqrt")
    {
        expr += "rsqrt(";
        fuse_expression(graph, op->inputs[0], expr, inputs, foldable_constants);
        expr += ")";
    }
    else if (op->type == "aten::neg")
    {
        expr += "neg(";
        fuse_expression(graph, op->inputs[0], expr, inputs, foldable_constants);
        expr += ")";
    }
    else if (op->type == "aten::floor")
    {
        expr += "floor(";
        fuse_expression(graph, op->inputs[0], expr, inputs, foldable_constants);
        expr += ")";
    }
    else if (op->type == "aten::exp")
    {
        expr += "exp(";
        fuse_expression(graph, op->inputs[0], expr, inputs, foldable_constants);
        expr += ")";
    }
=======
>>>>>>> 03550ba5
    else
    {
        auto it = std::find(inputs.begin(), inputs.end(), operand);
        if (it == inputs.end())
        {
            // tensor
            char tmp[32];
            sprintf(tmp, "@%d", (int)inputs.size());
            expr += tmp;

            inputs.push_back(operand);
        }
        else
        {
            // tensor
            char tmp[32];
            sprintf(tmp, "@%d", (int)(it - inputs.begin()));
            expr += tmp;
        }
    }
}

void fuse_expression(Graph& graph, const std::set<std::string>& foldable_constants)
{
    int pnnx_expr_index = 0;

    for (;;)
    {
        bool need_fuse = false;

        // build expression via reverse order
        for (int i = (int)graph.ops.size() - 1; i >= 0; i--)
        {
            Operator* op = graph.ops[i];

            if (op->type == "prim::Constant")
            {
                need_fuse = true;
            }
            if (op->type == "prim::NumToTensor")
            {
                need_fuse = true;
            }
            if (op->type == "prim::ListConstruct")
            {
                need_fuse = true;
            }
            if (op->type == "aten::size")
            {
                need_fuse = true;
            }
            if (op->type == "aten::Int")
            {
                need_fuse = true;
            }
            if (op->type == "aten::to" || op->type == "aten::detach" || op->type == "aten::ScalarImplicit")
            {
                need_fuse = true;
            }
<<<<<<< HEAD
            if (op->type == "aten::floor_divide" || op->type == "aten::add" || op->type == "aten::sub" || op->type == "aten::mul" || op->type == "aten::div" || op->type == "aten::sqrt" || op->type == "aten::rsub" || op->type == "aten::rsqrt" || op->type == "aten::neg" || op->type == "aten::pow" || op->type == "aten::remainder" || op->type == "aten::floor" || op->type == "aten::exp")
=======
            if (op->type == "aten::abs"
                    || op->type == "aten::acos"
                    || op->type == "aten::acosh"
                    || op->type == "aten::add"
                    || op->type == "aten::asin"
                    || op->type == "aten::asinh"
                    || op->type == "aten::atan"
                    || op->type == "aten::atanh"
                    || op->type == "aten::atan2"
                    || op->type == "aten::ceil"
                    || op->type == "aten::cos"
                    || op->type == "aten::cosh"
                    || op->type == "aten::div"
                    || op->type == "aten::exp"
                    || op->type == "aten::floor"
                    || op->type == "aten::floor_divide"
                    || op->type == "aten::log"
                    || op->type == "aten::mul"
                    || op->type == "aten::neg"
                    || op->type == "aten::pow"
                    || op->type == "aten::reciprocal"
                    || op->type == "aten::remainder"
                    || op->type == "aten::rsqrt"
                    || op->type == "aten::rsub"
                    || op->type == "aten::sign"
                    || op->type == "aten::sin"
                    || op->type == "aten::sinh"
                    || op->type == "aten::sqrt"
                    || op->type == "aten::square"
                    || op->type == "aten::sub"
                    || op->type == "aten::tan"
                    || op->type == "aten::tanh"
                    || op->type == "aten::trunc")
>>>>>>> 03550ba5
            {
                need_fuse = true;
            }
            if (op->type == "aten::__and__" || op->type == "aten::__or__" || op->type == "aten::__xor__" || op->type == "aten::__lshift__" || op->type == "aten::__rshift__")
            {
                need_fuse = true;
            }

            if (need_fuse)
            {
                std::string expr;
                std::vector<Operand*> inputs;
                fuse_expression(graph, op->outputs[0], expr, inputs, foldable_constants, false);
                //                 fprintf(stderr, "expr = %s\n", expr.c_str());

                // lets rewrite graph
                char name[32];
                sprintf(name, "pnnx_expr_%d", pnnx_expr_index++);

                op->type = "pnnx.Expression";
                op->name = name;

                op->params.clear();
                op->attrs.clear();

                op->params["expr"] = expr;

                // fix input output
                for (Operand* operand : op->inputs)
                {
                    operand->consumers.erase(std::find(operand->consumers.begin(), operand->consumers.end(), op));
                }

                op->inputs = inputs;

                for (Operand* operand : op->inputs)
                {
                    operand->consumers.push_back(op);
                }

                break;
            }
        }

        if (!need_fuse)
            break;
    }
}

} // namespace pnnx<|MERGE_RESOLUTION|>--- conflicted
+++ resolved
@@ -107,11 +107,7 @@
         return operand_maybe_tensor(op->inputs[0]) || operand_maybe_tensor(op->inputs[1]);
     }
 
-<<<<<<< HEAD
-    if (op->type == "aten::sqrt" || op->type == "aten::rsqrt" || op->type == "aten::neg" || op->type == "aten::floor" || op->type == "aten::exp")
-=======
     if (op->type == "aten::add" || op->type == "aten::sub" || op->type == "aten::rsub")
->>>>>>> 03550ba5
     {
         return operand_maybe_tensor(op->inputs[0]) || operand_maybe_tensor(op->inputs[1]) || operand_maybe_tensor(op->inputs[2]);
     }
@@ -392,39 +388,6 @@
         fuse_expression(graph, op->inputs[0], expr, inputs, foldable_constants);
         expr += ")";
     }
-<<<<<<< HEAD
-    else if (op->type == "aten::sqrt")
-    {
-        expr += "sqrt(";
-        fuse_expression(graph, op->inputs[0], expr, inputs, foldable_constants);
-        expr += ")";
-    }
-    else if (op->type == "aten::rsqrt")
-    {
-        expr += "rsqrt(";
-        fuse_expression(graph, op->inputs[0], expr, inputs, foldable_constants);
-        expr += ")";
-    }
-    else if (op->type == "aten::neg")
-    {
-        expr += "neg(";
-        fuse_expression(graph, op->inputs[0], expr, inputs, foldable_constants);
-        expr += ")";
-    }
-    else if (op->type == "aten::floor")
-    {
-        expr += "floor(";
-        fuse_expression(graph, op->inputs[0], expr, inputs, foldable_constants);
-        expr += ")";
-    }
-    else if (op->type == "aten::exp")
-    {
-        expr += "exp(";
-        fuse_expression(graph, op->inputs[0], expr, inputs, foldable_constants);
-        expr += ")";
-    }
-=======
->>>>>>> 03550ba5
     else
     {
         auto it = std::find(inputs.begin(), inputs.end(), operand);
@@ -484,9 +447,6 @@
             {
                 need_fuse = true;
             }
-<<<<<<< HEAD
-            if (op->type == "aten::floor_divide" || op->type == "aten::add" || op->type == "aten::sub" || op->type == "aten::mul" || op->type == "aten::div" || op->type == "aten::sqrt" || op->type == "aten::rsub" || op->type == "aten::rsqrt" || op->type == "aten::neg" || op->type == "aten::pow" || op->type == "aten::remainder" || op->type == "aten::floor" || op->type == "aten::exp")
-=======
             if (op->type == "aten::abs"
                     || op->type == "aten::acos"
                     || op->type == "aten::acosh"
@@ -520,7 +480,6 @@
                     || op->type == "aten::tan"
                     || op->type == "aten::tanh"
                     || op->type == "aten::trunc")
->>>>>>> 03550ba5
             {
                 need_fuse = true;
             }
