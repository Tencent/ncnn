
include_directories(${CMAKE_CURRENT_SOURCE_DIR})

set(pnnx_pass_level0_SRCS
    pass_level0/constant_unpooling.cpp
    pass_level0/inline_block.cpp
    pass_level0/reset_device.cpp
    pass_level0/flatten_input.cpp
    pass_level0/shape_inference.cpp
)

set(pnnx_pass_level1_SRCS
    pass_level1/nn_AdaptiveAvgPool1d.cpp
    pass_level1/nn_AdaptiveAvgPool2d.cpp
    pass_level1/nn_AdaptiveAvgPool3d.cpp
    pass_level1/nn_AdaptiveMaxPool1d.cpp
    pass_level1/nn_AdaptiveMaxPool2d.cpp
    pass_level1/nn_AdaptiveMaxPool3d.cpp
    pass_level1/nn_AlphaDropout.cpp
    pass_level1/nn_AvgPool1d.cpp
    pass_level1/nn_AvgPool2d.cpp
    pass_level1/nn_AvgPool3d.cpp
    pass_level1/nn_BatchNorm1d.cpp
    pass_level1/nn_BatchNorm2d.cpp
    pass_level1/nn_BatchNorm3d.cpp
    pass_level1/nn_CELU.cpp
    pass_level1/nn_ChannelShuffle.cpp
    pass_level1/nn_ConstantPad1d.cpp
    pass_level1/nn_ConstantPad2d.cpp
    pass_level1/nn_ConstantPad3d.cpp
    pass_level1/nn_Conv1d.cpp
    pass_level1/nn_Conv2d.cpp
    pass_level1/nn_Conv3d.cpp
    pass_level1/nn_ConvTranspose1d.cpp
    pass_level1/nn_ConvTranspose2d.cpp
    pass_level1/nn_ConvTranspose3d.cpp
    pass_level1/nn_Dropout.cpp
    pass_level1/nn_Dropout2d.cpp
    pass_level1/nn_Dropout3d.cpp
    pass_level1/nn_ELU.cpp
    pass_level1/nn_Embedding.cpp
    pass_level1/nn_Fold.cpp
    pass_level1/nn_GELU.cpp
    pass_level1/nn_GLU.cpp
    pass_level1/nn_GroupNorm.cpp
    pass_level1/nn_GRU.cpp
    pass_level1/nn_Hardshrink.cpp
    pass_level1/nn_Hardsigmoid.cpp
    pass_level1/nn_Hardswish.cpp
    pass_level1/nn_Hardtanh.cpp
    pass_level1/nn_InstanceNorm1d.cpp
    pass_level1/nn_InstanceNorm2d.cpp
    pass_level1/nn_InstanceNorm3d.cpp
    pass_level1/nn_LayerNorm.cpp
    pass_level1/nn_LeakyReLU.cpp
    pass_level1/nn_Linear.cpp
    pass_level1/nn_LocalResponseNorm.cpp
    pass_level1/nn_LogSigmoid.cpp
    pass_level1/nn_LogSoftmax.cpp
    pass_level1/nn_LPPool1d.cpp
    pass_level1/nn_LPPool2d.cpp
    pass_level1/nn_LSTM.cpp
    pass_level1/nn_MaxPool1d.cpp
    pass_level1/nn_MaxPool2d.cpp
    pass_level1/nn_MaxPool3d.cpp
    #pass_level1/nn_maxunpool2d.cpp
    pass_level1/nn_Mish.cpp
    pass_level1/nn_MultiheadAttention.cpp
    pass_level1/nn_PixelShuffle.cpp
    pass_level1/nn_PixelUnshuffle.cpp
    pass_level1/nn_PReLU.cpp
    pass_level1/nn_ReflectionPad1d.cpp
    pass_level1/nn_ReflectionPad2d.cpp
    pass_level1/nn_ReLU.cpp
    pass_level1/nn_ReLU6.cpp
    pass_level1/nn_ReplicationPad1d.cpp
    pass_level1/nn_ReplicationPad2d.cpp
    pass_level1/nn_ReplicationPad3d.cpp
    pass_level1/nn_RNN.cpp
    pass_level1/nn_RReLU.cpp
    pass_level1/nn_SELU.cpp
    pass_level1/nn_Sigmoid.cpp
    pass_level1/nn_SiLU.cpp
    pass_level1/nn_Softmax.cpp
    pass_level1/nn_Softmax2d.cpp
    pass_level1/nn_Softmin.cpp
    pass_level1/nn_Softplus.cpp
    pass_level1/nn_Softshrink.cpp
    pass_level1/nn_Softsign.cpp
    pass_level1/nn_Tanh.cpp
    pass_level1/nn_Tanhshrink.cpp
    pass_level1/nn_Threshold.cpp
    pass_level1/nn_Unfold.cpp
    pass_level1/nn_Upsample.cpp
    pass_level1/nn_UpsamplingBilinear2d.cpp
    pass_level1/nn_UpsamplingNearest2d.cpp
    pass_level1/nn_ZeroPad2d.cpp

    pass_level1/nn_quantized_Conv2d.cpp
    pass_level1/nn_quantized_DeQuantize.cpp
    pass_level1/nn_quantized_Linear.cpp
    pass_level1/nn_quantized_Quantize.cpp

    pass_level1/torchvision_DeformConv2d.cpp
    pass_level1/torchvision_RoIAlign.cpp
)

set(pnnx_pass_level2_SRCS
    pass_level2/F_adaptive_avg_pool1d.cpp
    pass_level2/F_adaptive_avg_pool2d.cpp
    pass_level2/F_adaptive_avg_pool3d.cpp
    pass_level2/F_adaptive_max_pool1d.cpp
    pass_level2/F_adaptive_max_pool2d.cpp
    pass_level2/F_adaptive_max_pool3d.cpp
    pass_level2/F_alpha_dropout.cpp
    pass_level2/F_affine_grid.cpp
    pass_level2/F_avg_pool1d.cpp
    pass_level2/F_avg_pool2d.cpp
    pass_level2/F_avg_pool3d.cpp
    pass_level2/F_batch_norm.cpp
    pass_level2/F_celu.cpp
    pass_level2/F_conv1d.cpp
    pass_level2/F_conv2d.cpp
    pass_level2/F_conv3d.cpp
    pass_level2/F_conv_transpose123d.cpp
    pass_level2/F_dropout.cpp
    pass_level2/F_dropout23d.cpp
    pass_level2/F_elu.cpp
    pass_level2/F_embedding.cpp
    pass_level2/F_feature_alpha_dropout.cpp
    pass_level2/F_fold.cpp
    pass_level2/F_gelu.cpp
    pass_level2/F_glu.cpp
    pass_level2/F_grid_sample.cpp
    pass_level2/F_group_norm.cpp
    pass_level2/F_hardshrink.cpp
    pass_level2/F_hardsigmoid.cpp
    pass_level2/F_hardswish.cpp
    pass_level2/F_hardtanh.cpp
    pass_level2/F_instance_norm.cpp
    pass_level2/F_interpolate.cpp
    pass_level2/F_layer_norm.cpp
    pass_level2/F_leaky_relu.cpp
    pass_level2/F_linear.cpp
    pass_level2/F_local_response_norm.cpp
    pass_level2/F_log_softmax.cpp
    pass_level2/F_logsigmoid.cpp
    pass_level2/F_lp_pool1d.cpp
    pass_level2/F_lp_pool2d.cpp
    pass_level2/F_max_pool1d.cpp
    pass_level2/F_max_pool2d.cpp
    pass_level2/F_max_pool3d.cpp
    pass_level2/F_mish.cpp
    pass_level2/F_normalize.cpp
    pass_level2/F_pad.cpp
    pass_level2/F_pixel_shuffle.cpp
    pass_level2/F_pixel_unshuffle.cpp
    pass_level2/F_prelu.cpp
    pass_level2/F_relu.cpp
    pass_level2/F_relu6.cpp
    pass_level2/F_rrelu.cpp
    pass_level2/F_selu.cpp
    pass_level2/F_sigmoid.cpp
    pass_level2/F_silu.cpp
    pass_level2/F_softmax.cpp
    pass_level2/F_softmin.cpp
    pass_level2/F_softplus.cpp
    pass_level2/F_softshrink.cpp
    pass_level2/F_softsign.cpp
    pass_level2/F_tanh.cpp
    pass_level2/F_tanhshrink.cpp
    pass_level2/F_threshold.cpp
    pass_level2/F_unfold.cpp
    pass_level2/F_upsample_bilinear.cpp
    pass_level2/F_upsample_nearest.cpp
    pass_level2/F_upsample.cpp
    pass_level2/Tensor_contiguous.cpp
    pass_level2/Tensor_copy.cpp
    pass_level2/Tensor_expand.cpp
    pass_level2/Tensor_expand_as.cpp
    pass_level2/Tensor_index.cpp
    pass_level2/Tensor_masked_fill.cpp
    pass_level2/Tensor_new_empty.cpp
    pass_level2/Tensor_new_ones.cpp
    pass_level2/Tensor_new_zeros.cpp
    pass_level2/Tensor_repeat.cpp
    pass_level2/Tensor_reshape.cpp
    pass_level2/Tensor_select.cpp
    pass_level2/Tensor_slice.cpp
    pass_level2/Tensor_view.cpp
    pass_level2/torch_addmm.cpp
    pass_level2/torch_amax.cpp
    pass_level2/torch_amin.cpp
    pass_level2/torch_arange.cpp
    pass_level2/torch_argmax.cpp
    pass_level2/torch_argmin.cpp
    pass_level2/torch_bmm.cpp
    pass_level2/torch_bitwise_not.cpp
    pass_level2/torch_bitwise_and.cpp
    pass_level2/torch_bitwise_or.cpp
    pass_level2/torch_bitwise_xor.cpp
    pass_level2/torch_bitwise_left_shift.cpp
    pass_level2/torch_bitwise_right_shift.cpp
    pass_level2/torch_cat.cpp
    pass_level2/torch_chunk.cpp
    pass_level2/torch_clamp.cpp
    pass_level2/torch_clone.cpp
    pass_level2/torch_complex.cpp
    pass_level2/torch_cumsum.cpp
    pass_level2/torch_dequantize.cpp
    pass_level2/torch_einsum.cpp
    pass_level2/torch_empty.cpp
    pass_level2/torch_empty_like.cpp
    pass_level2/torch_eq.cpp
    pass_level2/torch_flatten.cpp
    pass_level2/torch_flip.cpp
    pass_level2/torch_full.cpp
    pass_level2/torch_full_like.cpp
    pass_level2/torch_gather.cpp
    pass_level2/torch_ge.cpp
    pass_level2/torch_gt.cpp
    pass_level2/torch_imag.cpp
    pass_level2/torch_index_select.cpp
    pass_level2/torch_le.cpp
    pass_level2/torch_logsumexp.cpp
    pass_level2/torch_lt.cpp
    pass_level2/torch_matmul.cpp
    pass_level2/torch_max.cpp
    pass_level2/torch_mean.cpp
    pass_level2/torch_min.cpp
    pass_level2/torch_ne.cpp
    pass_level2/torch_norm.cpp
    pass_level2/torch_normal.cpp
    pass_level2/torch_ones.cpp
    pass_level2/torch_ones_like.cpp
    pass_level2/torch_prod.cpp
    pass_level2/torch_quantize_per_tensor.cpp
    pass_level2/torch_randn.cpp
    pass_level2/torch_randn_like.cpp
    pass_level2/torch_real.cpp
    pass_level2/torch_roll.cpp
    pass_level2/torch_scatter_add.cpp
    pass_level2/torch_split.cpp
    pass_level2/torch_squeeze.cpp
    pass_level2/torch_stack.cpp
    pass_level2/torch_sum.cpp
    pass_level2/torch_permute.cpp
    pass_level2/torch_tensor_split.cpp
    pass_level2/torch_transpose.cpp
    pass_level2/torch_unbind.cpp
    pass_level2/torch_unsqueeze.cpp
    pass_level2/torch_var.cpp
    pass_level2/torch_zeros.cpp
    pass_level2/torch_zeros_like.cpp
    pass_level2/torch_fft_irfft.cpp
    pass_level2/torch_fft_irfft2.cpp
    pass_level2/torch_fft_irfftn.cpp
    pass_level2/torch_fft_rfft.cpp
    pass_level2/torch_fft_rfft2.cpp
    pass_level2/torch_fft_rfftn.cpp
    pass_level2/torch_fft_ihfft.cpp
    pass_level2/torch_fft_ihfft2.cpp
    pass_level2/torch_fft_ihfftn.cpp
    pass_level2/torch_fft_hfft.cpp
    pass_level2/torch_fft_hfft2.cpp
    pass_level2/torch_fft_hfftn.cpp
    pass_level2/torch_fft_ifft.cpp
    pass_level2/torch_fft_ifft2.cpp
    pass_level2/torch_fft_ifftn.cpp
    pass_level2/torch_fft_fft.cpp
    pass_level2/torch_fft_fft2.cpp
    pass_level2/torch_fft_fftn.cpp

    pass_level2/nn_quantized_FloatFunctional.cpp
)

set(pnnx_pass_level3_SRCS
    pass_level3/assign_unique_name.cpp
    pass_level3/eliminate_noop_math.cpp
    pass_level3/eliminate_tuple_pair.cpp
    pass_level3/expand_quantization_modules.cpp
    pass_level3/fuse_opnto1_tensors.cpp
    pass_level3/fuse_op1ton_unpack.cpp
    pass_level3/fuse_einsum_operands.cpp
    pass_level3/fuse_expression.cpp
    pass_level3/fuse_index_expression.cpp
    pass_level3/fuse_multiheadattention_unpack.cpp
    pass_level3/fuse_rnn_unpack.cpp
    pass_level3/rename_F_conv_transposend.cpp
    pass_level3/rename_F_convmode.cpp
    pass_level3/rename_F_dropoutnd.cpp
)

set(pnnx_pass_level4_SRCS
    pass_level4/canonicalize.cpp
    pass_level4/dead_code_elimination.cpp
    pass_level4/fuse_custom_op.cpp
)

set(pnnx_pass_level5_SRCS
    pass_level5/eliminate_dropout.cpp
    pass_level5/eliminate_identity_operator.cpp
    pass_level5/eliminate_maxpool_indices.cpp
    pass_level5/eliminate_noop_cat.cpp
    pass_level5/eliminate_noop_einsum.cpp
    pass_level5/eliminate_noop_expression.cpp
    pass_level5/eliminate_noop_pad.cpp
    pass_level5/eliminate_noop_upsample.cpp
    pass_level5/eliminate_noop_slice.cpp
    pass_level5/eliminate_noop_view_reshape.cpp
    pass_level5/eval_expression.cpp
    pass_level5/fold_constants.cpp
    pass_level5/fuse_adjacent_reshape.cpp
    pass_level5/fuse_channel_shuffle.cpp
    pass_level5/fuse_constant_expression.cpp
    pass_level5/fuse_conv1d_batchnorm1d.cpp
    pass_level5/fuse_conv2d_batchnorm2d.cpp
    pass_level5/fuse_convtranspose1d_batchnorm1d.cpp
    pass_level5/fuse_convtranspose2d_batchnorm2d.cpp
    pass_level5/fuse_contiguous_view.cpp
    pass_level5/fuse_linear_batchnorm1d.cpp
    pass_level5/fuse_pad_conv1d.cpp
    pass_level5/fuse_pad_conv2d.cpp
    pass_level5/fuse_pixel_unshuffle.cpp
    pass_level5/fuse_select_to_unbind.cpp
    pass_level5/fuse_slice_copy.cpp
    pass_level5/fuse_slice_indices.cpp
    pass_level5/fuse_slice_to_tensor_split.cpp
    pass_level5/fuse_static_batchnorm.cpp
    pass_level5/fuse_static_conv.cpp
    pass_level5/fuse_static_convtranspose.cpp
    pass_level5/fuse_static_groupnorm.cpp
    pass_level5/fuse_static_instancenorm.cpp
    pass_level5/fuse_static_layernorm.cpp
    pass_level5/fuse_static_linear.cpp
    pass_level5/normalize_einsum_equation.cpp
    pass_level5/unroll_rnn_op.cpp
)

set(pnnx_pass_ncnn_SRCS
    pass_ncnn/convert_attribute.cpp
    pass_ncnn/convert_custom_op.cpp
    pass_ncnn/convert_half_to_float.cpp
    pass_ncnn/convert_input.cpp
    pass_ncnn/convert_torch_cat.cpp
    pass_ncnn/convert_torch_chunk.cpp
    pass_ncnn/convert_torch_einsum.cpp
    pass_ncnn/convert_torch_split.cpp
    pass_ncnn/convert_torch_tensor_split.cpp
    pass_ncnn/convert_torch_unbind.cpp
    pass_ncnn/convert_Tensor_select.cpp
    pass_ncnn/eliminate_output.cpp
    pass_ncnn/expand_expression.cpp
    pass_ncnn/fuse_convert_shufflechannel_slice.cpp
    pass_ncnn/insert_split.cpp
    pass_ncnn/chain_multi_output.cpp
    pass_ncnn/solve_batch_index.cpp

    pass_ncnn/eliminate_noop.cpp
    pass_ncnn/eliminate_tail_reshape_permute.cpp
    pass_ncnn/fuse_convolution_activation.cpp
    pass_ncnn/fuse_convolution1d_activation.cpp
    pass_ncnn/fuse_convolutiondepthwise_activation.cpp
    pass_ncnn/fuse_convolutiondepthwise1d_activation.cpp
    pass_ncnn/fuse_deconvolution_activation.cpp
    pass_ncnn/fuse_deconvolutiondepthwise_activation.cpp
    pass_ncnn/fuse_innerproduct_activation.cpp
    pass_ncnn/fuse_transpose_matmul.cpp
    pass_ncnn/fuse_binaryop_eltwise.cpp
<<<<<<< HEAD
    pass_ncnn/fuse_permute_gridsample.cpp
=======
    pass_ncnn/insert_reshape_numpy_binaryop_broadcast.cpp
>>>>>>> 92e75105
    pass_ncnn/insert_reshape_linear.cpp
    pass_ncnn/insert_reshape_pooling.cpp

    pass_ncnn/F_adaptive_avg_pool1d.cpp
    pass_ncnn/F_adaptive_avg_pool2d.cpp
    pass_ncnn/F_adaptive_avg_pool3d.cpp
    pass_ncnn/F_adaptive_max_pool1d.cpp
    pass_ncnn/F_adaptive_max_pool2d.cpp
    pass_ncnn/F_adaptive_max_pool3d.cpp
    pass_ncnn/F_avg_pool1d.cpp
    pass_ncnn/F_avg_pool2d.cpp
    pass_ncnn/F_avg_pool3d.cpp
    pass_ncnn/F_batch_norm.cpp
    pass_ncnn/F_conv_transpose1d.cpp
    pass_ncnn/F_conv_transpose2d.cpp
    pass_ncnn/F_conv_transpose3d.cpp
    pass_ncnn/F_conv1d.cpp
    pass_ncnn/F_conv2d.cpp
    pass_ncnn/F_conv3d.cpp
    pass_ncnn/F_elu.cpp
    pass_ncnn/F_embedding.cpp
    pass_ncnn/F_fold.cpp
    pass_ncnn/F_gelu.cpp
    pass_ncnn/F_glu.cpp
    pass_ncnn/F_grid_sample.cpp
    pass_ncnn/F_group_norm.cpp
    pass_ncnn/F_hardsigmoid.cpp
    pass_ncnn/F_hardswish.cpp
    pass_ncnn/F_hardtanh.cpp
    pass_ncnn/F_instance_norm.cpp
    pass_ncnn/F_interpolate.cpp
    pass_ncnn/F_layer_norm.cpp
    pass_ncnn/F_leaky_relu.cpp
    pass_ncnn/F_linear.cpp
    pass_ncnn/F_local_response_norm.cpp
    pass_ncnn/F_max_pool1d.cpp
    pass_ncnn/F_max_pool2d.cpp
    pass_ncnn/F_max_pool3d.cpp
    pass_ncnn/F_mish.cpp
    pass_ncnn/F_normalize.cpp
    pass_ncnn/F_pad.cpp
    pass_ncnn/F_pixel_shuffle.cpp
    pass_ncnn/F_pixel_unshuffle.cpp
    pass_ncnn/F_prelu.cpp
    pass_ncnn/F_relu.cpp
    pass_ncnn/F_relu6.cpp
    pass_ncnn/F_selu.cpp
    pass_ncnn/F_sigmoid.cpp
    pass_ncnn/F_silu.cpp
    pass_ncnn/F_softmax.cpp
    pass_ncnn/F_tanh.cpp
    pass_ncnn/F_unfold.cpp
    pass_ncnn/F_upsample_bilinear.cpp
    pass_ncnn/F_upsample_nearest.cpp
    pass_ncnn/F_upsample.cpp
    pass_ncnn/nn_AdaptiveAvgPool1d.cpp
    pass_ncnn/nn_AdaptiveAvgPool2d.cpp
    pass_ncnn/nn_AdaptiveAvgPool3d.cpp
    pass_ncnn/nn_AdaptiveMaxPool1d.cpp
    pass_ncnn/nn_AdaptiveMaxPool2d.cpp
    pass_ncnn/nn_AdaptiveMaxPool3d.cpp
    pass_ncnn/nn_AvgPool1d.cpp
    pass_ncnn/nn_AvgPool2d.cpp
    pass_ncnn/nn_AvgPool3d.cpp
    pass_ncnn/nn_BatchNorm1d.cpp
    pass_ncnn/nn_BatchNorm2d.cpp
    pass_ncnn/nn_BatchNorm3d.cpp
    pass_ncnn/nn_ChannelShuffle.cpp
    pass_ncnn/nn_ConstantPad1d.cpp
    pass_ncnn/nn_ConstantPad2d.cpp
    pass_ncnn/nn_ConstantPad3d.cpp
    pass_ncnn/nn_Conv1d.cpp
    pass_ncnn/nn_Conv2d.cpp
    pass_ncnn/nn_Conv3d.cpp
    pass_ncnn/nn_ConvTranspose1d.cpp
    pass_ncnn/nn_ConvTranspose2d.cpp
    pass_ncnn/nn_ConvTranspose3d.cpp
    pass_ncnn/nn_ELU.cpp
    pass_ncnn/nn_Embedding.cpp
    pass_ncnn/nn_Fold.cpp
    pass_ncnn/nn_GELU.cpp
    pass_ncnn/nn_GLU.cpp
    pass_ncnn/nn_GroupNorm.cpp
    pass_ncnn/nn_GRU.cpp
    pass_ncnn/nn_Hardsigmoid.cpp
    pass_ncnn/nn_Hardswish.cpp
    pass_ncnn/nn_Hardtanh.cpp
    pass_ncnn/nn_InstanceNorm2d.cpp
    pass_ncnn/nn_LayerNorm.cpp
    pass_ncnn/nn_LeakyReLU.cpp
    pass_ncnn/nn_Linear.cpp
    pass_ncnn/nn_LocalResponseNorm.cpp
    pass_ncnn/nn_LSTM.cpp
    pass_ncnn/nn_MaxPool1d.cpp
    pass_ncnn/nn_MaxPool2d.cpp
    pass_ncnn/nn_MaxPool3d.cpp
    pass_ncnn/nn_Mish.cpp
    pass_ncnn/nn_MultiheadAttention.cpp
    pass_ncnn/nn_PixelShuffle.cpp
    pass_ncnn/nn_PixelUnshuffle.cpp
    pass_ncnn/nn_PReLU.cpp
    pass_ncnn/nn_ReflectionPad1d.cpp
    pass_ncnn/nn_ReflectionPad2d.cpp
    pass_ncnn/nn_ReLU.cpp
    pass_ncnn/nn_ReLU6.cpp
    pass_ncnn/nn_ReplicationPad1d.cpp
    pass_ncnn/nn_ReplicationPad2d.cpp
    pass_ncnn/nn_RNN.cpp
    pass_ncnn/nn_SELU.cpp
    pass_ncnn/nn_Sigmoid.cpp
    pass_ncnn/nn_SiLU.cpp
    pass_ncnn/nn_Softmax.cpp
    pass_ncnn/nn_Softmax2d.cpp
    pass_ncnn/nn_Tanh.cpp
    pass_ncnn/nn_Unfold.cpp
    pass_ncnn/nn_Upsample.cpp
    pass_ncnn/nn_UpsamplingBilinear2d.cpp
    pass_ncnn/nn_UpsamplingNearest2d.cpp
    pass_ncnn/nn_ZeroPad2d.cpp
    pass_ncnn/Tensor_contiguous.cpp
    pass_ncnn/Tensor_reshape.cpp
    pass_ncnn/Tensor_repeat.cpp
    pass_ncnn/Tensor_slice.cpp
    pass_ncnn/Tensor_view.cpp
    pass_ncnn/torch_addmm.cpp
    pass_ncnn/torch_amax.cpp
    pass_ncnn/torch_amin.cpp
    pass_ncnn/torch_bmm.cpp
    pass_ncnn/torch_clamp.cpp
    pass_ncnn/torch_clone.cpp
    pass_ncnn/torch_cumsum.cpp
    pass_ncnn/torch_flatten.cpp
    pass_ncnn/torch_logsumexp.cpp
    pass_ncnn/torch_matmul.cpp
    pass_ncnn/torch_max.cpp
    pass_ncnn/torch_mean.cpp
    pass_ncnn/torch_min.cpp
    pass_ncnn/torch_norm.cpp
    pass_ncnn/torch_permute.cpp
    pass_ncnn/torch_prod.cpp
    pass_ncnn/torch_squeeze.cpp
    pass_ncnn/torch_sum.cpp
    pass_ncnn/torch_transpose.cpp
    pass_ncnn/torch_unsqueeze.cpp
    pass_ncnn/torchvision_DeformConv2d.cpp
)

find_package(Protobuf)
if(PROTOBUF_FOUND)
    protobuf_generate_cpp(ONNX_PROTO_SRCS ONNX_PROTO_HDRS onnx.proto)

    add_library(pnnx2onnx STATIC
        save_onnx.cpp
        save_onnx_cxxabi_bridge.cpp
        ${ONNX_PROTO_SRCS} ${ONNX_PROTO_HDRS}
    )

    target_include_directories(pnnx2onnx PRIVATE ${PROTOBUF_INCLUDE_DIR} ${CMAKE_CURRENT_BINARY_DIR})
    target_link_libraries(pnnx2onnx PRIVATE ${PROTOBUF_LIBRARIES})

    # libtorch is usually compiled with old cxx11 abi
    set_source_files_properties(save_onnx_cxxabi_bridge.cpp PROPERTIES COMPILE_FLAGS "${TORCH_CXX_FLAGS}")

    message(STATUS "Building with onnx-zero")
else()
    message(STATUS "Building without onnx-zero")
endif()

set(pnnx_SRCS
    main.cpp
    ir.cpp
    storezip.cpp
    utils.cpp

    pass_level0.cpp
    pass_level1.cpp
    pass_level2.cpp
    pass_level3.cpp
    pass_level4.cpp
    pass_level5.cpp

    ${pnnx_pass_level0_SRCS}
    ${pnnx_pass_level1_SRCS}
    ${pnnx_pass_level2_SRCS}
    ${pnnx_pass_level3_SRCS}
    ${pnnx_pass_level4_SRCS}
    ${pnnx_pass_level5_SRCS}

    pass_ncnn.cpp
    save_ncnn.cpp
    ${pnnx_pass_ncnn_SRCS}
)

if(NOT MSVC)
    add_definitions(-Wall -Wextra)
endif()

add_executable(pnnx ${pnnx_SRCS})

target_compile_definitions(pnnx PRIVATE BUILD_PNNX)

if(PNNX_COVERAGE)
    target_compile_options(pnnx PUBLIC -coverage -fprofile-arcs -ftest-coverage)
    target_link_libraries(pnnx PUBLIC -coverage -lgcov)
endif()

if(WIN32)
    target_compile_definitions(pnnx PUBLIC NOMINMAX)
endif()

if(PROTOBUF_FOUND)
    target_compile_definitions(pnnx PRIVATE BUILD_PNNX2ONNX)
    target_link_libraries(pnnx PRIVATE pnnx2onnx)
endif()

if(TorchVision_FOUND)
    target_link_libraries(pnnx PRIVATE TorchVision::TorchVision)
endif()

if(WIN32)
    target_link_libraries(pnnx PRIVATE ${TORCH_LIBRARIES})
else()
    target_link_libraries(pnnx PRIVATE ${TORCH_LIBRARIES} pthread dl)
endif()

#set_target_properties(pnnx PROPERTIES COMPILE_FLAGS -fsanitize=address)
#set_target_properties(pnnx PROPERTIES LINK_FLAGS -fsanitize=address)

if(APPLE)
    set_target_properties(pnnx PROPERTIES INSTALL_RPATH "@executable_path/")
else()
    set_target_properties(pnnx PROPERTIES INSTALL_RPATH "$ORIGIN/")
endif()
set_target_properties(pnnx PROPERTIES MACOSX_RPATH TRUE)

include(GNUInstallDirs)
install(TARGETS pnnx RUNTIME DESTINATION ${CMAKE_INSTALL_BINDIR})

if (WIN32)
    file(GLOB TORCH_DLL "${TORCH_INSTALL_PREFIX}/lib/*.dll")
    install(FILES ${TORCH_DLL} DESTINATION ${CMAKE_INSTALL_BINDIR})
endif()<|MERGE_RESOLUTION|>--- conflicted
+++ resolved
@@ -367,11 +367,8 @@
     pass_ncnn/fuse_innerproduct_activation.cpp
     pass_ncnn/fuse_transpose_matmul.cpp
     pass_ncnn/fuse_binaryop_eltwise.cpp
-<<<<<<< HEAD
     pass_ncnn/fuse_permute_gridsample.cpp
-=======
     pass_ncnn/insert_reshape_numpy_binaryop_broadcast.cpp
->>>>>>> 92e75105
     pass_ncnn/insert_reshape_linear.cpp
     pass_ncnn/insert_reshape_pooling.cpp
 
