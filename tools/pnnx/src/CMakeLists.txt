
include_directories(${CMAKE_CURRENT_SOURCE_DIR})

set(pnnx_pass_level0_SRCS
    pass_level0/constant_unpooling.cpp
    pass_level0/inline_block.cpp
    pass_level0/reset_device.cpp
    pass_level0/shape_inference.cpp
)

set(pnnx_pass_level1_SRCS
    pass_level1/nn_AdaptiveAvgPool1d.cpp
    pass_level1/nn_AdaptiveAvgPool2d.cpp
    pass_level1/nn_AdaptiveAvgPool3d.cpp
    pass_level1/nn_AdaptiveMaxPool1d.cpp
    pass_level1/nn_AdaptiveMaxPool2d.cpp
    pass_level1/nn_AdaptiveMaxPool3d.cpp
    pass_level1/nn_AlphaDropout.cpp
    pass_level1/nn_AvgPool1d.cpp
    pass_level1/nn_AvgPool2d.cpp
    pass_level1/nn_AvgPool3d.cpp
    pass_level1/nn_BatchNorm1d.cpp
    pass_level1/nn_BatchNorm2d.cpp
    pass_level1/nn_BatchNorm3d.cpp
    pass_level1/nn_CELU.cpp
    pass_level1/nn_ChannelShuffle.cpp
    pass_level1/nn_ConstantPad1d.cpp
    pass_level1/nn_ConstantPad2d.cpp
    pass_level1/nn_ConstantPad3d.cpp
    pass_level1/nn_Conv1d.cpp
    pass_level1/nn_Conv2d.cpp
    pass_level1/nn_Conv3d.cpp
    pass_level1/nn_ConvTranspose1d.cpp
    pass_level1/nn_ConvTranspose2d.cpp
    pass_level1/nn_ConvTranspose3d.cpp
    pass_level1/nn_Dropout.cpp
    pass_level1/nn_Dropout2d.cpp
    pass_level1/nn_Dropout3d.cpp
    pass_level1/nn_ELU.cpp
    pass_level1/nn_Embedding.cpp
    pass_level1/nn_Fold.cpp
    pass_level1/nn_GELU.cpp
    pass_level1/nn_GLU.cpp
    pass_level1/nn_GroupNorm.cpp
    pass_level1/nn_GRU.cpp
    pass_level1/nn_Hardshrink.cpp
    pass_level1/nn_Hardsigmoid.cpp
    pass_level1/nn_Hardswish.cpp
    pass_level1/nn_Hardtanh.cpp
    pass_level1/nn_InstanceNorm1d.cpp
    pass_level1/nn_InstanceNorm2d.cpp
    pass_level1/nn_InstanceNorm3d.cpp
    pass_level1/nn_LayerNorm.cpp
    pass_level1/nn_LeakyReLU.cpp
    pass_level1/nn_Linear.cpp
    pass_level1/nn_LocalResponseNorm.cpp
    pass_level1/nn_LogSigmoid.cpp
    pass_level1/nn_LogSoftmax.cpp
    pass_level1/nn_LPPool1d.cpp
    pass_level1/nn_LPPool2d.cpp
    pass_level1/nn_LSTM.cpp
    pass_level1/nn_MaxPool1d.cpp
    pass_level1/nn_MaxPool2d.cpp
    pass_level1/nn_MaxPool3d.cpp
    #pass_level1/nn_maxunpool2d.cpp
    pass_level1/nn_Mish.cpp
    pass_level1/nn_MultiheadAttention.cpp
    pass_level1/nn_PixelShuffle.cpp
    pass_level1/nn_PixelUnshuffle.cpp
    pass_level1/nn_PReLU.cpp
    pass_level1/nn_ReflectionPad1d.cpp
    pass_level1/nn_ReflectionPad2d.cpp
    pass_level1/nn_ReLU.cpp
    pass_level1/nn_ReLU6.cpp
    pass_level1/nn_ReplicationPad1d.cpp
    pass_level1/nn_ReplicationPad2d.cpp
    pass_level1/nn_ReplicationPad3d.cpp
    pass_level1/nn_RNN.cpp
    pass_level1/nn_RReLU.cpp
    pass_level1/nn_SELU.cpp
    pass_level1/nn_Sigmoid.cpp
    pass_level1/nn_SiLU.cpp
    pass_level1/nn_Softmax.cpp
    pass_level1/nn_Softmax2d.cpp
    pass_level1/nn_Softmin.cpp
    pass_level1/nn_Softplus.cpp
    pass_level1/nn_Softshrink.cpp
    pass_level1/nn_Softsign.cpp
    pass_level1/nn_Tanh.cpp
    pass_level1/nn_Tanhshrink.cpp
    pass_level1/nn_Threshold.cpp
    pass_level1/nn_Unfold.cpp
    pass_level1/nn_Upsample.cpp
    pass_level1/nn_UpsamplingBilinear2d.cpp
    pass_level1/nn_UpsamplingNearest2d.cpp
    pass_level1/nn_ZeroPad2d.cpp

    pass_level1/nn_quantized_Conv2d.cpp
    pass_level1/nn_quantized_DeQuantize.cpp
    pass_level1/nn_quantized_Linear.cpp
    pass_level1/nn_quantized_Quantize.cpp

    pass_level1/torchvision_DeformConv2d.cpp
    pass_level1/torchvision_RoIAlign.cpp

    pass_level1/icefall_MakePadMask.cpp
    pass_level1/icefall_RelPositionalEncoding.cpp
    pass_level1/icefall_RelShift.cpp
)

set(pnnx_pass_level2_SRCS
    pass_level2/F_adaptive_avg_pool1d.cpp
    pass_level2/F_adaptive_avg_pool2d.cpp
    pass_level2/F_adaptive_avg_pool3d.cpp
    pass_level2/F_adaptive_max_pool1d.cpp
    pass_level2/F_adaptive_max_pool2d.cpp
    pass_level2/F_adaptive_max_pool3d.cpp
    pass_level2/F_alpha_dropout.cpp
    pass_level2/F_affine_grid.cpp
    pass_level2/F_avg_pool1d.cpp
    pass_level2/F_avg_pool2d.cpp
    pass_level2/F_avg_pool3d.cpp
    pass_level2/F_batch_norm.cpp
    pass_level2/F_celu.cpp
    pass_level2/F_conv1d.cpp
    pass_level2/F_conv2d.cpp
    pass_level2/F_conv3d.cpp
    pass_level2/F_conv_transpose123d.cpp
    pass_level2/F_dropout.cpp
    pass_level2/F_dropout23d.cpp
    pass_level2/F_elu.cpp
    pass_level2/F_embedding.cpp
    pass_level2/F_feature_alpha_dropout.cpp
    pass_level2/F_fold.cpp
    pass_level2/F_gelu.cpp
    pass_level2/F_glu.cpp
    pass_level2/F_grid_sample.cpp
    pass_level2/F_group_norm.cpp
    pass_level2/F_hardshrink.cpp
    pass_level2/F_hardsigmoid.cpp
    pass_level2/F_hardswish.cpp
    pass_level2/F_hardtanh.cpp
    pass_level2/F_instance_norm.cpp
    pass_level2/F_interpolate.cpp
    pass_level2/F_layer_norm.cpp
    pass_level2/F_leaky_relu.cpp
    pass_level2/F_linear.cpp
    pass_level2/F_local_response_norm.cpp
    pass_level2/F_log_softmax.cpp
    pass_level2/F_logsigmoid.cpp
    pass_level2/F_lp_pool1d.cpp
    pass_level2/F_lp_pool2d.cpp
    pass_level2/F_max_pool1d.cpp
    pass_level2/F_max_pool2d.cpp
    pass_level2/F_max_pool3d.cpp
    pass_level2/F_mish.cpp
    pass_level2/F_normalize.cpp
    pass_level2/F_pad.cpp
    pass_level2/F_pixel_shuffle.cpp
    pass_level2/F_pixel_unshuffle.cpp
    pass_level2/F_prelu.cpp
    pass_level2/F_relu.cpp
    pass_level2/F_relu6.cpp
    pass_level2/F_rrelu.cpp
    pass_level2/F_selu.cpp
    pass_level2/F_sigmoid.cpp
    pass_level2/F_silu.cpp
    pass_level2/F_softmax.cpp
    pass_level2/F_softmin.cpp
    pass_level2/F_softplus.cpp
    pass_level2/F_softshrink.cpp
    pass_level2/F_softsign.cpp
    pass_level2/F_tanh.cpp
    pass_level2/F_tanhshrink.cpp
    pass_level2/F_threshold.cpp
    pass_level2/F_unfold.cpp
    pass_level2/F_upsample_bilinear.cpp
    pass_level2/F_upsample_nearest.cpp
    pass_level2/F_upsample.cpp
    pass_level2/Tensor_contiguous.cpp
    pass_level2/Tensor_copy.cpp
    pass_level2/Tensor_expand.cpp
    pass_level2/Tensor_expand_as.cpp
    pass_level2/Tensor_index.cpp
    pass_level2/Tensor_masked_fill.cpp
    pass_level2/Tensor_new_empty.cpp
    pass_level2/Tensor_new_ones.cpp
    pass_level2/Tensor_new_zeros.cpp
    pass_level2/Tensor_repeat.cpp
    pass_level2/Tensor_reshape.cpp
    pass_level2/Tensor_select.cpp
    pass_level2/Tensor_slice.cpp
    pass_level2/Tensor_view.cpp
    pass_level2/torch_addmm.cpp
    pass_level2/torch_amax.cpp
    pass_level2/torch_amin.cpp
    pass_level2/torch_arange.cpp
    pass_level2/torch_argmax.cpp
    pass_level2/torch_argmin.cpp
    pass_level2/torch_bmm.cpp
    pass_level2/torch_bitwise_not.cpp
    pass_level2/torch_bitwise_and.cpp
    pass_level2/torch_bitwise_or.cpp
    pass_level2/torch_bitwise_xor.cpp
    pass_level2/torch_bitwise_left_shift.cpp
    pass_level2/torch_bitwise_right_shift.cpp
    pass_level2/torch_cat.cpp
    pass_level2/torch_chunk.cpp
    pass_level2/torch_clamp.cpp
    pass_level2/torch_clone.cpp
    pass_level2/torch_complex.cpp
    pass_level2/torch_dequantize.cpp
    pass_level2/torch_einsum.cpp
    pass_level2/torch_empty.cpp
    pass_level2/torch_empty_like.cpp
    pass_level2/torch_eq.cpp
    pass_level2/torch_flatten.cpp
    pass_level2/torch_flip.cpp
    pass_level2/torch_full.cpp
    pass_level2/torch_full_like.cpp
    pass_level2/torch_gather.cpp
    pass_level2/torch_ge.cpp
    pass_level2/torch_gt.cpp
    pass_level2/torch_imag.cpp
    pass_level2/torch_index_select.cpp
    pass_level2/torch_le.cpp
    pass_level2/torch_logsumexp.cpp
    pass_level2/torch_lt.cpp
    pass_level2/torch_matmul.cpp
    pass_level2/torch_max.cpp
    pass_level2/torch_mean.cpp
    pass_level2/torch_min.cpp
    pass_level2/torch_ne.cpp
    pass_level2/torch_norm.cpp
    pass_level2/torch_normal.cpp
    pass_level2/torch_ones.cpp
    pass_level2/torch_ones_like.cpp
    pass_level2/torch_prod.cpp
    pass_level2/torch_quantize_per_tensor.cpp
    pass_level2/torch_randn.cpp
    pass_level2/torch_randn_like.cpp
    pass_level2/torch_real.cpp
    pass_level2/torch_roll.cpp
    pass_level2/torch_scatter_add.cpp
    pass_level2/torch_split.cpp
    pass_level2/torch_squeeze.cpp
    pass_level2/torch_stack.cpp
    pass_level2/torch_sum.cpp
    pass_level2/torch_permute.cpp
    pass_level2/torch_tensor_split.cpp
    pass_level2/torch_transpose.cpp
    pass_level2/torch_unbind.cpp
    pass_level2/torch_unsqueeze.cpp
    pass_level2/torch_var.cpp
    pass_level2/torch_zeros.cpp
    pass_level2/torch_zeros_like.cpp
    pass_level2/torch_fft_irfft.cpp
    pass_level2/torch_fft_irfft2.cpp
    pass_level2/torch_fft_irfftn.cpp
    pass_level2/torch_fft_rfft.cpp
    pass_level2/torch_fft_rfft2.cpp
    pass_level2/torch_fft_rfftn.cpp
    pass_level2/torch_fft_ihfft.cpp
    pass_level2/torch_fft_ihfft2.cpp
    pass_level2/torch_fft_ihfftn.cpp
    pass_level2/torch_fft_hfft.cpp
    pass_level2/torch_fft_hfft2.cpp
    pass_level2/torch_fft_hfftn.cpp
    pass_level2/torch_fft_ifft.cpp
    pass_level2/torch_fft_ifft2.cpp
    pass_level2/torch_fft_ifftn.cpp
    pass_level2/torch_fft_fft.cpp
    pass_level2/torch_fft_fft2.cpp
    pass_level2/torch_fft_fftn.cpp

    pass_level2/nn_quantized_FloatFunctional.cpp
)

set(pnnx_pass_level3_SRCS
    pass_level3/assign_unique_name.cpp
    pass_level3/eliminate_noop_math.cpp
    pass_level3/eliminate_tuple_pair.cpp
    pass_level3/expand_quantization_modules.cpp
    pass_level3/fuse_opnto1_tensors.cpp
    pass_level3/fuse_op1ton_unpack.cpp
    pass_level3/fuse_einsum_operands.cpp
    pass_level3/fuse_expression.cpp
    pass_level3/fuse_index_expression.cpp
    pass_level3/fuse_multiheadattention_unpack.cpp
    pass_level3/fuse_rnn_unpack.cpp
    pass_level3/fuse_input_unpack.cpp
    pass_level3/fuse_relpositionalencoding_unpack.cpp
    pass_level3/rename_F_conv_transposend.cpp
    pass_level3/rename_F_convmode.cpp
    pass_level3/rename_F_dropoutnd.cpp
)

set(pnnx_pass_level4_SRCS
    pass_level4/canonicalize.cpp
    pass_level4/dead_code_elimination.cpp
    pass_level4/fuse_custom_op.cpp
)

set(pnnx_pass_level5_SRCS
    pass_level5/eliminate_dropout.cpp
    pass_level5/eliminate_identity_operator.cpp
    pass_level5/eliminate_maxpool_indices.cpp
    pass_level5/eliminate_noop_cat.cpp
    pass_level5/eliminate_noop_einsum.cpp
    pass_level5/eliminate_noop_expression.cpp
    pass_level5/eliminate_noop_pad.cpp
    pass_level5/eliminate_noop_upsample.cpp
    pass_level5/eliminate_noop_slice.cpp
    pass_level5/eliminate_noop_view_reshape.cpp
    pass_level5/eval_expression.cpp
    pass_level5/fold_constants.cpp
    pass_level5/fuse_adjacent_reshape.cpp
    pass_level5/fuse_channel_shuffle.cpp
    pass_level5/fuse_constant_expression.cpp
    pass_level5/fuse_conv1d_batchnorm1d.cpp
    pass_level5/fuse_conv2d_batchnorm2d.cpp
    pass_level5/fuse_convtranspose1d_batchnorm1d.cpp
    pass_level5/fuse_convtranspose2d_batchnorm2d.cpp
    pass_level5/fuse_contiguous_view.cpp
    pass_level5/fuse_linear_batchnorm1d.cpp
    pass_level5/fuse_pad_conv1d.cpp
    pass_level5/fuse_pad_conv2d.cpp
    pass_level5/fuse_select_to_unbind.cpp
    pass_level5/fuse_slice_copy.cpp
    pass_level5/fuse_slice_indices.cpp
    pass_level5/fuse_slice_to_tensor_split.cpp
    pass_level5/fuse_static_batchnorm.cpp
    pass_level5/fuse_static_conv.cpp
    pass_level5/fuse_static_convtranspose.cpp
    pass_level5/fuse_static_groupnorm.cpp
    pass_level5/fuse_static_instancenorm.cpp
    pass_level5/fuse_static_layernorm.cpp
    pass_level5/fuse_static_linear.cpp
    pass_level5/normalize_einsum_equation.cpp
    pass_level5/unroll_rnn_op.cpp
)

set(pnnx_pass_ncnn_SRCS
    pass_ncnn/convert_attribute.cpp
    pass_ncnn/convert_custom_op.cpp
    pass_ncnn/convert_half_to_float.cpp
    pass_ncnn/convert_input.cpp
    pass_ncnn/convert_torch_cat.cpp
    pass_ncnn/convert_torch_chunk.cpp
    pass_ncnn/convert_torch_einsum.cpp
    pass_ncnn/convert_torch_split.cpp
    pass_ncnn/convert_torch_tensor_split.cpp
    pass_ncnn/convert_torch_unbind.cpp
    pass_ncnn/convert_Tensor_select.cpp
    pass_ncnn/eliminate_output.cpp
    pass_ncnn/expand_expression.cpp
    pass_ncnn/fuse_convert_shufflechannel_slice.cpp
    pass_ncnn/insert_split.cpp
    pass_ncnn/chain_multi_output.cpp
    pass_ncnn/solve_batch_index.cpp

    pass_ncnn/eliminate_noop.cpp
    pass_ncnn/eliminate_tail_reshape_permute.cpp
    pass_ncnn/fuse_convolution_activation.cpp
    pass_ncnn/fuse_convolution1d_activation.cpp
    pass_ncnn/fuse_convolutiondepthwise_activation.cpp
    pass_ncnn/fuse_convolutiondepthwise1d_activation.cpp
    pass_ncnn/fuse_deconvolution_activation.cpp
    pass_ncnn/fuse_deconvolutiondepthwise_activation.cpp
    pass_ncnn/fuse_innerproduct_activation.cpp
    pass_ncnn/fuse_transpose_matmul.cpp
    pass_ncnn/fuse_binaryop_eltwise.cpp
    pass_ncnn/insert_reshape_linear.cpp
    pass_ncnn/insert_reshape_pooling.cpp
    pass_ncnn/icefall_insert_expanddims_conv1d.cpp

    pass_ncnn/F_adaptive_avg_pool1d.cpp
    pass_ncnn/F_adaptive_avg_pool2d.cpp
    pass_ncnn/F_adaptive_avg_pool3d.cpp
    pass_ncnn/F_adaptive_max_pool1d.cpp
    pass_ncnn/F_adaptive_max_pool2d.cpp
    pass_ncnn/F_adaptive_max_pool3d.cpp
    pass_ncnn/F_avg_pool1d.cpp
    pass_ncnn/F_avg_pool2d.cpp
    pass_ncnn/F_avg_pool3d.cpp
    pass_ncnn/F_batch_norm.cpp
    pass_ncnn/F_conv_transpose1d.cpp
    pass_ncnn/F_conv_transpose2d.cpp
    pass_ncnn/F_conv_transpose3d.cpp
    pass_ncnn/F_conv1d.cpp
    pass_ncnn/F_conv2d.cpp
    pass_ncnn/F_conv3d.cpp
    pass_ncnn/F_elu.cpp
    pass_ncnn/F_embedding.cpp
    pass_ncnn/F_fold.cpp
    pass_ncnn/F_gelu.cpp
    pass_ncnn/F_glu.cpp
<<<<<<< HEAD
=======
    pass_ncnn/F_grid_sample.cpp
>>>>>>> 03550ba5
    pass_ncnn/F_group_norm.cpp
    pass_ncnn/F_hardsigmoid.cpp
    pass_ncnn/F_hardswish.cpp
    pass_ncnn/F_hardtanh.cpp
    pass_ncnn/F_instance_norm.cpp
    pass_ncnn/F_interpolate.cpp
    pass_ncnn/F_layer_norm.cpp
    pass_ncnn/F_leaky_relu.cpp
    pass_ncnn/F_linear.cpp
    pass_ncnn/F_local_response_norm.cpp
    pass_ncnn/F_max_pool1d.cpp
    pass_ncnn/F_max_pool2d.cpp
    pass_ncnn/F_max_pool3d.cpp
    pass_ncnn/F_mish.cpp
    pass_ncnn/F_normalize.cpp
    pass_ncnn/F_pad.cpp
    pass_ncnn/F_pixel_shuffle.cpp
    pass_ncnn/F_pixel_unshuffle.cpp
    pass_ncnn/F_prelu.cpp
    pass_ncnn/F_relu.cpp
    pass_ncnn/F_relu6.cpp
    pass_ncnn/F_selu.cpp
    pass_ncnn/F_sigmoid.cpp
    pass_ncnn/F_silu.cpp
    pass_ncnn/F_softmax.cpp
    pass_ncnn/F_tanh.cpp
    pass_ncnn/F_unfold.cpp
    pass_ncnn/F_upsample_bilinear.cpp
    pass_ncnn/F_upsample_nearest.cpp
    pass_ncnn/F_upsample.cpp
    pass_ncnn/nn_AdaptiveAvgPool1d.cpp
    pass_ncnn/nn_AdaptiveAvgPool2d.cpp
    pass_ncnn/nn_AdaptiveAvgPool3d.cpp
    pass_ncnn/nn_AdaptiveMaxPool1d.cpp
    pass_ncnn/nn_AdaptiveMaxPool2d.cpp
    pass_ncnn/nn_AdaptiveMaxPool3d.cpp
    pass_ncnn/nn_AvgPool1d.cpp
    pass_ncnn/nn_AvgPool2d.cpp
    pass_ncnn/nn_AvgPool3d.cpp
    pass_ncnn/nn_BatchNorm1d.cpp
    pass_ncnn/nn_BatchNorm2d.cpp
    pass_ncnn/nn_BatchNorm3d.cpp
    pass_ncnn/nn_ChannelShuffle.cpp
    pass_ncnn/nn_ConstantPad1d.cpp
    pass_ncnn/nn_ConstantPad2d.cpp
    pass_ncnn/nn_ConstantPad3d.cpp
    pass_ncnn/nn_Conv1d.cpp
    pass_ncnn/nn_Conv2d.cpp
    pass_ncnn/nn_Conv3d.cpp
    pass_ncnn/nn_ConvTranspose1d.cpp
    pass_ncnn/nn_ConvTranspose2d.cpp
    pass_ncnn/nn_ConvTranspose3d.cpp
    pass_ncnn/nn_ELU.cpp
    pass_ncnn/nn_Embedding.cpp
    pass_ncnn/nn_Fold.cpp
    pass_ncnn/nn_GELU.cpp
    pass_ncnn/nn_GLU.cpp
    pass_ncnn/nn_GroupNorm.cpp
    pass_ncnn/nn_GRU.cpp
    pass_ncnn/nn_Hardsigmoid.cpp
    pass_ncnn/nn_Hardswish.cpp
    pass_ncnn/nn_Hardtanh.cpp
    pass_ncnn/nn_InstanceNorm2d.cpp
    pass_ncnn/nn_LayerNorm.cpp
    pass_ncnn/nn_LeakyReLU.cpp
    pass_ncnn/nn_Linear.cpp
    pass_ncnn/nn_LocalResponseNorm.cpp
    pass_ncnn/nn_LSTM.cpp
    pass_ncnn/nn_MaxPool1d.cpp
    pass_ncnn/nn_MaxPool2d.cpp
    pass_ncnn/nn_MaxPool3d.cpp
    pass_ncnn/nn_Mish.cpp
    pass_ncnn/nn_MultiheadAttention.cpp
    pass_ncnn/nn_PixelShuffle.cpp
    pass_ncnn/nn_PixelUnshuffle.cpp
    pass_ncnn/nn_PReLU.cpp
    pass_ncnn/nn_ReflectionPad1d.cpp
    pass_ncnn/nn_ReflectionPad2d.cpp
    pass_ncnn/nn_ReLU.cpp
    pass_ncnn/nn_ReLU6.cpp
    pass_ncnn/nn_ReplicationPad1d.cpp
    pass_ncnn/nn_ReplicationPad2d.cpp
    pass_ncnn/nn_RNN.cpp
    pass_ncnn/nn_SELU.cpp
    pass_ncnn/nn_Sigmoid.cpp
    pass_ncnn/nn_SiLU.cpp
    pass_ncnn/nn_Softmax.cpp
    pass_ncnn/nn_Softmax2d.cpp
    pass_ncnn/nn_Tanh.cpp
    pass_ncnn/nn_Unfold.cpp
    pass_ncnn/nn_Upsample.cpp
    pass_ncnn/nn_UpsamplingBilinear2d.cpp
    pass_ncnn/nn_UpsamplingNearest2d.cpp
    pass_ncnn/nn_ZeroPad2d.cpp
    pass_ncnn/Tensor_contiguous.cpp
    pass_ncnn/Tensor_reshape.cpp
    pass_ncnn/Tensor_repeat.cpp
    pass_ncnn/Tensor_slice.cpp
    pass_ncnn/Tensor_view.cpp
    pass_ncnn/torch_addmm.cpp
    pass_ncnn/torch_amax.cpp
    pass_ncnn/torch_amin.cpp
    pass_ncnn/torch_bmm.cpp
    pass_ncnn/torch_clamp.cpp
    pass_ncnn/torch_clone.cpp
    pass_ncnn/torch_flatten.cpp
    pass_ncnn/torch_logsumexp.cpp
    pass_ncnn/torch_matmul.cpp
    pass_ncnn/torch_max.cpp
    pass_ncnn/torch_mean.cpp
    pass_ncnn/torch_min.cpp
    pass_ncnn/torch_norm.cpp
    pass_ncnn/torch_permute.cpp
    pass_ncnn/torch_prod.cpp
    pass_ncnn/torch_squeeze.cpp
    pass_ncnn/torch_sum.cpp
    pass_ncnn/torch_transpose.cpp
    pass_ncnn/torch_unsqueeze.cpp
    pass_ncnn/torchvision_DeformConv2d.cpp

    pass_ncnn/icefall_RelPositionalEncoding.cpp
    pass_ncnn/icefall_MakePadMask.cpp
    pass_ncnn/icefall_RelShift.cpp
)

find_package(Protobuf)
if(PROTOBUF_FOUND)
    protobuf_generate_cpp(ONNX_PROTO_SRCS ONNX_PROTO_HDRS onnx.proto)

    add_library(pnnx2onnx STATIC
        save_onnx.cpp
        save_onnx_cxxabi_bridge.cpp
        ${ONNX_PROTO_SRCS} ${ONNX_PROTO_HDRS}
    )

    target_include_directories(pnnx2onnx PRIVATE ${PROTOBUF_INCLUDE_DIR} ${CMAKE_CURRENT_BINARY_DIR})
    target_link_libraries(pnnx2onnx PRIVATE ${PROTOBUF_LIBRARIES})

    # libtorch is usually compiled with old cxx11 abi
    set_source_files_properties(save_onnx_cxxabi_bridge.cpp PROPERTIES COMPILE_FLAGS "${TORCH_CXX_FLAGS}")

    message(STATUS "Building with onnx-zero")
else()
    message(STATUS "Building without onnx-zero")
endif()

set(pnnx_SRCS
    main.cpp
    ir.cpp
    storezip.cpp
    utils.cpp

    pass_level0.cpp
    pass_level1.cpp
    pass_level2.cpp
    pass_level3.cpp
    pass_level4.cpp
    pass_level5.cpp

    ${pnnx_pass_level0_SRCS}
    ${pnnx_pass_level1_SRCS}
    ${pnnx_pass_level2_SRCS}
    ${pnnx_pass_level3_SRCS}
    ${pnnx_pass_level4_SRCS}
    ${pnnx_pass_level5_SRCS}

    pass_ncnn.cpp
    save_ncnn.cpp
    ${pnnx_pass_ncnn_SRCS}
)

if(NOT MSVC)
    add_definitions(-Wall -Wextra)
endif()

add_executable(pnnx ${pnnx_SRCS})

target_compile_definitions(pnnx PRIVATE BUILD_PNNX)

if(PNNX_COVERAGE)
    target_compile_options(pnnx PUBLIC -coverage -fprofile-arcs -ftest-coverage)
    target_link_libraries(pnnx PUBLIC -coverage -lgcov)
endif()

if(WIN32)
    target_compile_definitions(pnnx PUBLIC NOMINMAX)
endif()

if(PROTOBUF_FOUND)
    target_compile_definitions(pnnx PRIVATE BUILD_PNNX2ONNX)
    target_link_libraries(pnnx PRIVATE pnnx2onnx)
endif()

if(TorchVision_FOUND)
    target_link_libraries(pnnx PRIVATE TorchVision::TorchVision)
endif()

if(WIN32)
    target_link_libraries(pnnx PRIVATE ${TORCH_LIBRARIES})
else()
    target_link_libraries(pnnx PRIVATE ${TORCH_LIBRARIES} pthread dl)
endif()

#set_target_properties(pnnx PROPERTIES COMPILE_FLAGS -fsanitize=address)
#set_target_properties(pnnx PROPERTIES LINK_FLAGS -fsanitize=address)

if(APPLE)
    set_target_properties(pnnx PROPERTIES INSTALL_RPATH "@executable_path/")
else()
    set_target_properties(pnnx PROPERTIES INSTALL_RPATH "$ORIGIN/")
endif()
set_target_properties(pnnx PROPERTIES MACOSX_RPATH TRUE)

include(GNUInstallDirs)
install(TARGETS pnnx RUNTIME DESTINATION ${CMAKE_INSTALL_BINDIR})

if (WIN32)
    file(GLOB TORCH_DLL "${TORCH_INSTALL_PREFIX}/lib/*.dll")
    install(FILES ${TORCH_DLL} DESTINATION ${CMAKE_INSTALL_BINDIR})
endif()<|MERGE_RESOLUTION|>--- conflicted
+++ resolved
@@ -395,10 +395,7 @@
     pass_ncnn/F_fold.cpp
     pass_ncnn/F_gelu.cpp
     pass_ncnn/F_glu.cpp
-<<<<<<< HEAD
-=======
     pass_ncnn/F_grid_sample.cpp
->>>>>>> 03550ba5
     pass_ncnn/F_group_norm.cpp
     pass_ncnn/F_hardsigmoid.cpp
     pass_ncnn/F_hardswish.cpp
