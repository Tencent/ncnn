
include_directories(${CMAKE_CURRENT_SOURCE_DIR})

set(pnnx_pass_level0_SRCS
    pass_level0/constant_unpooling.cpp
    pass_level0/convert_half_to_float.cpp
    pass_level0/inline_block.cpp
    pass_level0/reset_device.cpp
    pass_level0/flatten_input.cpp
    pass_level0/shape_inference.cpp
)

set(pnnx_pass_level1_SRCS
    pass_level1/nn_AdaptiveAvgPool1d.cpp
    pass_level1/nn_AdaptiveAvgPool2d.cpp
    pass_level1/nn_AdaptiveAvgPool3d.cpp
    pass_level1/nn_AdaptiveMaxPool1d.cpp
    pass_level1/nn_AdaptiveMaxPool2d.cpp
    pass_level1/nn_AdaptiveMaxPool3d.cpp
    pass_level1/nn_AlphaDropout.cpp
    pass_level1/nn_AvgPool1d.cpp
    pass_level1/nn_AvgPool2d.cpp
    pass_level1/nn_AvgPool3d.cpp
    pass_level1/nn_BatchNorm1d.cpp
    pass_level1/nn_BatchNorm2d.cpp
    pass_level1/nn_BatchNorm3d.cpp
    pass_level1/nn_CELU.cpp
    pass_level1/nn_ChannelShuffle.cpp
    pass_level1/nn_ConstantPad1d.cpp
    pass_level1/nn_ConstantPad2d.cpp
    pass_level1/nn_ConstantPad3d.cpp
    pass_level1/nn_Conv1d.cpp
    pass_level1/nn_Conv2d.cpp
    pass_level1/nn_Conv3d.cpp
    pass_level1/nn_ConvTranspose1d.cpp
    pass_level1/nn_ConvTranspose2d.cpp
    pass_level1/nn_ConvTranspose3d.cpp
    pass_level1/nn_Dropout.cpp
    pass_level1/nn_Dropout2d.cpp
    pass_level1/nn_Dropout3d.cpp
    pass_level1/nn_ELU.cpp
    pass_level1/nn_Embedding.cpp
    pass_level1/nn_Fold.cpp
    pass_level1/nn_GELU.cpp
    pass_level1/nn_GLU.cpp
    pass_level1/nn_GroupNorm.cpp
    pass_level1/nn_GRU.cpp
    pass_level1/nn_Hardshrink.cpp
    pass_level1/nn_Hardsigmoid.cpp
    pass_level1/nn_Hardswish.cpp
    pass_level1/nn_Hardtanh.cpp
    pass_level1/nn_InstanceNorm1d.cpp
    pass_level1/nn_InstanceNorm2d.cpp
    pass_level1/nn_InstanceNorm3d.cpp
    pass_level1/nn_LayerNorm.cpp
    pass_level1/nn_LeakyReLU.cpp
    pass_level1/nn_Linear.cpp
    pass_level1/nn_LocalResponseNorm.cpp
    pass_level1/nn_LogSigmoid.cpp
    pass_level1/nn_LogSoftmax.cpp
    pass_level1/nn_LPPool1d.cpp
    pass_level1/nn_LPPool2d.cpp
    pass_level1/nn_LSTM.cpp
    pass_level1/nn_MaxPool1d.cpp
    pass_level1/nn_MaxPool2d.cpp
    pass_level1/nn_MaxPool3d.cpp
    #pass_level1/nn_maxunpool2d.cpp
    pass_level1/nn_Mish.cpp
    pass_level1/nn_MultiheadAttention.cpp
    pass_level1/nn_PixelShuffle.cpp
    pass_level1/nn_PixelUnshuffle.cpp
    pass_level1/nn_PReLU.cpp
    pass_level1/nn_ReflectionPad1d.cpp
    pass_level1/nn_ReflectionPad2d.cpp
    pass_level1/nn_ReLU.cpp
    pass_level1/nn_ReLU6.cpp
    pass_level1/nn_ReplicationPad1d.cpp
    pass_level1/nn_ReplicationPad2d.cpp
    pass_level1/nn_ReplicationPad3d.cpp
    pass_level1/nn_RNN.cpp
    pass_level1/nn_RReLU.cpp
    pass_level1/nn_SELU.cpp
    pass_level1/nn_Sigmoid.cpp
    pass_level1/nn_SiLU.cpp
    pass_level1/nn_Softmax.cpp
    pass_level1/nn_Softmax2d.cpp
    pass_level1/nn_Softmin.cpp
    pass_level1/nn_Softplus.cpp
    pass_level1/nn_Softshrink.cpp
    pass_level1/nn_Softsign.cpp
    pass_level1/nn_Tanh.cpp
    pass_level1/nn_Tanhshrink.cpp
    pass_level1/nn_Threshold.cpp
    pass_level1/nn_Unfold.cpp
    pass_level1/nn_Upsample.cpp
    pass_level1/nn_UpsamplingBilinear2d.cpp
    pass_level1/nn_UpsamplingNearest2d.cpp
    pass_level1/nn_ZeroPad2d.cpp

    pass_level1/nn_quantized_Conv2d.cpp
    pass_level1/nn_quantized_DeQuantize.cpp
    pass_level1/nn_quantized_Linear.cpp
    pass_level1/nn_quantized_Quantize.cpp

    pass_level1/torchvision_DeformConv2d.cpp
    pass_level1/torchvision_RoIAlign.cpp
)

set(pnnx_pass_level2_SRCS
    pass_level2/F_adaptive_avg_pool1d.cpp
    pass_level2/F_adaptive_avg_pool2d.cpp
    pass_level2/F_adaptive_avg_pool3d.cpp
    pass_level2/F_adaptive_max_pool1d.cpp
    pass_level2/F_adaptive_max_pool2d.cpp
    pass_level2/F_adaptive_max_pool3d.cpp
    pass_level2/F_alpha_dropout.cpp
    pass_level2/F_affine_grid.cpp
    pass_level2/F_avg_pool1d.cpp
    pass_level2/F_avg_pool2d.cpp
    pass_level2/F_avg_pool3d.cpp
    pass_level2/F_batch_norm.cpp
    pass_level2/F_celu.cpp
    pass_level2/F_conv1d.cpp
    pass_level2/F_conv2d.cpp
    pass_level2/F_conv3d.cpp
    pass_level2/F_conv_transpose123d.cpp
    pass_level2/F_dropout.cpp
    pass_level2/F_dropout23d.cpp
    pass_level2/F_elu.cpp
    pass_level2/F_embedding.cpp
    pass_level2/F_feature_alpha_dropout.cpp
    pass_level2/F_fold.cpp
    pass_level2/F_gelu.cpp
    pass_level2/F_glu.cpp
    pass_level2/F_grid_sample.cpp
    pass_level2/F_group_norm.cpp
    pass_level2/F_hardshrink.cpp
    pass_level2/F_hardsigmoid.cpp
    pass_level2/F_hardswish.cpp
    pass_level2/F_hardtanh.cpp
    pass_level2/F_instance_norm.cpp
    pass_level2/F_interpolate.cpp
    pass_level2/F_layer_norm.cpp
    pass_level2/F_leaky_relu.cpp
    pass_level2/F_linear.cpp
    pass_level2/F_local_response_norm.cpp
    pass_level2/F_log_softmax.cpp
    pass_level2/F_logsigmoid.cpp
    pass_level2/F_lp_pool1d.cpp
    pass_level2/F_lp_pool2d.cpp
    pass_level2/F_max_pool1d.cpp
    pass_level2/F_max_pool2d.cpp
    pass_level2/F_max_pool3d.cpp
    pass_level2/F_mish.cpp
    pass_level2/F_normalize.cpp
    pass_level2/F_pad.cpp
    pass_level2/F_pixel_shuffle.cpp
    pass_level2/F_pixel_unshuffle.cpp
    pass_level2/F_prelu.cpp
    pass_level2/F_relu.cpp
    pass_level2/F_relu6.cpp
    pass_level2/F_rrelu.cpp
    pass_level2/F_scaled_dot_product_attention.cpp
    pass_level2/F_selu.cpp
    pass_level2/F_sigmoid.cpp
    pass_level2/F_silu.cpp
    pass_level2/F_softmax.cpp
    pass_level2/F_softmin.cpp
    pass_level2/F_softplus.cpp
    pass_level2/F_softshrink.cpp
    pass_level2/F_softsign.cpp
    pass_level2/F_tanh.cpp
    pass_level2/F_tanhshrink.cpp
    pass_level2/F_threshold.cpp
    pass_level2/F_unfold.cpp
    pass_level2/F_upsample_bilinear.cpp
    pass_level2/F_upsample_nearest.cpp
    pass_level2/F_upsample.cpp
    pass_level2/Tensor_contiguous.cpp
    pass_level2/Tensor_copy.cpp
    pass_level2/Tensor_expand.cpp
    pass_level2/Tensor_expand_as.cpp
    pass_level2/Tensor_fill.cpp
    pass_level2/Tensor_index.cpp
    pass_level2/Tensor_index_put.cpp
    pass_level2/Tensor_masked_fill.cpp
    pass_level2/Tensor_new_empty.cpp
    pass_level2/Tensor_new_ones.cpp
    pass_level2/Tensor_new_zeros.cpp
    pass_level2/Tensor_repeat.cpp
    pass_level2/Tensor_reshape.cpp
    pass_level2/Tensor_select.cpp
    pass_level2/Tensor_slice.cpp
    pass_level2/Tensor_to.cpp
    pass_level2/Tensor_type_as.cpp
    pass_level2/Tensor_view.cpp
    pass_level2/torch_addmm.cpp
    pass_level2/torch_amax.cpp
    pass_level2/torch_amin.cpp
    pass_level2/torch_arange.cpp
    pass_level2/torch_argmax.cpp
    pass_level2/torch_argmin.cpp
    pass_level2/torch_baddbmm.cpp
    pass_level2/torch_bmm.cpp
    pass_level2/torch_bitwise_not.cpp
    pass_level2/torch_bitwise_and.cpp
    pass_level2/torch_bitwise_or.cpp
    pass_level2/torch_bitwise_xor.cpp
    pass_level2/torch_bitwise_left_shift.cpp
    pass_level2/torch_bitwise_right_shift.cpp
    pass_level2/torch_cat.cpp
    pass_level2/torch_chunk.cpp
    pass_level2/torch_clamp.cpp
    pass_level2/torch_clone.cpp
    pass_level2/torch_complex.cpp
    pass_level2/torch_cross.cpp
    pass_level2/torch_cumprod.cpp
    pass_level2/torch_cumsum.cpp
    pass_level2/torch_dequantize.cpp
    pass_level2/torch_diag.cpp
    pass_level2/torch_einsum.cpp
    pass_level2/torch_empty.cpp
    pass_level2/torch_empty_like.cpp
    pass_level2/torch_eq.cpp
    pass_level2/torch_flatten.cpp
    pass_level2/torch_flip.cpp
    pass_level2/torch_full.cpp
    pass_level2/torch_full_like.cpp
    pass_level2/torch_gather.cpp
    pass_level2/torch_ge.cpp
    pass_level2/torch_gt.cpp
    pass_level2/torch_imag.cpp
    pass_level2/torch_index_select.cpp
    pass_level2/torch_le.cpp
    pass_level2/torch_lgamma.cpp
    pass_level2/torch_logsumexp.cpp
    pass_level2/torch_lt.cpp
    pass_level2/torch_matmul.cpp
    pass_level2/torch_max.cpp
    pass_level2/torch_mean.cpp
    pass_level2/torch_min.cpp
    pass_level2/torch_mm.cpp
<<<<<<< HEAD
    pass_level2/torch_mv.cpp
=======
    pass_level2/torch_narrow.cpp
>>>>>>> a22998bb
    pass_level2/torch_ne.cpp
    pass_level2/torch_norm.cpp
    pass_level2/torch_normal.cpp
    pass_level2/torch_ones.cpp
    pass_level2/torch_ones_like.cpp
    pass_level2/torch_positive.cpp
    pass_level2/torch_prod.cpp
    pass_level2/torch_quantize_per_tensor.cpp
    pass_level2/torch_randn.cpp
    pass_level2/torch_randn_like.cpp
    pass_level2/torch_real.cpp
    pass_level2/torch_repeat_interleave.cpp
    pass_level2/torch_roll.cpp
    pass_level2/torch_scatter_add.cpp
    pass_level2/torch_split.cpp
    pass_level2/torch_squeeze.cpp
    pass_level2/torch_stack.cpp
    pass_level2/torch_std.cpp
    pass_level2/torch_sum.cpp
    pass_level2/torch_permute.cpp
    pass_level2/torch_t.cpp
    pass_level2/torch_tensor_split.cpp
    pass_level2/torch_topk.cpp
    pass_level2/torch_transpose.cpp
    pass_level2/torch_unbind.cpp
    pass_level2/torch_unsqueeze.cpp
    pass_level2/torch_var.cpp
    pass_level2/torch_zeros.cpp
    pass_level2/torch_zeros_like.cpp
    pass_level2/torch_stft.cpp
    pass_level2/torch_istft.cpp
    pass_level2/torch_fft_irfft.cpp
    pass_level2/torch_fft_irfft2.cpp
    pass_level2/torch_fft_irfftn.cpp
    pass_level2/torch_fft_rfft.cpp
    pass_level2/torch_fft_rfft2.cpp
    pass_level2/torch_fft_rfftn.cpp
    pass_level2/torch_fft_ihfft.cpp
    pass_level2/torch_fft_ihfft2.cpp
    pass_level2/torch_fft_ihfftn.cpp
    pass_level2/torch_fft_hfft.cpp
    pass_level2/torch_fft_hfft2.cpp
    pass_level2/torch_fft_hfftn.cpp
    pass_level2/torch_fft_ifft.cpp
    pass_level2/torch_fft_ifft2.cpp
    pass_level2/torch_fft_ifftn.cpp
    pass_level2/torch_fft_fft.cpp
    pass_level2/torch_fft_fft2.cpp
    pass_level2/torch_fft_fftn.cpp

    pass_level2/nn_quantized_FloatFunctional.cpp
)

set(pnnx_pass_level3_SRCS
    pass_level3/assign_unique_name.cpp
    pass_level3/eliminate_noop_math.cpp
    pass_level3/eliminate_tuple_pair.cpp
    pass_level3/expand_quantization_modules.cpp
    pass_level3/fuse_opnto1_tensors.cpp
    pass_level3/fuse_op1ton_unpack.cpp
    pass_level3/fuse_einsum_operands.cpp
    pass_level3/fuse_expression.cpp
    pass_level3/fuse_index_expression.cpp
    pass_level3/fuse_maxpool_unpack.cpp
    pass_level3/fuse_multiheadattention_unpack.cpp
    pass_level3/fuse_rnn_unpack.cpp
    pass_level3/rename_F_conv_transposend.cpp
    pass_level3/rename_F_convmode.cpp
    pass_level3/rename_F_dropoutnd.cpp
)

set(pnnx_pass_level4_SRCS
    pass_level4/canonicalize.cpp
    pass_level4/dead_code_elimination.cpp
    pass_level4/fuse_custom_op.cpp
)

set(pnnx_pass_level5_SRCS
    pass_level5/attribute_unpooling.cpp
    pass_level5/eliminate_dropout.cpp
    pass_level5/eliminate_identity_operator.cpp
    pass_level5/eliminate_maxpool_indices.cpp
    pass_level5/eliminate_noop_cat.cpp
    pass_level5/eliminate_noop_einsum.cpp
    pass_level5/eliminate_noop_expand.cpp
    pass_level5/eliminate_noop_expression.cpp
    pass_level5/eliminate_noop_pad.cpp
    pass_level5/eliminate_noop_upsample.cpp
    pass_level5/eliminate_noop_slice.cpp
    pass_level5/eliminate_noop_view_reshape.cpp
    pass_level5/eliminate_reshape_shape_expression.cpp
    pass_level5/eliminate_type_as.cpp
    pass_level5/eval_expression.cpp
    pass_level5/fold_constants.cpp
    pass_level5/fuse_adjacent_reshape.cpp
    pass_level5/fuse_channel_shuffle.cpp
    pass_level5/fuse_constant_expression.cpp
    pass_level5/fuse_conv1d_batchnorm1d.cpp
    pass_level5/fuse_conv2d_batchnorm2d.cpp
    pass_level5/fuse_convtranspose1d_batchnorm1d.cpp
    pass_level5/fuse_convtranspose2d_batchnorm2d.cpp
    pass_level5/fuse_contiguous_view.cpp
    pass_level5/fuse_linear_batchnorm1d.cpp
    pass_level5/fuse_pad_conv1d.cpp
    pass_level5/fuse_pad_conv2d.cpp
    pass_level5/fuse_pixel_unshuffle.cpp
    pass_level5/fuse_layernorm.cpp
    pass_level5/fuse_multiheadattention.cpp
    pass_level5/fuse_scaled_dot_product_attention.cpp
    pass_level5/fuse_select_to_unbind.cpp
    pass_level5/fuse_slice_copy.cpp
    pass_level5/fuse_slice_indices.cpp
    pass_level5/fuse_slice_to_tensor_split.cpp
    pass_level5/fuse_static_batchnorm.cpp
    pass_level5/fuse_static_conv.cpp
    pass_level5/fuse_static_convtranspose.cpp
    pass_level5/fuse_static_groupnorm.cpp
    pass_level5/fuse_static_instancenorm.cpp
    pass_level5/fuse_static_layernorm.cpp
    pass_level5/fuse_static_linear.cpp
    pass_level5/normalize_einsum_equation.cpp
    pass_level5/unroll_rnn_op.cpp
)

set(pnnx_pass_ncnn_SRCS
    pass_ncnn/convert_attribute.cpp
    pass_ncnn/convert_custom_op.cpp
    pass_ncnn/convert_module_op.cpp
    pass_ncnn/convert_half_to_float.cpp
    pass_ncnn/convert_input.cpp
    pass_ncnn/convert_torch_cat.cpp
    pass_ncnn/convert_torch_chunk.cpp
    pass_ncnn/convert_torch_einsum.cpp
    pass_ncnn/convert_torch_split.cpp
    pass_ncnn/convert_torch_stack.cpp
    pass_ncnn/convert_torch_tensor_split.cpp
    pass_ncnn/convert_torch_unbind.cpp
    pass_ncnn/convert_Tensor_select.cpp
    pass_ncnn/eliminate_output.cpp
    pass_ncnn/expand_expression.cpp
    pass_ncnn/fuse_convert_shufflechannel_slice.cpp
    pass_ncnn/insert_split.cpp
    pass_ncnn/chain_multi_output.cpp
    pass_ncnn/solve_batch_index.cpp

    pass_ncnn/eliminate_noop.cpp
    pass_ncnn/eliminate_tail_reshape_permute.cpp
    pass_ncnn/fuse_convolution_activation.cpp
    pass_ncnn/fuse_convolution1d_activation.cpp
    pass_ncnn/fuse_convolutiondepthwise_activation.cpp
    pass_ncnn/fuse_convolutiondepthwise1d_activation.cpp
    pass_ncnn/fuse_deconvolution_activation.cpp
    pass_ncnn/fuse_deconvolutiondepthwise_activation.cpp
    pass_ncnn/fuse_innerproduct_activation.cpp
    pass_ncnn/fuse_transpose_matmul.cpp
    pass_ncnn/fuse_binaryop_eltwise.cpp
    pass_ncnn/insert_reshape_numpy_binaryop_broadcast.cpp
    pass_ncnn/insert_reshape_linear.cpp
    pass_ncnn/insert_reshape_pooling.cpp
    pass_ncnn/insert_reshape_global_pooling.cpp

    pass_ncnn/F_adaptive_avg_pool1d.cpp
    pass_ncnn/F_adaptive_avg_pool2d.cpp
    pass_ncnn/F_adaptive_avg_pool3d.cpp
    pass_ncnn/F_adaptive_max_pool1d.cpp
    pass_ncnn/F_adaptive_max_pool2d.cpp
    pass_ncnn/F_adaptive_max_pool3d.cpp
    pass_ncnn/F_avg_pool1d.cpp
    pass_ncnn/F_avg_pool2d.cpp
    pass_ncnn/F_avg_pool3d.cpp
    pass_ncnn/F_batch_norm.cpp
    pass_ncnn/F_celu.cpp
    pass_ncnn/F_conv_transpose1d.cpp
    pass_ncnn/F_conv_transpose2d.cpp
    pass_ncnn/F_conv_transpose3d.cpp
    pass_ncnn/F_conv1d.cpp
    pass_ncnn/F_conv2d.cpp
    pass_ncnn/F_conv3d.cpp
    pass_ncnn/F_elu.cpp
    pass_ncnn/F_embedding.cpp
    pass_ncnn/F_fold.cpp
    pass_ncnn/F_gelu.cpp
    pass_ncnn/F_glu.cpp
    pass_ncnn/F_grid_sample.cpp
    pass_ncnn/F_group_norm.cpp
    pass_ncnn/F_hardsigmoid.cpp
    pass_ncnn/F_hardswish.cpp
    pass_ncnn/F_hardtanh.cpp
    pass_ncnn/F_instance_norm.cpp
    pass_ncnn/F_interpolate.cpp
    pass_ncnn/F_layer_norm.cpp
    pass_ncnn/F_leaky_relu.cpp
    pass_ncnn/F_linear.cpp
    pass_ncnn/F_local_response_norm.cpp
    pass_ncnn/F_log_softmax.cpp
    pass_ncnn/F_logsigmoid.cpp
    pass_ncnn/F_max_pool1d.cpp
    pass_ncnn/F_max_pool2d.cpp
    pass_ncnn/F_max_pool3d.cpp
    pass_ncnn/F_mish.cpp
    pass_ncnn/F_normalize.cpp
    pass_ncnn/F_pad.cpp
    pass_ncnn/F_pixel_shuffle.cpp
    pass_ncnn/F_pixel_unshuffle.cpp
    pass_ncnn/F_prelu.cpp
    pass_ncnn/F_relu.cpp
    pass_ncnn/F_relu6.cpp
    pass_ncnn/F_selu.cpp
    pass_ncnn/F_sigmoid.cpp
    pass_ncnn/F_silu.cpp
    pass_ncnn/F_softmax.cpp
    pass_ncnn/F_tanh.cpp
    pass_ncnn/F_unfold.cpp
    pass_ncnn/F_upsample_bilinear.cpp
    pass_ncnn/F_upsample_nearest.cpp
    pass_ncnn/F_upsample.cpp
    pass_ncnn/nn_AdaptiveAvgPool1d.cpp
    pass_ncnn/nn_AdaptiveAvgPool2d.cpp
    pass_ncnn/nn_AdaptiveAvgPool3d.cpp
    pass_ncnn/nn_AdaptiveMaxPool1d.cpp
    pass_ncnn/nn_AdaptiveMaxPool2d.cpp
    pass_ncnn/nn_AdaptiveMaxPool3d.cpp
    pass_ncnn/nn_AvgPool1d.cpp
    pass_ncnn/nn_AvgPool2d.cpp
    pass_ncnn/nn_AvgPool3d.cpp
    pass_ncnn/nn_BatchNorm1d.cpp
    pass_ncnn/nn_BatchNorm2d.cpp
    pass_ncnn/nn_BatchNorm3d.cpp
    pass_ncnn/nn_CELU.cpp
    pass_ncnn/nn_ChannelShuffle.cpp
    pass_ncnn/nn_ConstantPad1d.cpp
    pass_ncnn/nn_ConstantPad2d.cpp
    pass_ncnn/nn_ConstantPad3d.cpp
    pass_ncnn/nn_Conv1d.cpp
    pass_ncnn/nn_Conv2d.cpp
    pass_ncnn/nn_Conv3d.cpp
    pass_ncnn/nn_ConvTranspose1d.cpp
    pass_ncnn/nn_ConvTranspose2d.cpp
    pass_ncnn/nn_ConvTranspose3d.cpp
    pass_ncnn/nn_ELU.cpp
    pass_ncnn/nn_Embedding.cpp
    pass_ncnn/nn_Fold.cpp
    pass_ncnn/nn_GELU.cpp
    pass_ncnn/nn_GLU.cpp
    pass_ncnn/nn_GroupNorm.cpp
    pass_ncnn/nn_GRU.cpp
    pass_ncnn/nn_Hardsigmoid.cpp
    pass_ncnn/nn_Hardswish.cpp
    pass_ncnn/nn_Hardtanh.cpp
    pass_ncnn/nn_InstanceNorm2d.cpp
    pass_ncnn/nn_LayerNorm.cpp
    pass_ncnn/nn_LeakyReLU.cpp
    pass_ncnn/nn_Linear.cpp
    pass_ncnn/nn_LocalResponseNorm.cpp
    pass_ncnn/nn_LogSigmoid.cpp
    pass_ncnn/nn_LogSoftmax.cpp
    pass_ncnn/nn_LSTM.cpp
    pass_ncnn/nn_MaxPool1d.cpp
    pass_ncnn/nn_MaxPool2d.cpp
    pass_ncnn/nn_MaxPool3d.cpp
    pass_ncnn/nn_Mish.cpp
    pass_ncnn/nn_MultiheadAttention.cpp
    pass_ncnn/nn_PixelShuffle.cpp
    pass_ncnn/nn_PixelUnshuffle.cpp
    pass_ncnn/nn_PReLU.cpp
    pass_ncnn/nn_ReflectionPad1d.cpp
    pass_ncnn/nn_ReflectionPad2d.cpp
    pass_ncnn/nn_ReLU.cpp
    pass_ncnn/nn_ReLU6.cpp
    pass_ncnn/nn_ReplicationPad1d.cpp
    pass_ncnn/nn_ReplicationPad2d.cpp
    pass_ncnn/nn_RNN.cpp
    pass_ncnn/nn_SELU.cpp
    pass_ncnn/nn_Sigmoid.cpp
    pass_ncnn/nn_SiLU.cpp
    pass_ncnn/nn_Softmax.cpp
    pass_ncnn/nn_Softmax2d.cpp
    pass_ncnn/nn_Tanh.cpp
    pass_ncnn/nn_Unfold.cpp
    pass_ncnn/nn_Upsample.cpp
    pass_ncnn/nn_UpsamplingBilinear2d.cpp
    pass_ncnn/nn_UpsamplingNearest2d.cpp
    pass_ncnn/nn_ZeroPad2d.cpp
    pass_ncnn/Tensor_contiguous.cpp
    pass_ncnn/Tensor_reshape.cpp
    pass_ncnn/Tensor_repeat.cpp
    pass_ncnn/Tensor_slice.cpp
    pass_ncnn/Tensor_slice_copy.cpp
    pass_ncnn/Tensor_view.cpp
    pass_ncnn/torch_addmm.cpp
    pass_ncnn/torch_amax.cpp
    pass_ncnn/torch_amin.cpp
    pass_ncnn/torch_bmm.cpp
    pass_ncnn/torch_clamp.cpp
    pass_ncnn/torch_clone.cpp
    pass_ncnn/torch_cumsum.cpp
    pass_ncnn/torch_diag.cpp
    pass_ncnn/torch_flatten.cpp
    pass_ncnn/torch_logsumexp.cpp
    pass_ncnn/torch_matmul.cpp
    pass_ncnn/torch_max.cpp
    pass_ncnn/torch_mean.cpp
    pass_ncnn/torch_min.cpp
    pass_ncnn/torch_mm.cpp
    pass_ncnn/torch_norm.cpp
    pass_ncnn/torch_permute.cpp
    pass_ncnn/torch_prod.cpp
    pass_ncnn/torch_squeeze.cpp
    pass_ncnn/torch_sum.cpp
    pass_ncnn/torch_t.cpp
    pass_ncnn/torch_transpose.cpp
    pass_ncnn/torch_unsqueeze.cpp
    pass_ncnn/torchvision_DeformConv2d.cpp
)

find_package(Protobuf)
if(PROTOBUF_FOUND)
    protobuf_generate_cpp(ONNX_PROTO_SRCS ONNX_PROTO_HDRS onnx.proto)

    add_library(pnnx2onnx STATIC
        save_onnx.cpp
        save_onnx_cxxabi_bridge.cpp
        ${ONNX_PROTO_SRCS} ${ONNX_PROTO_HDRS}
    )

    target_include_directories(pnnx2onnx PRIVATE ${PROTOBUF_INCLUDE_DIR} ${CMAKE_CURRENT_BINARY_DIR})
    target_link_libraries(pnnx2onnx PRIVATE ${PROTOBUF_LIBRARIES})

    # libtorch is usually compiled with old cxx11 abi
    set_source_files_properties(save_onnx_cxxabi_bridge.cpp PROPERTIES COMPILE_FLAGS "${TORCH_CXX_FLAGS}")

    message(STATUS "Building with onnx-zero")
else()
    message(STATUS "Building without onnx-zero")
endif()

set(pnnx_SRCS
    main.cpp
    ir.cpp
    storezip.cpp
    utils.cpp

    pass_level0.cpp
    pass_level1.cpp
    pass_level2.cpp
    pass_level3.cpp
    pass_level4.cpp
    pass_level5.cpp

    ${pnnx_pass_level0_SRCS}
    ${pnnx_pass_level1_SRCS}
    ${pnnx_pass_level2_SRCS}
    ${pnnx_pass_level3_SRCS}
    ${pnnx_pass_level4_SRCS}
    ${pnnx_pass_level5_SRCS}

    pass_ncnn.cpp
    save_ncnn.cpp
    ${pnnx_pass_ncnn_SRCS}
)

if(NOT MSVC)
    add_definitions(-Wall -Wextra)
endif()

add_executable(pnnx ${pnnx_SRCS})

target_compile_definitions(pnnx PRIVATE BUILD_PNNX)

if(PNNX_COVERAGE)
    target_compile_options(pnnx PUBLIC -coverage -fprofile-arcs -ftest-coverage)
    target_link_libraries(pnnx PUBLIC -coverage -lgcov)
endif()

if(WIN32)
    target_compile_definitions(pnnx PUBLIC NOMINMAX)
endif()

if(PROTOBUF_FOUND)
    target_compile_definitions(pnnx PRIVATE BUILD_PNNX2ONNX)
    target_link_libraries(pnnx PRIVATE pnnx2onnx)
endif()

if(TorchVision_FOUND)
    target_link_libraries(pnnx PRIVATE TorchVision::TorchVision)
endif()

if(WIN32)
    target_link_libraries(pnnx PRIVATE ${TORCH_LIBRARIES})
else()
    target_link_libraries(pnnx PRIVATE ${TORCH_LIBRARIES} pthread dl)
endif()

#set_target_properties(pnnx PROPERTIES COMPILE_FLAGS -fsanitize=address)
#set_target_properties(pnnx PROPERTIES LINK_FLAGS -fsanitize=address)

if(APPLE)
    set_target_properties(pnnx PROPERTIES INSTALL_RPATH "@executable_path/")
else()
    set_target_properties(pnnx PROPERTIES INSTALL_RPATH "$ORIGIN/")
endif()
set_target_properties(pnnx PROPERTIES MACOSX_RPATH TRUE)

include(GNUInstallDirs)
install(TARGETS pnnx RUNTIME DESTINATION ${CMAKE_INSTALL_BINDIR})

if (WIN32)
    file(GLOB TORCH_DLL "${TORCH_INSTALL_PREFIX}/lib/*.dll")
    install(FILES ${TORCH_DLL} DESTINATION ${CMAKE_INSTALL_BINDIR})
endif()<|MERGE_RESOLUTION|>--- conflicted
+++ resolved
@@ -240,11 +240,8 @@
     pass_level2/torch_mean.cpp
     pass_level2/torch_min.cpp
     pass_level2/torch_mm.cpp
-<<<<<<< HEAD
     pass_level2/torch_mv.cpp
-=======
     pass_level2/torch_narrow.cpp
->>>>>>> a22998bb
     pass_level2/torch_ne.cpp
     pass_level2/torch_norm.cpp
     pass_level2/torch_normal.cpp
