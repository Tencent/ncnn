--- conflicted
+++ resolved
@@ -1060,9 +1060,6 @@
             std::string r = a + ".size(" + b + ")";
             exprstack.push(r);
         }
-<<<<<<< HEAD
-        else if (t == "int" || t == "sqrt" || t == "rsqrt" || t == "neg" || t == "floor")
-=======
         else if (t == "int"
                  || t == "abs"
                  || t == "acos"
@@ -1088,7 +1085,6 @@
                  || t == "tan"
                  || t == "tanh"
                  || t == "trunc")
->>>>>>> 03550ba5
         {
             std::string unaryop;
             if (t == "int") unaryop = "int";
@@ -1106,9 +1102,6 @@
             if (t == "floor") unaryop = "torch.floor";
             if (t == "log") unaryop = "torch.log";
             if (t == "neg") unaryop = "torch.neg";
-<<<<<<< HEAD
-            if (t == "floor") unaryop = "torch.floor";
-=======
             if (t == "reciprocal") unaryop = "torch.reciprocal";
             if (t == "rsqrt") unaryop = "torch.rsqrt";
             if (t == "sign") unaryop = "torch.sign";
@@ -1119,7 +1112,6 @@
             if (t == "tan") unaryop = "torch.tan";
             if (t == "tanh") unaryop = "torch.tanh";
             if (t == "trunc") unaryop = "torch.trunc";
->>>>>>> 03550ba5
 
             std::string a = exprstack.top();
             exprstack.pop();
@@ -1356,15 +1348,9 @@
     fprintf(pyfp, "import torch.nn as nn\n");
     fprintf(pyfp, "import torch.nn.functional as F\n");
     fprintf(pyfp, "try:\n");
-<<<<<<< HEAD
-    fprintf(pyfp, "\timport torchvision\n");
-    fprintf(pyfp, "except:\n");
-    fprintf(pyfp, "\tpass\n");
-=======
     fprintf(pyfp, "    import torchvision\n");
     fprintf(pyfp, "except:\n");
     fprintf(pyfp, "    pass\n");
->>>>>>> 03550ba5
 
     fprintf(pyfp, "\n");
 
