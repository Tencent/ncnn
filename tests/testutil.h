// Tencent is pleased to support the open source community by making ncnn available.
//
// Copyright (C) 2019 THL A29 Limited, a Tencent company. All rights reserved.
//
// Licensed under the BSD 3-Clause License (the "License"); you may not use this file except
// in compliance with the License. You may obtain a copy of the License at
//
// https://opensource.org/licenses/BSD-3-Clause
//
// Unless required by applicable law or agreed to in writing, software distributed
// under the License is distributed on an "AS IS" BASIS, WITHOUT WARRANTIES OR
// CONDITIONS OF ANY KIND, either express or implied. See the License for the
// specific language governing permissions and limitations under the License.

#ifndef TESTUTIL_H
#define TESTUTIL_H

#include "layer.h"
#include "mat.h"
#include "prng.h"

#include <algorithm>
#include <math.h>
#include <stdio.h>

#if NCNN_VULKAN
<<<<<<< HEAD
#include "gpu.h"
#include "cache.h"
#include "command.h"

static ncnn::VulkanDevice* g_vkdev = 0;
static ncnn::VkCache* g_vkcache = 0;

class GlobalGpuInstance
{
public:
    GlobalGpuInstance()
    {
        ncnn::create_gpu_instance();

        g_vkdev = ncnn::get_gpu_device();

        g_vkcache = new ncnn::VkCache(g_vkdev);

        // load cache
        std::vector<unsigned char> cache_data;
        {
            FILE* fp = fopen("vkcache.bin", "rb");
            if (fp)
            {
                fseek(fp, 0, SEEK_END);
                int len = ftell(fp);
                rewind(fp);
                cache_data.resize(len);
                fread(cache_data.data(), 1, len, fp);
                fclose(fp);
            }
        }
        g_vkcache->init_cache_data(cache_data);
    }
    ~GlobalGpuInstance()
    {
        std::vector<unsigned char> cache_data = g_vkcache->get_cache_data();
        delete g_vkcache;

        fprintf(stderr, "cache_data %d\n", (int)cache_data.size());
        {
            FILE* fp = fopen("vkcache.bin", "wb");
            if (fp)
            {
                fwrite(cache_data.data(), 1, cache_data.size(), fp);
                fclose(fp);
            }
        }

        ncnn::destroy_gpu_instance();
    }
};
// initialize vulkan runtime before main()
GlobalGpuInstance g_global_gpu_instance;
=======
#include "command.h"
#include "gpu.h"
>>>>>>> d2bf77cd
#endif // NCNN_VULKAN

static struct prng_rand_t g_prng_rand_state;
#define SRAND(seed) prng_srand(seed, &g_prng_rand_state)
#define RAND()      prng_rand(&g_prng_rand_state)

static float RandomFloat(float a = -2.f, float b = 2.f)
{
    float random = ((float)RAND()) / (float)uint64_t(-1); //RAND_MAX;
    float diff = b - a;
    float r = random * diff;
    return a + r;
}

static void Randomize(ncnn::Mat& m, float a = -2.f, float b = 2.f)
{
    for (size_t i = 0; i < m.total(); i++)
    {
        m[i] = RandomFloat(a, b);
    }
}

static ncnn::Mat RandomMat(int w)
{
    ncnn::Mat m(w);
    Randomize(m);
    return m;
}

static ncnn::Mat RandomMat(int w, int h)
{
    ncnn::Mat m(w, h);
    Randomize(m);
    return m;
}

static ncnn::Mat RandomMat(int w, int h, int c)
{
    ncnn::Mat m(w, h, c);
    Randomize(m);
    return m;
}

static bool NearlyEqual(float a, float b, float epsilon)
{
    if (a == b)
        return true;

    float diff = fabs(a - b);
    if (diff <= epsilon)
        return true;

    // relative error
    return diff < epsilon * std::max(fabs(a), fabs(b));
}

static int Compare(const ncnn::Mat& a, const ncnn::Mat& b, float epsilon = 0.001)
{
#define CHECK_MEMBER(m)                                                                 \
    if (a.m != b.m)                                                                     \
    {                                                                                   \
        fprintf(stderr, #m " not match    expect %d but got %d\n", (int)a.m, (int)b.m); \
        return -1;                                                                      \
    }

    CHECK_MEMBER(dims)
    CHECK_MEMBER(w)
    CHECK_MEMBER(h)
    CHECK_MEMBER(c)
    CHECK_MEMBER(elemsize)
    CHECK_MEMBER(elempack)

#undef CHECK_MEMBER

    for (int q = 0; q < a.c; q++)
    {
        const ncnn::Mat ma = a.channel(q);
        const ncnn::Mat mb = b.channel(q);
        for (int i = 0; i < a.h; i++)
        {
            const float* pa = ma.row(i);
            const float* pb = mb.row(i);
            for (int j = 0; j < a.w; j++)
            {
                if (!NearlyEqual(pa[j], pb[j], epsilon))
                {
                    fprintf(stderr, "value not match  at c:%d h:%d w:%d    expect %f but got %f\n", q, i, j, pa[j], pb[j]);
                    return -1;
                }
            }
        }
    }

    return 0;
}

static int CompareMat(const ncnn::Mat& a, const ncnn::Mat& b, float epsilon = 0.001)
{
    if (a.elempack != 1)
    {
        ncnn::Mat a1;
        ncnn::convert_packing(a, a1, 1);
        return CompareMat(a1, b, epsilon);
    }

    if (b.elempack != 1)
    {
        ncnn::Mat b1;
        ncnn::convert_packing(b, b1, 1);
        return CompareMat(a, b1, epsilon);
    }

    if (a.elemsize == 2u)
    {
        ncnn::Mat a32;
        cast_float16_to_float32(a, a32);
        return CompareMat(a32, b, epsilon);
    }
    if (a.elemsize == 1u)
    {
        ncnn::Mat a32;
        cast_int8_to_float32(a, a32);
        return CompareMat(a32, b, epsilon);
    }

    if (b.elemsize == 2u)
    {
        ncnn::Mat b32;
        cast_float16_to_float32(b, b32);
        return CompareMat(a, b32, epsilon);
    }
    if (b.elemsize == 1u)
    {
        ncnn::Mat b32;
        cast_int8_to_float32(b, b32);
        return CompareMat(a, b32, epsilon);
    }

    return Compare(a, b, epsilon);
}

static int CompareMat(const std::vector<ncnn::Mat>& a, const std::vector<ncnn::Mat>& b, float epsilon = 0.001)
{
    if (a.size() != b.size())
    {
        fprintf(stderr, "output blob count not match %zu %zu\n", a.size(), b.size());
        return -1;
    }

    for (size_t i = 0; i < a.size(); i++)
    {
        if (CompareMat(a[i], b[i], epsilon))
        {
            fprintf(stderr, "output blob %zu not match\n", i);
            return -1;
        }
    }

    return 0;
}

template<typename T>
int test_layer(int typeindex, const ncnn::ParamDict& pd, const std::vector<ncnn::Mat>& weights, const ncnn::Option& _opt, const std::vector<ncnn::Mat>& a, int top_blob_count, const std::vector<ncnn::Mat>& top_shapes = std::vector<ncnn::Mat>(), float epsilon = 0.001, void (*func)(T*) = 0)
{
    ncnn::Layer* op = ncnn::create_layer(typeindex);

    if (func)
    {
        (*func)((T*)op);
    }

    ncnn::Option opt = _opt;

    if (!op->support_vulkan) opt.use_vulkan_compute = false;
    if (!op->support_packing) opt.use_packing_layout = false;
    if (!op->support_bf16_storage) opt.use_bf16_storage = false;
    if (!op->support_image_storage) opt.use_image_storage = false;

#if __APPLE__
    opt.use_image_storage = false;
#endif

    if (opt.use_int8_inference) opt.use_bf16_storage = false;
    if (opt.use_int8_inference) opt.use_packing_layout = false;

#if NCNN_VULKAN
    ncnn::VkWeightAllocator g_weight_vkallocator(g_vkdev);
    ncnn::VkWeightStagingAllocator g_weight_staging_vkallocator(g_vkdev);

    ncnn::VkAllocator* blob_vkallocator = g_vkdev->acquire_blob_allocator();
    ncnn::VkAllocator* staging_vkallocator = g_vkdev->acquire_staging_allocator();

    opt.blob_vkallocator = blob_vkallocator;
    opt.workspace_vkallocator = blob_vkallocator;
    opt.staging_vkallocator = staging_vkallocator;

    opt.vkcache = g_vkcache;

    if (!g_vkdev->info.support_fp16_packed) opt.use_fp16_packed = false;
    if (!g_vkdev->info.support_fp16_storage) opt.use_fp16_storage = false;
    if (!g_vkdev->info.support_fp16_arithmetic) opt.use_fp16_arithmetic = false;

    op->vkdev = g_vkdev;
#endif // NCNN_VULKAN

    if (!top_shapes.empty())
    {
        op->bottom_shapes = a;
        op->top_shapes = top_shapes;
    }

    op->load_param(pd);

    if (op->one_blob_only && a.size() != 1)
    {
        fprintf(stderr, "layer with one_blob_only but consume multiple inputs\n");
        delete op;
        return -1;
    }

    ncnn::ModelBinFromMatArray mb(weights.data());

    op->load_model(mb);

    op->create_pipeline(opt);

#if NCNN_VULKAN
    if (opt.use_vulkan_compute)
    {
        ncnn::VkTransfer cmd(g_vkdev);

        ncnn::Option opt_upload = opt;
        opt_upload.blob_vkallocator = &g_weight_vkallocator;
        opt_upload.workspace_vkallocator = &g_weight_vkallocator;
        opt_upload.staging_vkallocator = &g_weight_staging_vkallocator;

        op->upload_model(cmd, opt_upload);

        cmd.submit_and_wait();
    }
#endif // NCNN_VULKAN

    std::vector<ncnn::Mat> b(top_blob_count);
    if (op->support_inplace)
    {
        for (size_t i = 0; i < a.size(); i++)
        {
            b[i] = a[i].clone();
        }

        ((T*)op)->T::forward_inplace(b, opt);
    }
    else
    {
        ((T*)op)->T::forward(a, b, opt);
    }

    std::vector<ncnn::Mat> c(top_blob_count);
    {
        std::vector<ncnn::Mat> a4(a.size());
        if (opt.use_packing_layout)
        {
            for (size_t i = 0; i < a.size(); i++)
            {
#if (defined(__x86_64__) || (defined _WIN32 && !(defined __MINGW32__)))
                ncnn::convert_packing(a[i], a4[i], 8, opt);
#else
                ncnn::convert_packing(a[i], a4[i], 4, opt);
#endif
            }
        }
        else
        {
            a4 = a;
        }

        if (opt.use_bf16_storage)
        {
            for (size_t i = 0; i < a4.size(); i++)
            {
                ncnn::Mat a_bf16;
                ncnn::cast_float32_to_bfloat16(a4[i], a_bf16, opt);
                a4[i] = a_bf16;
            }
        }

        if (op->support_inplace)
        {
            for (size_t i = 0; i < a4.size(); i++)
            {
                c[i] = a4[i].clone();
            }

            op->forward_inplace(c, opt);
        }
        else
        {
            op->forward(a4, c, opt);
        }

        if (opt.use_bf16_storage)
        {
            for (size_t i = 0; i < c.size(); i++)
            {
                ncnn::Mat c_fp32;
                ncnn::cast_bfloat16_to_float32(c[i], c_fp32, opt);
                c[i] = c_fp32;
            }
        }
    }

#if NCNN_VULKAN
    std::vector<ncnn::Mat> d(top_blob_count);
    if (opt.use_vulkan_compute)
    {
        // forward
        ncnn::VkCompute cmd(g_vkdev);

        if (opt.use_image_storage)
        {
            // upload
            std::vector<ncnn::VkImageMat> a_gpu(a.size());
            for (size_t i = 0; i < a_gpu.size(); i++)
            {
                cmd.record_upload(a[i], a_gpu[i], opt);
            }

            std::vector<ncnn::VkImageMat> d_gpu(top_blob_count);
            if (op->support_inplace)
            {
                op->forward_inplace(a_gpu, cmd, opt);

                d_gpu = a_gpu;
            }
            else
            {
                op->forward(a_gpu, d_gpu, cmd, opt);
            }

            // download
            for (size_t i = 0; i < d_gpu.size(); i++)
            {
                cmd.record_download(d_gpu[i], d[i], opt);
            }
        }
        else
        {
            // upload
            std::vector<ncnn::VkMat> a_gpu(a.size());
            for (size_t i = 0; i < a_gpu.size(); i++)
            {
                cmd.record_upload(a[i], a_gpu[i], opt);
            }

            std::vector<ncnn::VkMat> d_gpu(top_blob_count);
            if (op->support_inplace)
            {
                op->forward_inplace(a_gpu, cmd, opt);

                d_gpu = a_gpu;
            }
            else
            {
                op->forward(a_gpu, d_gpu, cmd, opt);
            }

            // download
            for (size_t i = 0; i < d_gpu.size(); i++)
            {
                cmd.record_download(d_gpu[i], d[i], opt);
            }
        }

        cmd.submit_and_wait();
    }
#endif // NCNN_VULKAN

    op->destroy_pipeline(opt);

    delete op;

#if NCNN_VULKAN
    g_vkdev->reclaim_blob_allocator(blob_vkallocator);
    g_vkdev->reclaim_staging_allocator(staging_vkallocator);
    g_weight_vkallocator.clear();
    g_weight_staging_vkallocator.clear();
#endif // NCNN_VULKAN

    if (CompareMat(b, c, epsilon) != 0)
    {
        fprintf(stderr, "test_layer failed cpu\n");
        return -1;
    }

#if NCNN_VULKAN
    if (opt.use_vulkan_compute && CompareMat(b, d, epsilon) != 0)
    {
        fprintf(stderr, "test_layer failed gpu\n");
        return -1;
    }
#endif // NCNN_VULKAN

    if (top_shapes.empty())
    {
        int ret = test_layer<T>(typeindex, pd, weights, opt, a, top_blob_count, b, epsilon, func);
        if (ret != 0)
        {
            fprintf(stderr, "test_layer failed gpu with shape hint\n");
        }
        return ret;
    }

    return 0;
}

template<typename T>
int test_layer(int typeindex, const ncnn::ParamDict& pd, const std::vector<ncnn::Mat>& weights, const ncnn::Option& _opt, const ncnn::Mat& a, const ncnn::Mat& top_shape = ncnn::Mat(), float epsilon = 0.001, void (*func)(T*) = 0)
{
    ncnn::Layer* op = ncnn::create_layer(typeindex);
    ncnn::Option opt = _opt;

    if (func)
    {
        (*func)((T*)op);
    }

    if (!op->support_vulkan) opt.use_vulkan_compute = false;
    if (!op->support_packing) opt.use_packing_layout = false;
    if (!op->support_bf16_storage) opt.use_bf16_storage = false;
    if (!op->support_image_storage) opt.use_image_storage = false;

#if __APPLE__
    opt.use_image_storage = false;
#endif

    if (opt.use_int8_inference) opt.use_bf16_storage = false;
    if (opt.use_int8_inference) opt.use_packing_layout = false;

#if NCNN_VULKAN
    ncnn::VkWeightAllocator g_weight_vkallocator(g_vkdev);
    ncnn::VkWeightStagingAllocator g_weight_staging_vkallocator(g_vkdev);

    ncnn::VkAllocator* blob_vkallocator = g_vkdev->acquire_blob_allocator();
    ncnn::VkAllocator* staging_vkallocator = g_vkdev->acquire_staging_allocator();

    opt.blob_vkallocator = blob_vkallocator;
    opt.workspace_vkallocator = blob_vkallocator;
    opt.staging_vkallocator = staging_vkallocator;

    opt.vkcache = g_vkcache;

    if (!g_vkdev->info.support_fp16_packed) opt.use_fp16_packed = false;
    if (!g_vkdev->info.support_fp16_storage) opt.use_fp16_storage = false;
    if (!g_vkdev->info.support_fp16_arithmetic) opt.use_fp16_arithmetic = false;

    op->vkdev = g_vkdev;
#endif // NCNN_VULKAN

    if (top_shape.dims)
    {
        op->bottom_shapes.resize(1);
        op->top_shapes.resize(1);
        op->bottom_shapes[0] = a;
        op->top_shapes[0] = top_shape;
    }

    op->load_param(pd);

    ncnn::ModelBinFromMatArray mb(weights.data());

    op->load_model(mb);

    op->create_pipeline(opt);

#if NCNN_VULKAN
    if (opt.use_vulkan_compute)
    {
        ncnn::VkTransfer cmd(g_vkdev);

        ncnn::Option opt_upload = opt;
        opt_upload.blob_vkallocator = &g_weight_vkallocator;
        opt_upload.workspace_vkallocator = &g_weight_vkallocator;
        opt_upload.staging_vkallocator = &g_weight_staging_vkallocator;

        op->upload_model(cmd, opt_upload);

        cmd.submit_and_wait();
    }
#endif // NCNN_VULKAN

    ncnn::Mat b;
    if (op->support_inplace)
    {
        b = a.clone();
        ((T*)op)->T::forward_inplace(b, opt);
    }
    else
    {
        ((T*)op)->T::forward(a, b, opt);
    }

    ncnn::Mat c;
    {
        ncnn::Mat a4;
        if (opt.use_packing_layout)
        {
#if (defined(__x86_64__) || (defined _WIN32 && !(defined __MINGW32__)))
            ncnn::convert_packing(a, a4, 8, opt);
#else
            ncnn::convert_packing(a, a4, 4, opt);
#endif
        }
        else
        {
            a4 = a;
        }

        if (opt.use_bf16_storage)
        {
            ncnn::Mat a_bf16;
            ncnn::cast_float32_to_bfloat16(a4, a_bf16, opt);
            a4 = a_bf16;
        }

        if (op->support_inplace)
        {
            c = a4.clone();
            op->forward_inplace(c, opt);
        }
        else
        {
            op->forward(a4, c, opt);
        }

        if (opt.use_bf16_storage)
        {
            ncnn::Mat c_fp32;
            ncnn::cast_bfloat16_to_float32(c, c_fp32, opt);
            c = c_fp32;
        }
    }

#if NCNN_VULKAN
    ncnn::Mat d;
    if (opt.use_vulkan_compute)
    {
        // forward
        ncnn::VkCompute cmd(g_vkdev);

        if (opt.use_image_storage)
        {
            // upload
            ncnn::VkImageMat a_gpu;
            cmd.record_upload(a, a_gpu, opt);

            ncnn::VkImageMat d_gpu;
            if (op->support_inplace)
            {
                op->forward_inplace(a_gpu, cmd, opt);

                d_gpu = a_gpu;
            }
            else
            {
                op->forward(a_gpu, d_gpu, cmd, opt);
            }

            // download
            cmd.record_download(d_gpu, d, opt);
        }
        else
        {
            // upload
            ncnn::VkMat a_gpu;
            cmd.record_upload(a, a_gpu, opt);

            ncnn::VkMat d_gpu;
            if (op->support_inplace)
            {
                op->forward_inplace(a_gpu, cmd, opt);

                d_gpu = a_gpu;
            }
            else
            {
                op->forward(a_gpu, d_gpu, cmd, opt);
            }

            // download
            cmd.record_download(d_gpu, d, opt);
        }

        cmd.submit_and_wait();
    }
#endif // NCNN_VULKAN

    op->destroy_pipeline(opt);

    delete op;

#if NCNN_VULKAN
    g_vkdev->reclaim_blob_allocator(blob_vkallocator);
    g_vkdev->reclaim_staging_allocator(staging_vkallocator);
    g_weight_vkallocator.clear();
    g_weight_staging_vkallocator.clear();
#endif // NCNN_VULKAN

    if (CompareMat(b, c, epsilon) != 0)
    {
        fprintf(stderr, "test_layer failed cpu\n");
        return -1;
    }

#if NCNN_VULKAN
    if (opt.use_vulkan_compute && CompareMat(b, d, epsilon) != 0)
    {
        fprintf(stderr, "test_layer failed gpu\n");
        return -1;
    }
#endif // NCNN_VULKAN

    if (top_shape.dims == 0)
    {
        int ret = test_layer<T>(typeindex, pd, weights, opt, a, b, epsilon, func);
        if (ret != 0)
        {
            fprintf(stderr, "test_layer failed gpu with shape hint\n");
        }
        return ret;
    }

    return 0;
}

template<typename T>
int test_layer(const char* layer_type, const ncnn::ParamDict& pd, const std::vector<ncnn::Mat>& weights, const ncnn::Option& _opt, const std::vector<ncnn::Mat>& a, int top_blob_count = 1, float epsilon = 0.001, void (*func)(T*) = 0)
{
    ncnn::Option opts[3];
    opts[0] = _opt;
    opts[0].use_packing_layout = false;
    opts[0].use_fp16_packed = false;
    opts[0].use_fp16_storage = false;
    opts[0].use_shader_pack8 = false;
    opts[0].use_image_storage = false;
    opts[1] = _opt;
    opts[1].use_packing_layout = true;
    opts[1].use_fp16_packed = true;
    opts[1].use_fp16_storage = false;
    opts[1].use_shader_pack8 = true;
    opts[1].use_image_storage = false;
    opts[2] = _opt;
    opts[2].use_packing_layout = true;
    opts[2].use_fp16_packed = true;
    opts[2].use_fp16_storage = false;
    opts[2].use_bf16_storage = true;
    opts[2].use_shader_pack8 = true;
    opts[2].use_image_storage = true;

    for (int i = 0; i < 3; i++)
    {
        const ncnn::Option& opt = opts[i];

        // fp16 representation
        std::vector<ncnn::Mat> a_fp16;
        std::vector<ncnn::Mat> weights_fp16;
        float epsilon_fp16;
        if (opt.use_bf16_storage)
        {
            a_fp16.resize(a.size());
            for (size_t j = 0; j < a.size(); j++)
            {
                ncnn::Mat tmp;
                ncnn::cast_float32_to_bfloat16(a[j], tmp, opt);
                ncnn::cast_bfloat16_to_float32(tmp, a_fp16[j], opt);
            }
            weights_fp16.resize(weights.size());
            for (size_t j = 0; j < weights.size(); j++)
            {
                ncnn::Mat tmp;
                ncnn::cast_float32_to_bfloat16(weights[j], tmp, opt);
                ncnn::cast_bfloat16_to_float32(tmp, weights_fp16[j], opt);
            }
            epsilon_fp16 = epsilon * 100; // 0.1
        }
        else if (opt.use_fp16_packed || opt.use_fp16_storage)
        {
            a_fp16.resize(a.size());
            for (size_t j = 0; j < a.size(); j++)
            {
                ncnn::Mat tmp;
                ncnn::cast_float32_to_float16(a[j], tmp, opt);
                ncnn::cast_float16_to_float32(tmp, a_fp16[j], opt);
            }
            weights_fp16.resize(weights.size());
            for (size_t j = 0; j < weights.size(); j++)
            {
                ncnn::Mat tmp;
                ncnn::cast_float32_to_float16(weights[j], tmp, opt);
                ncnn::cast_float16_to_float32(tmp, weights_fp16[j], opt);
            }
            epsilon_fp16 = epsilon * 100; // 0.1
        }
        else
        {
            a_fp16 = a;
            weights_fp16 = weights;
            epsilon_fp16 = epsilon;
        }

        std::vector<ncnn::Mat> top_shapes;
        int ret = test_layer<T>(ncnn::layer_to_index(layer_type), pd, weights_fp16, opt, a_fp16, top_blob_count, top_shapes, epsilon_fp16, func);
        if (ret != 0)
        {
            fprintf(stderr, "test_layer %s failed use_packing_layout=%d use_fp16_packed=%d use_shader_pack8=%d use_bf16_storage=%d use_image_storage=%d\n", layer_type, opt.use_packing_layout, opt.use_fp16_packed, opt.use_shader_pack8, opt.use_bf16_storage, opt.use_image_storage);
            return ret;
        }
    }

    return 0;
}

template<typename T>
int test_layer(const char* layer_type, const ncnn::ParamDict& pd, const std::vector<ncnn::Mat>& weights, const ncnn::Option& _opt, const ncnn::Mat& a, float epsilon = 0.001, void (*func)(T*) = 0)
{
    ncnn::Option opts[3];
    opts[0] = _opt;
    opts[0].use_packing_layout = false;
    opts[0].use_fp16_packed = false;
    opts[0].use_fp16_storage = false;
    opts[0].use_shader_pack8 = false;
    opts[0].use_image_storage = false;
    opts[1] = _opt;
    opts[1].use_packing_layout = true;
    opts[1].use_fp16_packed = true;
    opts[1].use_fp16_storage = false;
    opts[1].use_shader_pack8 = true;
    opts[1].use_image_storage = false;
    opts[2] = _opt;
    opts[2].use_packing_layout = true;
    opts[2].use_fp16_packed = true;
    opts[2].use_fp16_storage = false;
    opts[2].use_bf16_storage = true;
    opts[2].use_shader_pack8 = true;
    opts[2].use_image_storage = true;

    for (int i = 0; i < 3; i++)
    {
        const ncnn::Option& opt = opts[i];

        // fp16 representation
        ncnn::Mat a_fp16;
        std::vector<ncnn::Mat> weights_fp16;
        float epsilon_fp16;
        if (opt.use_bf16_storage)
        {
            {
                ncnn::Mat tmp;
                ncnn::cast_float32_to_bfloat16(a, tmp, opt);
                ncnn::cast_bfloat16_to_float32(tmp, a_fp16, opt);
            }
            weights_fp16.resize(weights.size());
            for (size_t j = 0; j < weights.size(); j++)
            {
                ncnn::Mat tmp;
                ncnn::cast_float32_to_bfloat16(weights[j], tmp, opt);
                ncnn::cast_bfloat16_to_float32(tmp, weights_fp16[j], opt);
            }
            epsilon_fp16 = epsilon * 100; // 0.1
        }
        else if (opt.use_fp16_packed || opt.use_fp16_storage)
        {
            {
                ncnn::Mat tmp;
                ncnn::cast_float32_to_float16(a, tmp, opt);
                ncnn::cast_float16_to_float32(tmp, a_fp16, opt);
            }
            weights_fp16.resize(weights.size());
            for (size_t j = 0; j < weights.size(); j++)
            {
                ncnn::Mat tmp;
                ncnn::cast_float32_to_float16(weights[j], tmp, opt);
                ncnn::cast_float16_to_float32(tmp, weights_fp16[j], opt);
            }
            epsilon_fp16 = epsilon * 100; // 0.1
        }
        else
        {
            a_fp16 = a;
            weights_fp16 = weights;
            epsilon_fp16 = epsilon;
        }

        ncnn::Mat top_shape;
        int ret = test_layer<T>(ncnn::layer_to_index(layer_type), pd, weights_fp16, opt, a_fp16, top_shape, epsilon_fp16, func);
        if (ret != 0)
        {
            fprintf(stderr, "test_layer %s failed use_packing_layout=%d use_fp16_packed=%d use_shader_pack8=%d use_bf16_storage=%d use_image_storage=%d\n", layer_type, opt.use_packing_layout, opt.use_fp16_packed, opt.use_shader_pack8, opt.use_bf16_storage, opt.use_image_storage);
            return ret;
        }
    }

    return 0;
}

#endif // TESTUTIL_H<|MERGE_RESOLUTION|>--- conflicted
+++ resolved
@@ -24,65 +24,8 @@
 #include <stdio.h>
 
 #if NCNN_VULKAN
-<<<<<<< HEAD
-#include "gpu.h"
-#include "cache.h"
-#include "command.h"
-
-static ncnn::VulkanDevice* g_vkdev = 0;
-static ncnn::VkCache* g_vkcache = 0;
-
-class GlobalGpuInstance
-{
-public:
-    GlobalGpuInstance()
-    {
-        ncnn::create_gpu_instance();
-
-        g_vkdev = ncnn::get_gpu_device();
-
-        g_vkcache = new ncnn::VkCache(g_vkdev);
-
-        // load cache
-        std::vector<unsigned char> cache_data;
-        {
-            FILE* fp = fopen("vkcache.bin", "rb");
-            if (fp)
-            {
-                fseek(fp, 0, SEEK_END);
-                int len = ftell(fp);
-                rewind(fp);
-                cache_data.resize(len);
-                fread(cache_data.data(), 1, len, fp);
-                fclose(fp);
-            }
-        }
-        g_vkcache->init_cache_data(cache_data);
-    }
-    ~GlobalGpuInstance()
-    {
-        std::vector<unsigned char> cache_data = g_vkcache->get_cache_data();
-        delete g_vkcache;
-
-        fprintf(stderr, "cache_data %d\n", (int)cache_data.size());
-        {
-            FILE* fp = fopen("vkcache.bin", "wb");
-            if (fp)
-            {
-                fwrite(cache_data.data(), 1, cache_data.size(), fp);
-                fclose(fp);
-            }
-        }
-
-        ncnn::destroy_gpu_instance();
-    }
-};
-// initialize vulkan runtime before main()
-GlobalGpuInstance g_global_gpu_instance;
-=======
 #include "command.h"
 #include "gpu.h"
->>>>>>> d2bf77cd
 #endif // NCNN_VULKAN
 
 static struct prng_rand_t g_prng_rand_state;
@@ -269,23 +212,23 @@
     if (opt.use_int8_inference) opt.use_packing_layout = false;
 
 #if NCNN_VULKAN
-    ncnn::VkWeightAllocator g_weight_vkallocator(g_vkdev);
-    ncnn::VkWeightStagingAllocator g_weight_staging_vkallocator(g_vkdev);
-
-    ncnn::VkAllocator* blob_vkallocator = g_vkdev->acquire_blob_allocator();
-    ncnn::VkAllocator* staging_vkallocator = g_vkdev->acquire_staging_allocator();
+    ncnn::VulkanDevice* vkdev = ncnn::get_gpu_device();
+
+    ncnn::VkWeightAllocator g_weight_vkallocator(vkdev);
+    ncnn::VkWeightStagingAllocator g_weight_staging_vkallocator(vkdev);
+
+    ncnn::VkAllocator* blob_vkallocator = vkdev->acquire_blob_allocator();
+    ncnn::VkAllocator* staging_vkallocator = vkdev->acquire_staging_allocator();
 
     opt.blob_vkallocator = blob_vkallocator;
     opt.workspace_vkallocator = blob_vkallocator;
     opt.staging_vkallocator = staging_vkallocator;
 
-    opt.vkcache = g_vkcache;
-
-    if (!g_vkdev->info.support_fp16_packed) opt.use_fp16_packed = false;
-    if (!g_vkdev->info.support_fp16_storage) opt.use_fp16_storage = false;
-    if (!g_vkdev->info.support_fp16_arithmetic) opt.use_fp16_arithmetic = false;
-
-    op->vkdev = g_vkdev;
+    if (!vkdev->info.support_fp16_packed) opt.use_fp16_packed = false;
+    if (!vkdev->info.support_fp16_storage) opt.use_fp16_storage = false;
+    if (!vkdev->info.support_fp16_arithmetic) opt.use_fp16_arithmetic = false;
+
+    op->vkdev = vkdev;
 #endif // NCNN_VULKAN
 
     if (!top_shapes.empty())
@@ -312,7 +255,7 @@
 #if NCNN_VULKAN
     if (opt.use_vulkan_compute)
     {
-        ncnn::VkTransfer cmd(g_vkdev);
+        ncnn::VkTransfer cmd(vkdev);
 
         ncnn::Option opt_upload = opt;
         opt_upload.blob_vkallocator = &g_weight_vkallocator;
@@ -399,7 +342,7 @@
     if (opt.use_vulkan_compute)
     {
         // forward
-        ncnn::VkCompute cmd(g_vkdev);
+        ncnn::VkCompute cmd(vkdev);
 
         if (opt.use_image_storage)
         {
@@ -465,8 +408,8 @@
     delete op;
 
 #if NCNN_VULKAN
-    g_vkdev->reclaim_blob_allocator(blob_vkallocator);
-    g_vkdev->reclaim_staging_allocator(staging_vkallocator);
+    vkdev->reclaim_blob_allocator(blob_vkallocator);
+    vkdev->reclaim_staging_allocator(staging_vkallocator);
     g_weight_vkallocator.clear();
     g_weight_staging_vkallocator.clear();
 #endif // NCNN_VULKAN
@@ -522,23 +465,23 @@
     if (opt.use_int8_inference) opt.use_packing_layout = false;
 
 #if NCNN_VULKAN
-    ncnn::VkWeightAllocator g_weight_vkallocator(g_vkdev);
-    ncnn::VkWeightStagingAllocator g_weight_staging_vkallocator(g_vkdev);
-
-    ncnn::VkAllocator* blob_vkallocator = g_vkdev->acquire_blob_allocator();
-    ncnn::VkAllocator* staging_vkallocator = g_vkdev->acquire_staging_allocator();
+    ncnn::VulkanDevice* vkdev = ncnn::get_gpu_device();
+
+    ncnn::VkWeightAllocator g_weight_vkallocator(vkdev);
+    ncnn::VkWeightStagingAllocator g_weight_staging_vkallocator(vkdev);
+
+    ncnn::VkAllocator* blob_vkallocator = vkdev->acquire_blob_allocator();
+    ncnn::VkAllocator* staging_vkallocator = vkdev->acquire_staging_allocator();
 
     opt.blob_vkallocator = blob_vkallocator;
     opt.workspace_vkallocator = blob_vkallocator;
     opt.staging_vkallocator = staging_vkallocator;
 
-    opt.vkcache = g_vkcache;
-
-    if (!g_vkdev->info.support_fp16_packed) opt.use_fp16_packed = false;
-    if (!g_vkdev->info.support_fp16_storage) opt.use_fp16_storage = false;
-    if (!g_vkdev->info.support_fp16_arithmetic) opt.use_fp16_arithmetic = false;
-
-    op->vkdev = g_vkdev;
+    if (!vkdev->info.support_fp16_packed) opt.use_fp16_packed = false;
+    if (!vkdev->info.support_fp16_storage) opt.use_fp16_storage = false;
+    if (!vkdev->info.support_fp16_arithmetic) opt.use_fp16_arithmetic = false;
+
+    op->vkdev = vkdev;
 #endif // NCNN_VULKAN
 
     if (top_shape.dims)
@@ -560,7 +503,7 @@
 #if NCNN_VULKAN
     if (opt.use_vulkan_compute)
     {
-        ncnn::VkTransfer cmd(g_vkdev);
+        ncnn::VkTransfer cmd(vkdev);
 
         ncnn::Option opt_upload = opt;
         opt_upload.blob_vkallocator = &g_weight_vkallocator;
@@ -630,7 +573,7 @@
     if (opt.use_vulkan_compute)
     {
         // forward
-        ncnn::VkCompute cmd(g_vkdev);
+        ncnn::VkCompute cmd(vkdev);
 
         if (opt.use_image_storage)
         {
@@ -684,8 +627,8 @@
     delete op;
 
 #if NCNN_VULKAN
-    g_vkdev->reclaim_blob_allocator(blob_vkallocator);
-    g_vkdev->reclaim_staging_allocator(staging_vkallocator);
+    vkdev->reclaim_blob_allocator(blob_vkallocator);
+    vkdev->reclaim_staging_allocator(staging_vkallocator);
     g_weight_vkallocator.clear();
     g_weight_staging_vkallocator.clear();
 #endif // NCNN_VULKAN
