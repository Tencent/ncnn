--- conflicted
+++ resolved
@@ -1211,13 +1211,8 @@
 #endif //NCNN_STRING
 
 #if NCNN_VULKAN
-<<<<<<< HEAD
-    m.def("create_gpu_instance", &create_gpu_instance);
+    m.def("create_gpu_instance", &create_gpu_instance, py::arg("driver_path") = ((const char*)0));
     m.def("destroy_gpu_instance", &destroy_gpu_instance, py::arg("need_wait") = 0);
-=======
-    m.def("create_gpu_instance", &create_gpu_instance, py::arg("driver_path") = ((const char*)0));
-    m.def("destroy_gpu_instance", &destroy_gpu_instance);
->>>>>>> 6872cca3
     m.def("get_gpu_count", &get_gpu_count);
     m.def("get_default_gpu_index", &get_default_gpu_index);
     m.def("get_gpu_info", &get_gpu_info, py::arg("device_index") = 0, py::return_value_policy::reference);
