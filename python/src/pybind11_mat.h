/* Tencent is pleased to support the open source community by making ncnn available.
 *
 * Copyright (C) 2020 THL A29 Limited, a Tencent company. All rights reserved.
 *
 * Licensed under the BSD 3-Clause License (the "License"); you may not use this file except
 * in compliance with the License. You may obtain a copy of the License at
 *
 * https://opensource.org/licenses/BSD-3-Clause
 *
 * Unless required by applicable law or agreed to in writing, software distributed
 * under the License is distributed on an "AS IS" BASIS, WITHOUT WARRANTIES OR
 * CONDITIONS OF ANY KIND, either express or implied. See the License for the
 * specific language governing permissions and limitations under the License.
 */

#ifndef PYBIND11_NCNN_MAT_H
#define PYBIND11_NCNN_MAT_H

#include <string>

#include <pybind11/pybind11.h>

#include <mat.h>

namespace py = pybind11;

std::string get_mat_format(const ncnn::Mat& m)
{
    std::string format;
    if (m.elemsize == 4)
    {
        format = pybind11::format_descriptor<float>::format();
    }
    if (m.elemsize == 2)
    {
        // see https://docs.python.org/3/library/struct.html#format-characters
        format = "e";
    }
    if (m.elemsize == 1)
    {
        format = pybind11::format_descriptor<int8_t>::format();
    }
    return format;
}

// possible values for format:
// i (int32_t)
// f (float)
// d (double)
// leave it to empty to use get_mat_format
<<<<<<< HEAD
py::buffer_info to_buffer_info(ncnn::Mat &m, const std::string &format = "") {
  if (m.elemsize != 1 && m.elemsize != 2 && m.elemsize != 4) {
    std::stringstream ss;
    ss << "convert ncnn.Mat to numpy.ndarray only elemsize 1, 2, 4 support "
          "now, but given "
       << m.elemsize;
    pybind11::pybind11_fail(ss.str());
  }
  if (m.elempack != 1) {
    std::stringstream ss;
    ss << "convert ncnn.Mat to numpy.ndarray only elempack 1 support now, but "
          "given "
       << m.elempack;
    pybind11::pybind11_fail(ss.str());
  }
  std::string _format(format);
  if (_format.empty()) {
    _format = get_mat_format(m);
  }
  std::vector<py::ssize_t> shape;
  std::vector<py::ssize_t> strides;
  if (m.dims == 1) {
    shape.push_back(m.w);
    strides.push_back(m.elemsize);
  } else if (m.dims == 2) {
    shape.push_back(m.h);
    shape.push_back(m.w);
    strides.push_back(m.w * m.elemsize);
    strides.push_back(m.elemsize);
  } else if (m.dims == 3) {
    shape.push_back(m.c);
    shape.push_back(m.h);
    shape.push_back(m.w);
    strides.push_back(m.cstep * m.elemsize);
    strides.push_back(m.w * m.elemsize);
    strides.push_back(m.elemsize);
  } else if (m.dims == 4) {
    shape.push_back(m.c);
    shape.push_back(m.d);
    shape.push_back(m.h);
    shape.push_back(m.w);
    strides.push_back(m.cstep * m.elemsize);
    strides.push_back(m.w * m.h * m.elemsize);
    strides.push_back(m.w * m.elemsize);
    strides.push_back(m.elemsize);
  }
  return py::buffer_info(m.data,     /* Pointer to buffer */
                         m.elemsize, /* Size of one scalar */
                         _format,    /* Python struct-style format descriptor */
                         m.dims,     /* Number of dimensions */
                         shape,      /* Buffer dimensions */
                         strides     /* Strides (in bytes) for each index */
  );
}

#endif  // PYBIND11_NCNN_MAT_H
=======
py::buffer_info to_buffer_info(ncnn::Mat& m, const std::string& format = "")
{
    if (m.elemsize != 1 && m.elemsize != 2 && m.elemsize != 4)
    {
        std::ostringstream ss;
        ss << "Convert ncnn.Mat to numpy.ndarray. Support only elemsize 1, 2, 4; but given "
           << m.elemsize;
        py::pybind11_fail(ss.str());
    }
    if (m.elempack != 1)
    {
        std::ostringstream ss;
        ss << "Convert ncnn.Mat to numpy.ndarray. Support only elempack == 1, but "
           "given "
           << m.elempack;
        py::pybind11_fail(ss.str());
    }
    std::string _format(format);
    if (_format.empty())
    {
        _format = get_mat_format(m);
    }
    std::vector<py::ssize_t> shape;
    std::vector<py::ssize_t> strides;
    if (m.dims == 1)
    {
        shape.push_back(m.w);
        strides.push_back(m.elemsize);
    }
    else if (m.dims == 2)
    {
        shape.push_back(m.h);
        shape.push_back(m.w);
        strides.push_back(m.w * m.elemsize);
        strides.push_back(m.elemsize);
    }
    else if (m.dims == 3)
    {
        shape.push_back(m.c);
        shape.push_back(m.h);
        shape.push_back(m.w);
        strides.push_back(m.cstep * m.elemsize);
        strides.push_back(m.w * m.elemsize);
        strides.push_back(m.elemsize);
    }
    else if (m.dims == 4)
    {
        shape.push_back(m.c);
        shape.push_back(m.d);
        shape.push_back(m.h);
        shape.push_back(m.w);
        strides.push_back(m.cstep * m.elemsize);
        strides.push_back(m.w * m.h * m.elemsize);
        strides.push_back(m.w * m.elemsize);
        strides.push_back(m.elemsize);
    }
    return py::buffer_info(m.data,     /* Pointer to buffer */
                           m.elemsize, /* Size of one scalar */
                           _format,    /* Python struct-style format descriptor */
                           m.dims,     /* Number of dimensions */
                           shape,      /* Buffer dimensions */
                           strides     /* Strides (in bytes) for each index */
                          );
}

#endif
>>>>>>> 03550ba5
<|MERGE_RESOLUTION|>--- conflicted
+++ resolved
@@ -48,64 +48,6 @@
 // f (float)
 // d (double)
 // leave it to empty to use get_mat_format
-<<<<<<< HEAD
-py::buffer_info to_buffer_info(ncnn::Mat &m, const std::string &format = "") {
-  if (m.elemsize != 1 && m.elemsize != 2 && m.elemsize != 4) {
-    std::stringstream ss;
-    ss << "convert ncnn.Mat to numpy.ndarray only elemsize 1, 2, 4 support "
-          "now, but given "
-       << m.elemsize;
-    pybind11::pybind11_fail(ss.str());
-  }
-  if (m.elempack != 1) {
-    std::stringstream ss;
-    ss << "convert ncnn.Mat to numpy.ndarray only elempack 1 support now, but "
-          "given "
-       << m.elempack;
-    pybind11::pybind11_fail(ss.str());
-  }
-  std::string _format(format);
-  if (_format.empty()) {
-    _format = get_mat_format(m);
-  }
-  std::vector<py::ssize_t> shape;
-  std::vector<py::ssize_t> strides;
-  if (m.dims == 1) {
-    shape.push_back(m.w);
-    strides.push_back(m.elemsize);
-  } else if (m.dims == 2) {
-    shape.push_back(m.h);
-    shape.push_back(m.w);
-    strides.push_back(m.w * m.elemsize);
-    strides.push_back(m.elemsize);
-  } else if (m.dims == 3) {
-    shape.push_back(m.c);
-    shape.push_back(m.h);
-    shape.push_back(m.w);
-    strides.push_back(m.cstep * m.elemsize);
-    strides.push_back(m.w * m.elemsize);
-    strides.push_back(m.elemsize);
-  } else if (m.dims == 4) {
-    shape.push_back(m.c);
-    shape.push_back(m.d);
-    shape.push_back(m.h);
-    shape.push_back(m.w);
-    strides.push_back(m.cstep * m.elemsize);
-    strides.push_back(m.w * m.h * m.elemsize);
-    strides.push_back(m.w * m.elemsize);
-    strides.push_back(m.elemsize);
-  }
-  return py::buffer_info(m.data,     /* Pointer to buffer */
-                         m.elemsize, /* Size of one scalar */
-                         _format,    /* Python struct-style format descriptor */
-                         m.dims,     /* Number of dimensions */
-                         shape,      /* Buffer dimensions */
-                         strides     /* Strides (in bytes) for each index */
-  );
-}
-
-#endif  // PYBIND11_NCNN_MAT_H
-=======
 py::buffer_info to_buffer_info(ncnn::Mat& m, const std::string& format = "")
 {
     if (m.elemsize != 1 && m.elemsize != 2 && m.elemsize != 4)
@@ -171,5 +113,4 @@
                           );
 }
 
-#endif
->>>>>>> 03550ba5
+#endif