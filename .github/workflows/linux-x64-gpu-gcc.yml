--- conflicted
+++ resolved
@@ -56,69 +56,4 @@
     - name: test
       run: |
         export VK_ICD_FILENAMES="$GITHUB_WORKSPACE/swiftshader-install/vk_swiftshader_icd.json"
-<<<<<<< HEAD
-        cd build && ctest --output-on-failure -j 2
-        ctest --output-on-failure -j 2
-
-  linux-gcc-gpu-online-spirv:
-    runs-on: ubuntu-latest
-    steps:
-    - uses: actions/checkout@v2
-      with:
-        submodules: 'true'
-    - name: update
-      run: sudo apt-get update
-    - name: protobuf
-      run: sudo apt-get install libprotobuf-dev protobuf-compiler libopencv-dev
-    - name: cache-vulkansdk
-      id: cache-vulkansdk
-      uses: actions/cache@v1
-      with:
-        path: "1.1.114.0"
-        key: vulkansdk-linux-x86_64-1.1.114.0
-    - name: vulkansdk
-      if: steps.cache-vulkansdk.outputs.cache-hit != 'true'
-      run: |
-        wget https://sdk.lunarg.com/sdk/download/1.1.114.0/linux/vulkansdk-linux-x86_64-1.1.114.0.tar.gz?Human=true -O vulkansdk-linux-x86_64-1.1.114.0.tar.gz
-        tar -xf vulkansdk-linux-x86_64-1.1.114.0.tar.gz
-        rm -rf 1.1.114.0/source 1.1.114.0/samples
-        find 1.1.114.0 -type f | grep -v -E 'vulkan|glslang' | xargs rm
-    - name: cache-swiftshader
-      id: cache-swiftshader
-      uses: actions/cache@v1
-      with:
-        path: swiftshader-install
-        key: swiftshader-linux-install-20200508
-    - name: checkout-swiftshader
-      if: steps.cache-swiftshader.outputs.cache-hit != 'true'
-      uses: actions/checkout@v2
-      with:
-        repository: google/swiftshader
-        path: swiftshader
-        ref: 2dd864470e310d173d35fa95ca3a14d216734aab
-    - name: checkout-swiftshader-submodules
-      if: steps.cache-swiftshader.outputs.cache-hit != 'true'
-      run: |
-        cd swiftshader
-        git submodule update --init --recursive
-    - name: swiftshader
-      if: steps.cache-swiftshader.outputs.cache-hit != 'true'
-      run: |
-        cd swiftshader
-        mkdir -p build; cd build
-        cmake -DCMAKE_INSTALL_PREFIX=install -DSWIFTSHADER_BUILD_EGL=FALSE -DSWIFTSHADER_BUILD_GLESv2=FALSE -DSWIFTSHADER_BUILD_GLES_CM=FALSE -DSWIFTSHADER_BUILD_VULKAN=TRUE -DSWIFTSHADER_BUILD_PVR=FALSE -DSWIFTSHADER_BUILD_TESTS=FALSE -DSWIFTSHADER_ENABLE_ASTC=FALSE -DSWIFTSHADER_WARNINGS_AS_ERRORS=FALSE -DREACTOR_BACKEND=Subzero -DREACTOR_DEFAULT_OPT_LEVEL=Default -DCMAKE_BUILD_TYPE=Release ..
-        cmake --build . -j 2
-        mkdir $GITHUB_WORKSPACE/swiftshader-install
-        cp Linux/* $GITHUB_WORKSPACE/swiftshader-install
-    - name: configure
-      run: export VULKAN_SDK=`pwd`/1.1.114.0/x86_64 && mkdir build && cd build && cmake -DNCNN_VULKAN=ON -DNCNN_VULKAN_ONLINE_SPIRV=ON ..
-    - name: build
-      run: cmake --build build -j 2
-    - name: test
-      run: |
-        export VK_ICD_FILENAMES="$GITHUB_WORKSPACE/swiftshader-install/vk_swiftshader_icd.json"
-        cd build && ctest --output-on-failure -j 2
-        ctest --output-on-failure -j 2
-=======
-        cd build && ctest --output-on-failure -j 2
->>>>>>> d2bf77cd
+        cd build && ctest --output-on-failure -j 2