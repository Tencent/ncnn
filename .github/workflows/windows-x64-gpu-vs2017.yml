name: windows-x64-gpu-vs2017
on: [push, pull_request]
jobs:
  windows-vs2017-gpu:
    runs-on: windows-2016
    steps:
    - uses: actions/checkout@v2
      with:
        submodules: true
    - name: cache-protobuf
      id: cache-protobuf
      uses: actions/cache@v1.0.3
      with:
        path: "protobuf-install"
        key: protobuf-vs2017-x64-install3
    - name: protobuf
      if: steps.cache-protobuf.outputs.cache-hit != 'true'
      run: |
        Invoke-WebRequest -Uri https://github.com/protocolbuffers/protobuf/archive/v3.11.2.zip -OutFile protobuf-3.11.2.zip
        7z x ./protobuf-3.11.2.zip
        cd protobuf-3.11.2
        mkdir build-vs2017; cd build-vs2017; cmake -T v141,host=x64 -A x64 -DCMAKE_INSTALL_PREFIX="$env:GITHUB_WORKSPACE\protobuf-install" -Dprotobuf_BUILD_TESTS=OFF -Dprotobuf_MSVC_STATIC_RUNTIME=OFF -DNCNN_BUILD_TESTS=ON ../cmake
        cmake --build . --config Release -j 2
        cmake --build . --config Release --target install
    - name: cache-vulkansdk
      id: cache-vulkansdk
      uses: actions/cache@v1.0.3
      with:
        path: "VulkanSDK"
        key: VulkanSDK-1.1.114.0-Installer
    - name: vulkansdk
      if: steps.cache-vulkansdk.outputs.cache-hit != 'true'
      run: |
        Invoke-WebRequest -Uri https://sdk.lunarg.com/sdk/download/1.1.114.0/windows/VulkanSDK-1.1.114.0-Installer.exe?Human=true -OutFile VulkanSDK-1.1.114.0-Installer.exe
        7z x -aoa ./VulkanSDK-1.1.114.0-Installer.exe -oVulkanSDK
        Remove-Item .\VulkanSDK\Demos, .\VulkanSDK\glslang, .\VulkanSDK\Samples, .\VulkanSDK\shaderc, .\VulkanSDK\spirv-tools, .\VulkanSDK\Third-Party, .\VulkanSDK\Tools, .\VulkanSDK\Tools32 -Recurse
    - name: cache-swiftshader
      id: cache-swiftshader
      uses: actions/cache@v1.0.3
      with:
        path: swiftshader-install
<<<<<<< HEAD
        key: swiftshader-vs2017-x64-install-20201127
=======
        key: swiftshader-vs2017-x64-install3-20200508
>>>>>>> 73319905
    - name: checkout-swiftshader
      if: steps.cache-swiftshader.outputs.cache-hit != 'true'
      uses: actions/checkout@v2
      with:
        repository: google/swiftshader
        path: swiftshader
        ref: 9dff6a3bb5950edd890e5141f2d3d2f3b4ef351e
    - name: checkout-swiftshader-submodules
      if: steps.cache-swiftshader.outputs.cache-hit != 'true'
      run: |
        cd swiftshader
        git submodule update --init --recursive
    - name: swiftshader
      if: steps.cache-swiftshader.outputs.cache-hit != 'true'
      run: |
        cd swiftshader
        mkdir build-vs2017; cd build-vs2017
        cmake -T v141,host=x64 -A x64 -DCMAKE_INSTALL_PREFIX=install -DSWIFTSHADER_BUILD_EGL=FALSE -DSWIFTSHADER_BUILD_GLESv2=FALSE -DSWIFTSHADER_BUILD_GLES_CM=FALSE -DSWIFTSHADER_BUILD_VULKAN=TRUE -DSWIFTSHADER_BUILD_PVR=FALSE -DSWIFTSHADER_BUILD_TESTS=FALSE -DSWIFTSHADER_ENABLE_ASTC=FALSE -DSWIFTSHADER_WARNINGS_AS_ERRORS=FALSE -DREACTOR_BACKEND=Subzero -DREACTOR_DEFAULT_OPT_LEVEL=Default -DCMAKE_BUILD_TYPE=Release ..
        cmake --build . --config Release -j 2
        mkdir "$env:GITHUB_WORKSPACE/swiftshader-install"
        Copy-Item -Path "Windows\*" -Destination "$env:GITHUB_WORKSPACE\swiftshader-install"
    - name: configure
      run: |
        $env:VULKAN_SDK="$(pwd)/VulkanSDK"
        mkdir build; cd build
        cmake -T v141,host=x64 -A x64 -DProtobuf_INCLUDE_DIR="$env:GITHUB_WORKSPACE\protobuf-install\include" -DProtobuf_LIBRARIES="$env:GITHUB_WORKSPACE\protobuf-install\lib\libprotobuf.lib" -DProtobuf_PROTOC_EXECUTABLE="$env:GITHUB_WORKSPACE\protobuf-install\bin\protoc.exe" -DNCNN_VULKAN=ON -DNCNN_BUILD_TESTS=ON ..
    - name: build
      run: cmake --build build --config Release -j 2
    - name: test
      run: |
        Copy-Item -Path '.\VulkanSDK\RunTimeInstaller\x64\vulkan-1.dll' -Destination 'build\tests'
        $env:VK_ICD_FILENAMES="$env:GITHUB_WORKSPACE\swiftshader-install\vk_swiftshader_icd.json"
        cd build; ctest -C Release --output-on-failure -j 2<|MERGE_RESOLUTION|>--- conflicted
+++ resolved
@@ -39,11 +39,7 @@
       uses: actions/cache@v1.0.3
       with:
         path: swiftshader-install
-<<<<<<< HEAD
-        key: swiftshader-vs2017-x64-install-20201127
-=======
         key: swiftshader-vs2017-x64-install3-20200508
->>>>>>> 73319905
     - name: checkout-swiftshader
       if: steps.cache-swiftshader.outputs.cache-hit != 'true'
       uses: actions/checkout@v2
