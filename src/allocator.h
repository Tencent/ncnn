--- conflicted
+++ resolved
@@ -36,22 +36,14 @@
 #endif // __ANDROID_API__ >= 26
 
 namespace ncnn {
-<<<<<<< HEAD
-#if __AVX__
-=======
-
 #if __AVX__
 // the alignment of all the allocated buffers
->>>>>>> a91a18b9
 #define MALLOC_ALIGN 256
 #else
 // the alignment of all the allocated buffers
 #define MALLOC_ALIGN 16
 #endif
-<<<<<<< HEAD
-=======
-
->>>>>>> a91a18b9
+
 // Aligns a pointer to the specified number of bytes
 // ptr Aligned pointer
 // n Alignment size that must be a power of two
