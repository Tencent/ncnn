// Tencent is pleased to support the open source community by making ncnn available.
//
// Copyright (C) 2023 THL A29 Limited, a Tencent company. All rights reserved.
//
// Licensed under the BSD 3-Clause License (the "License"); you may not use this file except
// coord compliance with the License. You may obtain a copy of the License at
//
// https://opensource.org/licenses/BSD-3-Clause
//
// Unless required by applicable law or agreed to coord writing, software distributed
// under the License is distributed on an "AS IS" BASIS, WITHOUT WARRANTIES OR
// CONDITIONS OF ANY KIND, either express or implied. See the License for the
// specific language governing permissions and limitations under the License.

#include "gridsample.h"
<<<<<<< HEAD
=======
#include <math.h>
>>>>>>> 3f437d3f

namespace ncnn {

GridSample::GridSample()
{
    one_blob_only = false;
    support_inplace = false;
}

int GridSample::load_param(const ParamDict& pd)
{
    sample_type = pd.get(0, 1);
    padding_mode = pd.get(1, 1);
    align_corner = pd.get(2, 0);
    permute_fusion = pd.get(3, 0);

    if (sample_type < 1 || sample_type > 3)
    {
        NCNN_LOGE("unsupported sample type %d", sample_type);
        return -1;
    }

    if (padding_mode < 1 || padding_mode > 3)
    {
        NCNN_LOGE("unsupported padding mode %d", padding_mode);
        return -1;
    }

    return 0;
}

// Restore normalized location to acutal image location
//   When align_corners is true:
//     Normalized location (-1, -1) points to the top-left pixel.
//     Normalized location (1, 1) points to the bottom-tight pixel.
//   When align_corners is false [default]:
//     Normalized location (-1, -1) points to the top-left pixel minus half
//     pixel coord both directions, i.e, (-0.5, -0.5) coord acutal image space.
//     Normalized location (1, 1) points to the bottom-tight pixel plus half
//     pixel coord both directions, i.e. (H - 0.5, W - 0.5) coord acutal image space.
static float grid_sample_unormalize(int w, float coordx, int align_corner)
{
    return align_corner ? (coordx + 1) / 2.f * (w - 1) : ((coordx + 1) * w - 1) / 2.f;
}

static float border_coord(float x, float border)
{
    return std::min(border, std::max(x, 0.0f));
}

static float reflect_coord(float x, int high)
{
    x = fabs(x);
    x = high - fabs(x - high);
    return x;
}

static float compute_coord(float sx, int w, int padding_mode, int align_corner)
{
    if (padding_mode == 2) // border
    {
        sx = border_coord(sx, w - 1);
    }
    else if (padding_mode == 3) // reflection
    {
        if (align_corner)
        {
            sx = reflect_coord(sx, w - 1);
        }
        else
        {
            sx = reflect_coord(sx + 0.5, w) - 0.5;
            sx = border_coord(sx, w - 1);
        }
    }

    return sx;
}

static bool in_bounds(const Mat& image, int x, int y)
{
    return x >= 0 && y >= 0 && x < image.w && y < image.h;
}

static bool in_bounds(const Mat& image, int x, int y, int z)
{
    return x >= 0 && y >= 0 && z >= 0 && x < image.w && y < image.h && z < image.c;
}

static float get_value_bounded(const Mat& image, int x, int y)
{
    return in_bounds(image, x, y) ? image.row(y)[x] : 0.f;
}

static float get_value_bounded(const Mat& image, int x, int y, int z)
{
    return in_bounds(image, x, y, z) ? image.depth(z).row(y)[x] : 0.f;
}

static float get_value_bounded(const Mat& image, int x, int y, int padding_mode, int align_corner)
{
    x = compute_coord(x, image.w, padding_mode, align_corner);
    y = compute_coord(y, image.h, padding_mode, align_corner);

    return get_value_bounded(image, x, y);
}

static inline void interpolate_cubic(float fx, float* coeffs)
{
    const float A = -0.75f;

    float fx0 = fx + 1;
    float fx1 = fx;
    float fx2 = 1 - fx;
    // float fx3 = 2 - fx;

    coeffs[0] = A * fx0 * fx0 * fx0 - 5 * A * fx0 * fx0 + 8 * A * fx0 - 4 * A;
    coeffs[1] = (A + 2) * fx1 * fx1 * fx1 - (A + 3) * fx1 * fx1 + 1;
    coeffs[2] = (A + 2) * fx2 * fx2 * fx2 - (A + 3) * fx2 * fx2 + 1;
    coeffs[3] = 1.f - coeffs[0] - coeffs[1] - coeffs[2];
}

int GridSample::forward(const std::vector<Mat>& bottom_blobs, std::vector<Mat>& top_blobs, const Option& opt) const
{
    const Mat& bottom_blob = bottom_blobs[0];
    const Mat& grid = bottom_blobs[1];
    Mat& top_blob = top_blobs[0];

    int w = bottom_blob.w;
    int h = bottom_blob.h;
    int d = bottom_blob.d;
    int channels = bottom_blob.c;
    int dims = bottom_blob.dims;
    size_t elemsize = bottom_blob.elemsize;

    if (dims == 3)
    {
        int outw = permute_fusion == 0 ? grid.h : grid.w;
        int outh = permute_fusion == 0 ? grid.c : grid.h;

        top_blob.create(outw, outh, channels, elemsize, opt.blob_allocator);

        Mat offset_blob;
        offset_blob.create(outw, outh, grid.c, elemsize, opt.workspace_allocator);

        if (top_blob.empty() || offset_blob.empty())
            return -100;

        //pre-calculate all interpolation offsets for each x y, unpack grid on-the-fly
        if (permute_fusion == 0)
        {
            float* offsetptr_x = offset_blob.channel(0);
            float* offsetptr_y = offset_blob.channel(1);

            for (int y = 0; y < outh; y++)
            {
                const float* gridptr = grid.channel(y);
                for (int x = 0; x < outw; x++)
                {
                    float sample_x = gridptr[0];
                    float sample_y = gridptr[1];

                    sample_x = grid_sample_unormalize(w, sample_x, align_corner);
                    sample_y = grid_sample_unormalize(h, sample_y, align_corner);

                    *offsetptr_x = sample_x;
                    *offsetptr_y = sample_y;

                    gridptr += 2;
                    offsetptr_x++;
                    offsetptr_y++;
                }
            }
        }
        else
        {
            const float* gridptr_x = grid.channel(0);
            const float* gridptr_y = grid.channel(1);
            float* offsetptr_x = offset_blob.channel(0);
            float* offsetptr_y = offset_blob.channel(1);

            for (int y = 0; y < outh; y++)
            {
                for (int x = 0; x < outw; x++)
                {
                    float sample_x = *gridptr_x;
                    float sample_y = *gridptr_y;

                    sample_x = grid_sample_unormalize(w, sample_x, align_corner);
                    sample_y = grid_sample_unormalize(h, sample_y, align_corner);

                    *offsetptr_x = sample_x;
                    *offsetptr_y = sample_y;

                    gridptr_x++;
                    gridptr_y++;
                    offsetptr_x++;
                    offsetptr_y++;
                }
            }
        }

        if (sample_type == Interpolation_BILINEAR) // bilinear
        {
            #pragma omp parallel for num_threads(opt.num_threads)
            for (int q = 0; q < channels; q++)
            {
                const Mat image = bottom_blob.channel(q);
                float* outptr = top_blob.channel(q);
                const float* offsetptr_x = offset_blob.channel(0);
                const float* offsetptr_y = offset_blob.channel(1);

                for (int y = 0; y < outh; y++)
                {
                    for (int x = 0; x < outw; x++)
                    {
                        float sample_x = *offsetptr_x;
                        float sample_y = *offsetptr_y;

                        // bilinear interpolate
                        float v;
                        {
                            sample_x = compute_coord(sample_x, w, padding_mode, align_corner);
                            sample_y = compute_coord(sample_y, h, padding_mode, align_corner);
                            int x0 = floor(sample_x);
                            int y0 = floor(sample_y);
                            int x1 = x0 + 1;
                            int y1 = y0 + 1;

                            float v00 = get_value_bounded(image, x0, y0);
                            float v01 = get_value_bounded(image, x1, y0);
                            float v10 = get_value_bounded(image, x0, y1);
                            float v11 = get_value_bounded(image, x1, y1);

                            float alpha = sample_x - x0;
                            float beta = sample_y - y0;

                            float v0 = v00 * (1 - alpha) + v01 * alpha;
                            float v1 = v10 * (1 - alpha) + v11 * alpha;

                            v = v0 * (1 - beta) + v1 * beta;
                        }

                        outptr[0] = v;
                        outptr += 1;

                        offsetptr_x++;
                        offsetptr_y++;
                    }
                }
            }
        }
        else if (sample_type == Interpolation_NEAREST) // nearest
        {
            #pragma omp parallel for num_threads(opt.num_threads)
            for (int q = 0; q < channels; q++)
            {
                const Mat image = bottom_blob.channel(q);
                float* outptr = top_blob.channel(q);
                const float* offsetptr_x = offset_blob.channel(0);
                const float* offsetptr_y = offset_blob.channel(1);

                for (int y = 0; y < outh; y++)
                {
                    for (int x = 0; x < outw; x++)
                    {
                        float sample_x = *offsetptr_x;
                        float sample_y = *offsetptr_y;
                        sample_x = compute_coord(sample_x, w, padding_mode, align_corner);
                        sample_y = compute_coord(sample_y, h, padding_mode, align_corner);

                        int x0 = static_cast<int>(floor(sample_x + 0.5f));
                        int y0 = static_cast<int>(floor(sample_y + 0.5f));

                        float v = get_value_bounded(image, x0, y0);

                        outptr[0] = v;
                        outptr += 1;

                        offsetptr_x++;
                        offsetptr_y++;
                    }
                }
            }
        }
        else if (sample_type == Interpolation_BICUBIC) // bicubic
        {
            #pragma omp parallel for num_threads(opt.num_threads)
            for (int q = 0; q < channels; q++)
            {
                const Mat image = bottom_blob.channel(q);
                float* outptr = top_blob.channel(q);
                const float* offsetptr_x = offset_blob.channel(0);
                const float* offsetptr_y = offset_blob.channel(1);

                for (int y = 0; y < outh; y++)
                {
                    for (int x = 0; x < outw; x++)
                    {
                        float sample_x = *offsetptr_x;
                        float sample_y = *offsetptr_y;

                        // bicubic interpolate
                        float v;
                        {
                            int x1 = (int)floorf(sample_x);
                            int y1 = (int)floorf(sample_y);
                            int x0 = x1 - 1;
                            int y0 = y1 - 1;
                            int x2 = x1 + 1;
                            int y2 = y1 + 1;
                            int x3 = x1 + 2;
                            int y3 = y1 + 2;

                            float v00 = get_value_bounded(image, x0, y0, padding_mode, align_corner);
                            float v01 = get_value_bounded(image, x1, y0, padding_mode, align_corner);
                            float v02 = get_value_bounded(image, x2, y0, padding_mode, align_corner);
                            float v03 = get_value_bounded(image, x3, y0, padding_mode, align_corner);
                            float v10 = get_value_bounded(image, x0, y1, padding_mode, align_corner);
                            float v11 = get_value_bounded(image, x1, y1, padding_mode, align_corner);
                            float v12 = get_value_bounded(image, x2, y1, padding_mode, align_corner);
                            float v13 = get_value_bounded(image, x3, y1, padding_mode, align_corner);
                            float v20 = get_value_bounded(image, x0, y2, padding_mode, align_corner);
                            float v21 = get_value_bounded(image, x1, y2, padding_mode, align_corner);
                            float v22 = get_value_bounded(image, x2, y2, padding_mode, align_corner);
                            float v23 = get_value_bounded(image, x3, y2, padding_mode, align_corner);
                            float v30 = get_value_bounded(image, x0, y3, padding_mode, align_corner);
                            float v31 = get_value_bounded(image, x1, y3, padding_mode, align_corner);
                            float v32 = get_value_bounded(image, x2, y3, padding_mode, align_corner);
                            float v33 = get_value_bounded(image, x3, y3, padding_mode, align_corner);

                            float x_coeffs[4];
                            float y_coeffs[4];
                            interpolate_cubic(sample_x - x1, x_coeffs);
                            interpolate_cubic(sample_y - y1, y_coeffs);

                            float v0 = v00 * x_coeffs[0] + v01 * x_coeffs[1] + v02 * x_coeffs[2] + v03 * x_coeffs[3];
                            float v1 = v10 * x_coeffs[0] + v11 * x_coeffs[1] + v12 * x_coeffs[2] + v13 * x_coeffs[3];
                            float v2 = v20 * x_coeffs[0] + v21 * x_coeffs[1] + v22 * x_coeffs[2] + v23 * x_coeffs[3];
                            float v3 = v30 * x_coeffs[0] + v31 * x_coeffs[1] + v32 * x_coeffs[2] + v33 * x_coeffs[3];

                            v = v0 * y_coeffs[0] + v1 * y_coeffs[1] + v2 * y_coeffs[2] + v3 * y_coeffs[3];
                        }

                        outptr[0] = v;
                        outptr += 1;

                        offsetptr_x++;
                        offsetptr_y++;
                    }
                }
            }
        }
    }

    if (dims == 4)
    {
        int outw = permute_fusion == 0 ? grid.h : grid.w;
        int outh = permute_fusion == 0 ? grid.d : grid.h;
        int outd = permute_fusion == 0 ? grid.c : grid.d;

        top_blob.create(outw, outh, outd, channels, elemsize, opt.blob_allocator);

        Mat offset_blob;
        offset_blob.create(outw, outh, outd, grid.c, elemsize, opt.workspace_allocator);

        if (top_blob.empty() || offset_blob.empty())
            return -100;

        //pre-calculate all interpolation offsets for each x y, unpack grid on-the-fly
        if (permute_fusion == 0)
        {
            float* offsetptr_x = offset_blob.channel(0);
            float* offsetptr_y = offset_blob.channel(1);
            float* offsetptr_z = offset_blob.channel(2);

            for (int z = 0; z < outd; z++)
            {
                const float* gridptr = grid.channel(z);
                for (int y = 0; y < outh; y++)
                {
                    for (int x = 0; x < outw; x++)
                    {
                        float sample_x = gridptr[0];
                        float sample_y = gridptr[1];
                        float sample_z = gridptr[2];

                        sample_x = grid_sample_unormalize(w, sample_x, align_corner);
                        sample_x = compute_coord(sample_x, w, padding_mode, align_corner);

                        sample_y = grid_sample_unormalize(h, sample_y, align_corner);
                        sample_y = compute_coord(sample_y, h, padding_mode, align_corner);

                        sample_z = grid_sample_unormalize(d, sample_z, align_corner);
                        sample_z = compute_coord(sample_z, d, padding_mode, align_corner);

                        *offsetptr_x = sample_x;
                        *offsetptr_y = sample_y;
                        *offsetptr_z = sample_z;

                        gridptr += 3;
                        offsetptr_x++;
                        offsetptr_y++;
                        offsetptr_z++;
                    }
                }
            }
        }
        else
        {
            const float* gridptr_x = grid.channel(0);
            const float* gridptr_y = grid.channel(1);
            const float* gridptr_z = grid.channel(2);
            float* offsetptr_x = offset_blob.channel(0);
            float* offsetptr_y = offset_blob.channel(1);
            float* offsetptr_z = offset_blob.channel(2);

            for (int z = 0; z < outd; z++)
            {
                for (int y = 0; y < outh; y++)
                {
                    for (int x = 0; x < outw; x++)
                    {
                        float sample_x = *gridptr_x;
                        float sample_y = *gridptr_y;
                        float sample_z = *gridptr_z;

                        sample_x = grid_sample_unormalize(w, sample_x, align_corner);
                        sample_x = compute_coord(sample_x, w, padding_mode, align_corner);

                        sample_y = grid_sample_unormalize(h, sample_y, align_corner);
                        sample_y = compute_coord(sample_y, h, padding_mode, align_corner);

                        sample_z = grid_sample_unormalize(d, sample_z, align_corner);
                        sample_z = compute_coord(sample_z, d, padding_mode, align_corner);

                        *offsetptr_x = sample_x;
                        *offsetptr_y = sample_y;
                        *offsetptr_z = sample_z;

                        gridptr_x++;
                        gridptr_y++;
                        gridptr_z++;
                        offsetptr_x++;
                        offsetptr_y++;
                        offsetptr_z++;
                    }
                }
            }
        }

        if (sample_type == Interpolation_BILINEAR) // bilinear
        {
            #pragma omp parallel for num_threads(opt.num_threads)
            for (int q = 0; q < channels; q++)
            {
                const Mat image = bottom_blob.channel(q);
                float* outptr = top_blob.channel(q);
                const float* offsetptr_x = offset_blob.channel(0);
                const float* offsetptr_y = offset_blob.channel(1);
                const float* offsetptr_z = offset_blob.channel(2);

                for (int z = 0; z < outd; z++)
                {
                    for (int y = 0; y < outh; y++)
                    {
                        for (int x = 0; x < outw; x++)
                        {
                            float sample_x = *offsetptr_x;
                            float sample_y = *offsetptr_y;
                            float sample_z = *offsetptr_z;

                            // bilinear interpolate
                            float v;
                            {
                                int x0 = (int)floor(sample_x);
                                int y0 = (int)floor(sample_y);
                                int z0 = (int)floor(sample_z);
                                int x1 = x0 + 1;
                                int y1 = y0 + 1;
                                int z1 = z0 + 1;

                                float v000 = get_value_bounded(image, x0, y0, z0);
                                float v001 = get_value_bounded(image, x1, y0, z0);
                                float v010 = get_value_bounded(image, x0, y1, z0);
                                float v011 = get_value_bounded(image, x1, y1, z0);
                                float v100 = get_value_bounded(image, x0, y0, z1);
                                float v101 = get_value_bounded(image, x1, y0, z1);
                                float v110 = get_value_bounded(image, x0, y1, z1);
                                float v111 = get_value_bounded(image, x1, y1, z1);

                                float alpha = sample_x - x0;
                                float beta = sample_y - y0;
                                float gamma = sample_z - z0;

                                float v00 = v000 * (1 - alpha) + v001 * alpha;
                                float v01 = v010 * (1 - alpha) + v011 * alpha;
                                float v10 = v100 * (1 - alpha) + v101 * alpha;
                                float v11 = v110 * (1 - alpha) + v111 * alpha;

                                float v0 = v00 * (1 - beta) + v01 * beta;
                                float v1 = v10 * (1 - beta) + v11 * beta;

                                v = v0 * (1 - gamma) + v1 * gamma;
                            }

                            outptr[0] = v;
                            outptr += 1;

                            offsetptr_x++;
                            offsetptr_y++;
                            offsetptr_z++;
                        }
                    }
                }
            }
        }
        else if (sample_type == Interpolation_NEAREST) // nearest
        {
            #pragma omp parallel for num_threads(opt.num_threads)
            for (int q = 0; q < channels; q++)
            {
                const Mat image = bottom_blob.channel(q);
                float* outptr = top_blob.channel(q);
                const float* offsetptr_x = offset_blob.channel(0);
                const float* offsetptr_y = offset_blob.channel(1);
                const float* offsetptr_z = offset_blob.channel(2);

                for (int z = 0; z < outd; z++)
                {
                    for (int y = 0; y < outh; y++)
                    {
                        for (int x = 0; x < outw; x++)
                        {
                            float sample_x = *offsetptr_x;
                            float sample_y = *offsetptr_y;
                            float sample_z = *offsetptr_z;

                            int x0 = static_cast<int>(floor(sample_x + 0.5f));
                            int y0 = static_cast<int>(floor(sample_y + 0.5f));
                            int z0 = static_cast<int>(floor(sample_z + 0.5f));

                            float v = get_value_bounded(image, x0, y0, z0);

                            outptr[0] = v;
                            outptr += 1;

                            offsetptr_x++;
                            offsetptr_y++;
                            offsetptr_z++;
                        }
                    }
                }
            }
        }
        else if (sample_type == 3)
        {
            NCNN_LOGE("unsupported bicubic when dims == 4");
            return -1;
        }
    }

    return 0;
}

} // namespace ncnn<|MERGE_RESOLUTION|>--- conflicted
+++ resolved
@@ -13,10 +13,6 @@
 // specific language governing permissions and limitations under the License.
 
 #include "gridsample.h"
-<<<<<<< HEAD
-=======
-#include <math.h>
->>>>>>> 3f437d3f
 
 namespace ncnn {
 
