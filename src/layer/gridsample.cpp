--- conflicted
+++ resolved
@@ -291,10 +291,6 @@
 {
     inline void forward(const Mat& input, const Mat& grid, Mat& output, const Option& opt)
     {
-<<<<<<< HEAD
-
-=======
->>>>>>> 1e32b457
     }
 };
 
