// Copyright 2022 Tencent
// SPDX-License-Identifier: BSD-3-Clause

#include "softmax_x86.h"

#include <float.h>

#if __SSE2__
#include <emmintrin.h>
#include "sse_mathfun.h"
#if __AVX__
#include <immintrin.h>
#include "avx_mathfun.h"
#if __AVX512F__
#include "avx512_mathfun.h"
#endif // __AVX512F__
#endif // __AVX__
#endif // __SSE2__

#include "x86_usability.h"
#include "cpu.h"

namespace ncnn {

#if __SSE2__
<<<<<<< HEAD
static NCNN_FORCEINLINE __m128 _mm_rcp_nr_ps(__m128 x) {
    __m128 y = _mm_rcp_ps(x);                  // approx
    __m128 t = _mm_comp_fnmadd_ps(x, y, _mm_set1_ps(2.0f)); // (2 - x*y)
    y = _mm_mul_ps(y, t);
    return y; // 1 NR step；
=======
static NCNN_FORCEINLINE __m128 _mm_rcp_nr_ps(__m128 x)
{
    __m128 y = _mm_rcp_ps(x); // approx
#if __FMA__
    __m128 t = _mm_fnmadd_ps(x, y, _mm_set1_ps(2.0f)); // (2 - x*y)
    y = _mm_mul_ps(y, t);
#else
    y = _mm_mul_ps(y, _mm_sub_ps(_mm_set1_ps(2.0f), _mm_mul_ps(x, y)));
#endif
    return y; // 1 NR step;
>>>>>>> fb69da83
}
#endif

#if __AVX__
static NCNN_FORCEINLINE __m256 _mm256_rcp_nr_ps(__m256 x)
{
    __m256 y = _mm256_rcp_ps(x);
    __m256 t = _mm256_comp_fnmadd_ps(x, y, _mm256_set1_ps(2.0f));
    y = _mm256_mul_ps(y, t);
    return y;
}
#endif

#if __AVX512F__
static NCNN_FORCEINLINE __m512 _mm512_rcp_nr_ps(__m512 x)
{
    __m512 y = _mm512_rcp14_ps(x);
    __m512 t = _mm512_fnmadd_ps(x, y, _mm512_set1_ps(2.0f));
    return _mm512_mul_ps(y, t);
}
#endif

Softmax_x86::Softmax_x86()
{
#if __SSE2__
    support_packing = true;
#endif // __SSE2__
}

static void softmax(float* _ptr, int elemcount, int elempack)
{
    const int size = elemcount * elempack;

    // reduce max
#if __SSE2__
#if __AVX__
#if __AVX512F__
    __m512 _max_avx512 = _mm512_set1_ps(-FLT_MAX);
#endif // __AVX512F__
    __m256 _max_avx = _mm256_set1_ps(-FLT_MAX);
#endif // __AVX__
    __m128 _max = _mm_set1_ps(-FLT_MAX);
#endif // __SSE2__
    float max = -FLT_MAX;
    {
        const float* ptr = _ptr;

        int i = 0;
#if __SSE2__
#if __AVX__
#if __AVX512F__
        for (; i + 15 < size; i += 16)
        {
            __m512 _p = _mm512_loadu_ps(ptr);
            _max_avx512 = _mm512_max_ps(_max_avx512, _p);
            ptr += 16;
        }
#endif // __AVX512F__
        for (; i + 7 < size; i += 8)
        {
            __m256 _p = _mm256_loadu_ps(ptr);
            _max_avx = _mm256_max_ps(_max_avx, _p);
            ptr += 8;
        }
#endif // __AVX__
        for (; i + 3 < size; i += 4)
        {
            __m128 _p = _mm_loadu_ps(ptr);
            _max = _mm_max_ps(_max, _p);
            ptr += 4;
        }
#endif // __SSE2__
        for (; i < size; i++)
        {
            max = std::max(max, *ptr++);
        }
    }

#if __SSE2__
#if __AVX__
#if __AVX512F__
    if (elempack == 8)
    {
        {
            __m256 _max0 = _mm512_castps512_ps256(_max_avx512);
            __m256 _max1 = _mm256_castpd_ps(_mm512_extractf64x4_pd(_mm512_castps_pd(_max_avx512), 1));
            _max_avx = _mm256_max_ps(_max_avx, _max0);
            _max_avx = _mm256_max_ps(_max_avx, _max1);
        }

        _max_avx512 = combine8x2_ps(_max_avx, _max_avx);
    }
#endif // __AVX512F__
    if (elempack == 4)
    {
#if __AVX512F__
        {
            __m256 _max0 = _mm512_castps512_ps256(_max_avx512);
            __m256 _max1 = _mm256_castpd_ps(_mm512_extractf64x4_pd(_mm512_castps_pd(_max_avx512), 1));
            _max_avx = _mm256_max_ps(_max_avx, _max0);
            _max_avx = _mm256_max_ps(_max_avx, _max1);
        }
#endif // __AVX512F__
        {
            __m128 _max0 = _mm256_castps256_ps128(_max_avx);
            __m128 _max1 = _mm256_extractf128_ps(_max_avx, 1);
            _max = _mm_max_ps(_max, _max0);
            _max = _mm_max_ps(_max, _max1);
        }

        _max_avx = combine4x2_ps(_max, _max);
#if __AVX512F__
        _max_avx512 = combine8x2_ps(_max_avx, _max_avx);
#endif // __AVX512F__
    }
#endif // __AVX__
    if (elempack == 1)
    {
#if __AVX__
#if __AVX512F__
        max = std::max(max, _mm512_comp_reduce_max_ps(_max_avx512));
#endif // __AVX512F__
        max = std::max(max, _mm256_reduce_max_ps(_max_avx));
#endif // __AVX__
        max = std::max(max, _mm_reduce_max_ps(_max));

        _max = _mm_set1_ps(max);
#if __AVX__
        _max_avx = combine4x2_ps(_max, _max);
#if __AVX512F__
        _max_avx512 = combine8x2_ps(_max_avx, _max_avx);
#endif // __AVX512F__
#endif // __AVX__
    }
#endif // __SSE2__

    // reduce exp(x - max)
#if __SSE2__
#if __AVX__
#if __AVX512F__
    __m512 _sum_avx512 = _mm512_set1_ps(0.f);
#endif // __AVX512F__
    __m256 _sum_avx = _mm256_set1_ps(0.f);
#endif // __AVX__
    __m128 _sum = _mm_set1_ps(0.f);
#endif // __SSE2__
    float sum = 0.f;
    {
        float* ptr = _ptr;

        int i = 0;
#if __SSE2__
#if __AVX__
#if __AVX512F__
        for (; i + 15 < size; i += 16)
        {
            __m512 _p = _mm512_loadu_ps(ptr);
            _p = _mm512_sub_ps(_p, _max_avx512);
            _p = exp512_ps(_p);
            _mm512_storeu_ps(ptr, _p);
            _sum_avx512 = _mm512_add_ps(_sum_avx512, _p);
            ptr += 16;
        }
#endif // __AVX512F__
        for (; i + 7 < size; i += 8)
        {
            __m256 _p = _mm256_loadu_ps(ptr);
            _p = _mm256_sub_ps(_p, _max_avx);
            _p = exp256_ps(_p);
            _mm256_storeu_ps(ptr, _p);
            _sum_avx = _mm256_add_ps(_sum_avx, _p);
            ptr += 8;
        }
#endif // __AVX__
        for (; i + 3 < size; i += 4)
        {
            __m128 _p = _mm_loadu_ps(ptr);
            _p = _mm_sub_ps(_p, _max);
            _p = exp_ps(_p);
            _mm_storeu_ps(ptr, _p);
            _sum = _mm_add_ps(_sum, _p);
            ptr += 4;
        }
#endif // __SSE2__
        for (; i < size; i++)
        {
            float v = expf(*ptr - max);
            *ptr = v;
            sum += v;
            ptr++;
        }
    }

#if __SSE2__
#if __AVX__
#if __AVX512F__
    if (elempack == 16)
    {
        _sum_avx512 = _mm512_rcp_nr_ps(_sum_avx512);
    }
#endif // __AVX512F__
    if (elempack == 8)
    {
#if __AVX512F__
        {
            __m256 _sum0 = _mm512_castps512_ps256(_sum_avx512);
            __m256 _sum1 = _mm256_castpd_ps(_mm512_extractf64x4_pd(_mm512_castps_pd(_sum_avx512), 1));
            _sum_avx = _mm256_add_ps(_sum_avx, _sum0);
            _sum_avx = _mm256_add_ps(_sum_avx, _sum1);
        }
#endif // __AVX512F__

        _sum_avx = _mm256_rcp_nr_ps(_sum_avx);

#if __AVX512F__
        _sum_avx512 = combine8x2_ps(_sum_avx, _sum_avx);
#endif // __AVX512F__
    }
#endif // __AVX__
    if (elempack == 4)
    {
#if __AVX__
#if __AVX512F__
        {
            __m256 _sum0 = _mm512_castps512_ps256(_sum_avx512);
            __m256 _sum1 = _mm256_castpd_ps(_mm512_extractf64x4_pd(_mm512_castps_pd(_sum_avx512), 1));
            _sum_avx = _mm256_add_ps(_sum_avx, _sum0);
            _sum_avx = _mm256_add_ps(_sum_avx, _sum1);
        }
#endif // __AVX512F__
        {
            __m128 _sum0 = _mm256_castps256_ps128(_sum_avx);
            __m128 _sum1 = _mm256_extractf128_ps(_sum_avx, 1);
            _sum = _mm_add_ps(_sum, _sum0);
            _sum = _mm_add_ps(_sum, _sum1);
        }
#endif // __AVX__

        _sum = _mm_rcp_nr_ps(_sum);

#if __AVX__
        _sum_avx = combine4x2_ps(_sum, _sum);
#if __AVX512F__
        _sum_avx512 = combine8x2_ps(_sum_avx, _sum_avx);
#endif // __AVX512F__
#endif // __AVX__
    }
#endif // __SSE2__
    if (elempack == 1)
    {
#if __SSE2__
#if __AVX__
#if __AVX512F__
        sum += _mm512_comp_reduce_add_ps(_sum_avx512);
#endif // __AVX512F__
        sum += _mm256_reduce_add_ps(_sum_avx);
#endif // __AVX__
        sum += _mm_reduce_add_ps(_sum);
#endif // __SSE2__

        sum = 1.f / sum;

#if __SSE2__
        _sum = _mm_set1_ps(sum);
#if __AVX__
        _sum_avx = combine4x2_ps(_sum, _sum);
#if __AVX512F__
        _sum_avx512 = combine8x2_ps(_sum_avx, _sum_avx);
#endif // __AVX512F__
#endif // __AVX__
#endif // __SSE2__
    }

    // div sum
    {
        float* ptr = _ptr;

        int i = 0;
#if __SSE2__
#if __AVX__
#if __AVX512F__
        for (; i + 15 < size; i += 16)
        {
            __m512 _p = _mm512_loadu_ps(ptr);
            _p = _mm512_mul_ps(_p, _sum_avx512);
            _mm512_storeu_ps(ptr, _p);
            ptr += 16;
        }
#endif // __AVX512F__
        for (; i + 7 < size; i += 8)
        {
            __m256 _p = _mm256_loadu_ps(ptr);
            _p = _mm256_mul_ps(_p, _sum_avx);
            _mm256_storeu_ps(ptr, _p);
            ptr += 8;
        }
#endif // __AVX__
        for (; i + 3 < size; i += 4)
        {
            __m128 _p = _mm_loadu_ps(ptr);
            _p = _mm_mul_ps(_p, _sum);
            _mm_storeu_ps(ptr, _p);
            ptr += 4;
        }
#endif // __SSE2__
        for (; i < size; i++)
        {
            *ptr++ *= sum;
        }
    }
}

#if __SSE2__
#if __AVX__
#if __AVX512F__
static void softmax_pack16(float* _ptr, int elemcount, size_t stride, int size1, float* _maxptr, float* _sumptr)
{
    // reduce max
    for (int i = 0; i < elemcount; i++)
    {
        const float* ptr = _ptr + i * stride;
        float* maxptr = _maxptr;

        int j = 0;
        for (; j + 15 < size1; j += 16)
        {
            __m512 _p0 = _mm512_loadu_ps(ptr);
            __m512 _p1 = _mm512_loadu_ps(ptr + 16);
            __m512 _p2 = _mm512_loadu_ps(ptr + 16 * 2);
            __m512 _p3 = _mm512_loadu_ps(ptr + 16 * 3);
            __m512 _p4 = _mm512_loadu_ps(ptr + 16 * 4);
            __m512 _p5 = _mm512_loadu_ps(ptr + 16 * 5);
            __m512 _p6 = _mm512_loadu_ps(ptr + 16 * 6);
            __m512 _p7 = _mm512_loadu_ps(ptr + 16 * 7);
            __m512 _p8 = _mm512_loadu_ps(ptr + 16 * 8);
            __m512 _p9 = _mm512_loadu_ps(ptr + 16 * 9);
            __m512 _pa = _mm512_loadu_ps(ptr + 16 * 10);
            __m512 _pb = _mm512_loadu_ps(ptr + 16 * 11);
            __m512 _pc = _mm512_loadu_ps(ptr + 16 * 12);
            __m512 _pd = _mm512_loadu_ps(ptr + 16 * 13);
            __m512 _pe = _mm512_loadu_ps(ptr + 16 * 14);
            __m512 _pf = _mm512_loadu_ps(ptr + 16 * 15);

            __m512 _tmp0 = _mm512_unpacklo_ps(_p0, _p1);
            __m512 _tmp1 = _mm512_unpackhi_ps(_p0, _p1);
            __m512 _tmp2 = _mm512_unpacklo_ps(_p2, _p3);
            __m512 _tmp3 = _mm512_unpackhi_ps(_p2, _p3);
            __m512 _tmp4 = _mm512_unpacklo_ps(_p4, _p5);
            __m512 _tmp5 = _mm512_unpackhi_ps(_p4, _p5);
            __m512 _tmp6 = _mm512_unpacklo_ps(_p6, _p7);
            __m512 _tmp7 = _mm512_unpackhi_ps(_p6, _p7);
            __m512 _tmp8 = _mm512_unpacklo_ps(_p8, _p9);
            __m512 _tmp9 = _mm512_unpackhi_ps(_p8, _p9);
            __m512 _tmpa = _mm512_unpacklo_ps(_pa, _pb);
            __m512 _tmpb = _mm512_unpackhi_ps(_pa, _pb);
            __m512 _tmpc = _mm512_unpacklo_ps(_pc, _pd);
            __m512 _tmpd = _mm512_unpackhi_ps(_pc, _pd);
            __m512 _tmpe = _mm512_unpacklo_ps(_pe, _pf);
            __m512 _tmpf = _mm512_unpackhi_ps(_pe, _pf);

            __m512 _max01 = _mm512_max_ps(_tmp0, _tmp1);
            __m512 _max23 = _mm512_max_ps(_tmp2, _tmp3);
            __m512 _max45 = _mm512_max_ps(_tmp4, _tmp5);
            __m512 _max67 = _mm512_max_ps(_tmp6, _tmp7);
            __m512 _max89 = _mm512_max_ps(_tmp8, _tmp9);
            __m512 _maxab = _mm512_max_ps(_tmpa, _tmpb);
            __m512 _maxcd = _mm512_max_ps(_tmpc, _tmpd);
            __m512 _maxef = _mm512_max_ps(_tmpe, _tmpf);

            _tmp0 = _mm512_castpd_ps(_mm512_unpacklo_pd(_mm512_castps_pd(_max01), _mm512_castps_pd(_max23)));
            _tmp1 = _mm512_castpd_ps(_mm512_unpackhi_pd(_mm512_castps_pd(_max01), _mm512_castps_pd(_max23)));
            _tmp2 = _mm512_castpd_ps(_mm512_unpacklo_pd(_mm512_castps_pd(_max45), _mm512_castps_pd(_max67)));
            _tmp3 = _mm512_castpd_ps(_mm512_unpackhi_pd(_mm512_castps_pd(_max45), _mm512_castps_pd(_max67)));
            _tmp4 = _mm512_castpd_ps(_mm512_unpacklo_pd(_mm512_castps_pd(_max89), _mm512_castps_pd(_maxab)));
            _tmp5 = _mm512_castpd_ps(_mm512_unpackhi_pd(_mm512_castps_pd(_max89), _mm512_castps_pd(_maxab)));
            _tmp6 = _mm512_castpd_ps(_mm512_unpacklo_pd(_mm512_castps_pd(_maxcd), _mm512_castps_pd(_maxef)));
            _tmp7 = _mm512_castpd_ps(_mm512_unpackhi_pd(_mm512_castps_pd(_maxcd), _mm512_castps_pd(_maxef)));

            __m512 _max0123 = _mm512_max_ps(_tmp0, _tmp1);
            __m512 _max4567 = _mm512_max_ps(_tmp2, _tmp3);
            __m512 _max89ab = _mm512_max_ps(_tmp4, _tmp5);
            __m512 _maxcdef = _mm512_max_ps(_tmp6, _tmp7);

            _tmp0 = _mm512_shuffle_f32x4(_max0123, _max4567, _MM_SHUFFLE(1, 0, 1, 0));
            _tmp1 = _mm512_shuffle_f32x4(_max0123, _max4567, _MM_SHUFFLE(3, 2, 3, 2));
            _tmp2 = _mm512_shuffle_f32x4(_max89ab, _maxcdef, _MM_SHUFFLE(1, 0, 1, 0));
            _tmp3 = _mm512_shuffle_f32x4(_max89ab, _maxcdef, _MM_SHUFFLE(3, 2, 3, 2));

            __m512 _max01234567 = _mm512_max_ps(_tmp0, _tmp1);
            __m512 _max89abcdef = _mm512_max_ps(_tmp2, _tmp3);

            _tmp0 = _mm512_shuffle_f32x4(_max01234567, _max89abcdef, _MM_SHUFFLE(2, 0, 2, 0));
            _tmp1 = _mm512_shuffle_f32x4(_max01234567, _max89abcdef, _MM_SHUFFLE(3, 1, 3, 1));

            __m512 _max1 = _mm512_max_ps(_tmp0, _tmp1);

            __m512 _max = _mm512_loadu_ps(maxptr);
            _max = _mm512_max_ps(_max, _max1);
            _mm512_storeu_ps(maxptr, _max);
            ptr += 256;
            maxptr += 16;
        }
        for (; j < size1; j++)
        {
            __m512 _p = _mm512_loadu_ps(ptr);
            *maxptr = std::max(*maxptr, _mm512_comp_reduce_max_ps(_p));
            ptr += 16;
            maxptr++;
        }
    }

    // reduce exp(x - max)
    for (int i = 0; i < elemcount; i++)
    {
        float* ptr = _ptr + i * stride;
        const float* maxptr = _maxptr;
        float* sumptr = _sumptr;

        int j = 0;
        for (; j + 15 < size1; j += 16)
        {
            __m512 _p0 = _mm512_loadu_ps(ptr);
            __m512 _p1 = _mm512_loadu_ps(ptr + 16);
            __m512 _p2 = _mm512_loadu_ps(ptr + 16 * 2);
            __m512 _p3 = _mm512_loadu_ps(ptr + 16 * 3);
            __m512 _p4 = _mm512_loadu_ps(ptr + 16 * 4);
            __m512 _p5 = _mm512_loadu_ps(ptr + 16 * 5);
            __m512 _p6 = _mm512_loadu_ps(ptr + 16 * 6);
            __m512 _p7 = _mm512_loadu_ps(ptr + 16 * 7);
            __m512 _p8 = _mm512_loadu_ps(ptr + 16 * 8);
            __m512 _p9 = _mm512_loadu_ps(ptr + 16 * 9);
            __m512 _pa = _mm512_loadu_ps(ptr + 16 * 10);
            __m512 _pb = _mm512_loadu_ps(ptr + 16 * 11);
            __m512 _pc = _mm512_loadu_ps(ptr + 16 * 12);
            __m512 _pd = _mm512_loadu_ps(ptr + 16 * 13);
            __m512 _pe = _mm512_loadu_ps(ptr + 16 * 14);
            __m512 _pf = _mm512_loadu_ps(ptr + 16 * 15);
            _p0 = exp512_ps(_mm512_sub_ps(_p0, _mm512_set1_ps(maxptr[0])));
            _p1 = exp512_ps(_mm512_sub_ps(_p1, _mm512_set1_ps(maxptr[1])));
            _p2 = exp512_ps(_mm512_sub_ps(_p2, _mm512_set1_ps(maxptr[2])));
            _p3 = exp512_ps(_mm512_sub_ps(_p3, _mm512_set1_ps(maxptr[3])));
            _p4 = exp512_ps(_mm512_sub_ps(_p4, _mm512_set1_ps(maxptr[4])));
            _p5 = exp512_ps(_mm512_sub_ps(_p5, _mm512_set1_ps(maxptr[5])));
            _p6 = exp512_ps(_mm512_sub_ps(_p6, _mm512_set1_ps(maxptr[6])));
            _p7 = exp512_ps(_mm512_sub_ps(_p7, _mm512_set1_ps(maxptr[7])));
            _p8 = exp512_ps(_mm512_sub_ps(_p8, _mm512_set1_ps(maxptr[8])));
            _p9 = exp512_ps(_mm512_sub_ps(_p9, _mm512_set1_ps(maxptr[9])));
            _pa = exp512_ps(_mm512_sub_ps(_pa, _mm512_set1_ps(maxptr[10])));
            _pb = exp512_ps(_mm512_sub_ps(_pb, _mm512_set1_ps(maxptr[11])));
            _pc = exp512_ps(_mm512_sub_ps(_pc, _mm512_set1_ps(maxptr[12])));
            _pd = exp512_ps(_mm512_sub_ps(_pd, _mm512_set1_ps(maxptr[13])));
            _pe = exp512_ps(_mm512_sub_ps(_pe, _mm512_set1_ps(maxptr[14])));
            _pf = exp512_ps(_mm512_sub_ps(_pf, _mm512_set1_ps(maxptr[15])));
            _mm512_storeu_ps(ptr, _p0);
            _mm512_storeu_ps(ptr + 16, _p1);
            _mm512_storeu_ps(ptr + 16 * 2, _p2);
            _mm512_storeu_ps(ptr + 16 * 3, _p3);
            _mm512_storeu_ps(ptr + 16 * 4, _p4);
            _mm512_storeu_ps(ptr + 16 * 5, _p5);
            _mm512_storeu_ps(ptr + 16 * 6, _p6);
            _mm512_storeu_ps(ptr + 16 * 7, _p7);
            _mm512_storeu_ps(ptr + 16 * 8, _p8);
            _mm512_storeu_ps(ptr + 16 * 9, _p9);
            _mm512_storeu_ps(ptr + 16 * 10, _pa);
            _mm512_storeu_ps(ptr + 16 * 11, _pb);
            _mm512_storeu_ps(ptr + 16 * 12, _pc);
            _mm512_storeu_ps(ptr + 16 * 13, _pd);
            _mm512_storeu_ps(ptr + 16 * 14, _pe);
            _mm512_storeu_ps(ptr + 16 * 15, _pf);

            __m512 _tmp0 = _mm512_unpacklo_ps(_p0, _p1);
            __m512 _tmp1 = _mm512_unpackhi_ps(_p0, _p1);
            __m512 _tmp2 = _mm512_unpacklo_ps(_p2, _p3);
            __m512 _tmp3 = _mm512_unpackhi_ps(_p2, _p3);
            __m512 _tmp4 = _mm512_unpacklo_ps(_p4, _p5);
            __m512 _tmp5 = _mm512_unpackhi_ps(_p4, _p5);
            __m512 _tmp6 = _mm512_unpacklo_ps(_p6, _p7);
            __m512 _tmp7 = _mm512_unpackhi_ps(_p6, _p7);
            __m512 _tmp8 = _mm512_unpacklo_ps(_p8, _p9);
            __m512 _tmp9 = _mm512_unpackhi_ps(_p8, _p9);
            __m512 _tmpa = _mm512_unpacklo_ps(_pa, _pb);
            __m512 _tmpb = _mm512_unpackhi_ps(_pa, _pb);
            __m512 _tmpc = _mm512_unpacklo_ps(_pc, _pd);
            __m512 _tmpd = _mm512_unpackhi_ps(_pc, _pd);
            __m512 _tmpe = _mm512_unpacklo_ps(_pe, _pf);
            __m512 _tmpf = _mm512_unpackhi_ps(_pe, _pf);

            __m512 _sum01 = _mm512_add_ps(_tmp0, _tmp1);
            __m512 _sum23 = _mm512_add_ps(_tmp2, _tmp3);
            __m512 _sum45 = _mm512_add_ps(_tmp4, _tmp5);
            __m512 _sum67 = _mm512_add_ps(_tmp6, _tmp7);
            __m512 _sum89 = _mm512_add_ps(_tmp8, _tmp9);
            __m512 _sumab = _mm512_add_ps(_tmpa, _tmpb);
            __m512 _sumcd = _mm512_add_ps(_tmpc, _tmpd);
            __m512 _sumef = _mm512_add_ps(_tmpe, _tmpf);

            _tmp0 = _mm512_castpd_ps(_mm512_unpacklo_pd(_mm512_castps_pd(_sum01), _mm512_castps_pd(_sum23)));
            _tmp1 = _mm512_castpd_ps(_mm512_unpackhi_pd(_mm512_castps_pd(_sum01), _mm512_castps_pd(_sum23)));
            _tmp2 = _mm512_castpd_ps(_mm512_unpacklo_pd(_mm512_castps_pd(_sum45), _mm512_castps_pd(_sum67)));
            _tmp3 = _mm512_castpd_ps(_mm512_unpackhi_pd(_mm512_castps_pd(_sum45), _mm512_castps_pd(_sum67)));
            _tmp4 = _mm512_castpd_ps(_mm512_unpacklo_pd(_mm512_castps_pd(_sum89), _mm512_castps_pd(_sumab)));
            _tmp5 = _mm512_castpd_ps(_mm512_unpackhi_pd(_mm512_castps_pd(_sum89), _mm512_castps_pd(_sumab)));
            _tmp6 = _mm512_castpd_ps(_mm512_unpacklo_pd(_mm512_castps_pd(_sumcd), _mm512_castps_pd(_sumef)));
            _tmp7 = _mm512_castpd_ps(_mm512_unpackhi_pd(_mm512_castps_pd(_sumcd), _mm512_castps_pd(_sumef)));

            __m512 _sum0123 = _mm512_add_ps(_tmp0, _tmp1);
            __m512 _sum4567 = _mm512_add_ps(_tmp2, _tmp3);
            __m512 _sum89ab = _mm512_add_ps(_tmp4, _tmp5);
            __m512 _sumcdef = _mm512_add_ps(_tmp6, _tmp7);

            _tmp0 = _mm512_shuffle_f32x4(_sum0123, _sum4567, _MM_SHUFFLE(1, 0, 1, 0));
            _tmp1 = _mm512_shuffle_f32x4(_sum0123, _sum4567, _MM_SHUFFLE(3, 2, 3, 2));
            _tmp2 = _mm512_shuffle_f32x4(_sum89ab, _sumcdef, _MM_SHUFFLE(1, 0, 1, 0));
            _tmp3 = _mm512_shuffle_f32x4(_sum89ab, _sumcdef, _MM_SHUFFLE(3, 2, 3, 2));

            __m512 _sum01234567 = _mm512_add_ps(_tmp0, _tmp1);
            __m512 _sum89abcdef = _mm512_add_ps(_tmp2, _tmp3);

            _tmp0 = _mm512_shuffle_f32x4(_sum01234567, _sum89abcdef, _MM_SHUFFLE(2, 0, 2, 0));
            _tmp1 = _mm512_shuffle_f32x4(_sum01234567, _sum89abcdef, _MM_SHUFFLE(3, 1, 3, 1));

            __m512 _sum1 = _mm512_add_ps(_tmp0, _tmp1);

            __m512 _sum = _mm512_loadu_ps(sumptr);
            _sum = _mm512_add_ps(_sum, _sum1);
            _mm512_storeu_ps(sumptr, _sum);
            ptr += 256;
            maxptr += 16;
            sumptr += 16;
        }
        for (; j < size1; j++)
        {
            __m512 _p = _mm512_loadu_ps(ptr);
            __m512 _max = _mm512_set1_ps(*maxptr);
            _p = exp512_ps(_mm512_sub_ps(_p, _max));
            _mm512_storeu_ps(ptr, _p);
            *sumptr += _mm512_comp_reduce_add_ps(_p);
            ptr += 16;
            maxptr++;
            sumptr++;
        }
    }

    {
        float* sumptr = _sumptr;
        int j = 0;
        for (; j + 15 < size1; j += 16)
        {
            __m512 _sum = _mm512_loadu_ps(sumptr);
            _sum = _mm512_rcp_nr_ps(_sum);
            _mm512_storeu_ps(sumptr, _sum);
            sumptr += 16;
        }
        for (; j + 7 < size1; j += 8)
        {
            __m256 _sum = _mm256_loadu_ps(sumptr);
            _sum = _mm256_rcp_nr_ps(_sum);
            _mm256_storeu_ps(sumptr, _sum);
            sumptr += 8;
        }
        for (; j + 3 < size1; j += 4)
        {
            __m128 _sum = _mm_loadu_ps(sumptr);
            _sum = _mm_rcp_nr_ps(_sum);
            _mm_storeu_ps(sumptr, _sum);
            sumptr += 4;
        }
        for (; j < size1; j++)
        {
            *sumptr = 1.f / *sumptr;
            sumptr++;
        }
    }

    // div sum
    for (int i = 0; i < elemcount; i++)
    {
        float* ptr = _ptr + i * stride;
        const float* sumptr = _sumptr;

        int j = 0;
        for (; j + 3 < size1; j += 4)
        {
            __m512 _p0 = _mm512_loadu_ps(ptr);
            __m512 _p1 = _mm512_loadu_ps(ptr + 16);
            __m512 _p2 = _mm512_loadu_ps(ptr + 32);
            __m512 _p3 = _mm512_loadu_ps(ptr + 48);
            _p0 = _mm512_mul_ps(_p0, _mm512_set1_ps(sumptr[0]));
            _p1 = _mm512_mul_ps(_p1, _mm512_set1_ps(sumptr[1]));
            _p2 = _mm512_mul_ps(_p2, _mm512_set1_ps(sumptr[2]));
            _p3 = _mm512_mul_ps(_p3, _mm512_set1_ps(sumptr[3]));
            _mm512_storeu_ps(ptr, _p0);
            _mm512_storeu_ps(ptr + 16, _p1);
            _mm512_storeu_ps(ptr + 32, _p2);
            _mm512_storeu_ps(ptr + 48, _p3);
            ptr += 64;
            sumptr += 4;
        }
        for (; j < size1; j++)
        {
            __m512 _p = _mm512_loadu_ps(ptr);
            __m512 _sum = _mm512_set1_ps(*sumptr);
            _p = _mm512_mul_ps(_p, _sum);
            _mm512_storeu_ps(ptr, _p);
            ptr += 16;
            sumptr++;
        }
    }
}
#endif // __AVX512F__

static void softmax_pack8(float* _ptr, int elemcount, size_t stride, int size1, float* _maxptr, float* _sumptr)
{
    // reduce max
    for (int i = 0; i < elemcount; i++)
    {
        const float* ptr = _ptr + i * stride;
        float* maxptr = _maxptr;

        int j = 0;
#if __AVX512F__
        __m512i _pidx = _mm512_setr_epi32(0, 4, 2, 6, 1, 5, 3, 7, 8, 12, 10, 14, 9, 13, 11, 15);
        for (; j + 15 < size1; j += 16)
        {
            __m512 _p0 = _mm512_loadu_ps(ptr);
            __m512 _p1 = _mm512_loadu_ps(ptr + 16);
            __m512 _p2 = _mm512_loadu_ps(ptr + 16 * 2);
            __m512 _p3 = _mm512_loadu_ps(ptr + 16 * 3);
            __m512 _p4 = _mm512_loadu_ps(ptr + 16 * 4);
            __m512 _p5 = _mm512_loadu_ps(ptr + 16 * 5);
            __m512 _p6 = _mm512_loadu_ps(ptr + 16 * 6);
            __m512 _p7 = _mm512_loadu_ps(ptr + 16 * 7);

            __m512 _tmp0 = _mm512_unpacklo_ps(_p0, _p1);
            __m512 _tmp1 = _mm512_unpackhi_ps(_p0, _p1);
            __m512 _tmp2 = _mm512_unpacklo_ps(_p2, _p3);
            __m512 _tmp3 = _mm512_unpackhi_ps(_p2, _p3);
            __m512 _tmp4 = _mm512_unpacklo_ps(_p4, _p5);
            __m512 _tmp5 = _mm512_unpackhi_ps(_p4, _p5);
            __m512 _tmp6 = _mm512_unpacklo_ps(_p6, _p7);
            __m512 _tmp7 = _mm512_unpackhi_ps(_p6, _p7);

            __m512 _max01 = _mm512_max_ps(_tmp0, _tmp1);
            __m512 _max23 = _mm512_max_ps(_tmp2, _tmp3);
            __m512 _max45 = _mm512_max_ps(_tmp4, _tmp5);
            __m512 _max67 = _mm512_max_ps(_tmp6, _tmp7);

            _tmp0 = _mm512_unpacklo_ps(_max01, _max23);
            _tmp1 = _mm512_unpackhi_ps(_max01, _max23);
            _tmp2 = _mm512_unpacklo_ps(_max45, _max67);
            _tmp3 = _mm512_unpackhi_ps(_max45, _max67);

            __m512 _max0123 = _mm512_max_ps(_tmp0, _tmp1);
            __m512 _max4567 = _mm512_max_ps(_tmp2, _tmp3);

            _tmp0 = _mm512_shuffle_f32x4(_max0123, _max4567, _MM_SHUFFLE(2, 0, 2, 0));
            _tmp1 = _mm512_shuffle_f32x4(_max0123, _max4567, _MM_SHUFFLE(3, 1, 3, 1));

            __m512 _max1 = _mm512_max_ps(_tmp0, _tmp1);

            _max1 = _mm512_permutexvar_ps(_pidx, _max1);

            __m512 _max = _mm512_loadu_ps(maxptr);
            _max = _mm512_max_ps(_max, _max1);
            _mm512_storeu_ps(maxptr, _max);
            ptr += 128;
            maxptr += 16;
        }
#endif // __AVX512F__
        for (; j + 7 < size1; j += 8)
        {
            __m256 _p0 = _mm256_loadu_ps(ptr);
            __m256 _p1 = _mm256_loadu_ps(ptr + 8);
            __m256 _p2 = _mm256_loadu_ps(ptr + 8 * 2);
            __m256 _p3 = _mm256_loadu_ps(ptr + 8 * 3);
            __m256 _p4 = _mm256_loadu_ps(ptr + 8 * 4);
            __m256 _p5 = _mm256_loadu_ps(ptr + 8 * 5);
            __m256 _p6 = _mm256_loadu_ps(ptr + 8 * 6);
            __m256 _p7 = _mm256_loadu_ps(ptr + 8 * 7);

            __m256 _tmp0 = _mm256_unpacklo_ps(_p0, _p4);
            __m256 _tmp1 = _mm256_unpackhi_ps(_p0, _p4);
            __m256 _tmp2 = _mm256_unpacklo_ps(_p2, _p6);
            __m256 _tmp3 = _mm256_unpackhi_ps(_p2, _p6);
            __m256 _tmp4 = _mm256_unpacklo_ps(_p1, _p5);
            __m256 _tmp5 = _mm256_unpackhi_ps(_p1, _p5);
            __m256 _tmp6 = _mm256_unpacklo_ps(_p3, _p7);
            __m256 _tmp7 = _mm256_unpackhi_ps(_p3, _p7);

            __m256 _max01 = _mm256_max_ps(_tmp0, _tmp1);
            __m256 _max23 = _mm256_max_ps(_tmp2, _tmp3);
            __m256 _max45 = _mm256_max_ps(_tmp4, _tmp5);
            __m256 _max67 = _mm256_max_ps(_tmp6, _tmp7);

            _tmp0 = _mm256_unpacklo_ps(_max01, _max23);
            _tmp1 = _mm256_unpackhi_ps(_max01, _max23);
            _tmp2 = _mm256_unpacklo_ps(_max45, _max67);
            _tmp3 = _mm256_unpackhi_ps(_max45, _max67);

            __m256 _max0123 = _mm256_max_ps(_tmp0, _tmp1);
            __m256 _max4567 = _mm256_max_ps(_tmp2, _tmp3);

            _tmp0 = _mm256_unpacklo_ps(_max0123, _max4567);
            _tmp1 = _mm256_unpackhi_ps(_max0123, _max4567);

            _max0123 = _mm256_permute2f128_ps(_tmp0, _tmp1, _MM_SHUFFLE(0, 2, 0, 0));
            _max4567 = _mm256_permute2f128_ps(_tmp0, _tmp1, _MM_SHUFFLE(0, 3, 0, 1));

            __m256 _max01234567 = _mm256_max_ps(_max0123, _max4567);

            __m256 _max = _mm256_loadu_ps(maxptr);
            _max = _mm256_max_ps(_max, _max01234567);
            _mm256_storeu_ps(maxptr, _max);
            ptr += 64;
            maxptr += 8;
        }
        for (; j < size1; j++)
        {
            __m256 _p = _mm256_loadu_ps(ptr);
            *maxptr = std::max(*maxptr, _mm256_reduce_max_ps(_p));
            ptr += 8;
            maxptr++;
        }
    }

    // reduce exp(x - max)
    for (int i = 0; i < elemcount; i++)
    {
        float* ptr = _ptr + i * stride;
        const float* maxptr = _maxptr;
        float* sumptr = _sumptr;

        int j = 0;
#if __AVX512F__
        __m512i _pidx = _mm512_setr_epi32(0, 4, 2, 6, 1, 5, 3, 7, 8, 12, 10, 14, 9, 13, 11, 15);
        for (; j + 15 < size1; j += 16)
        {
            __m512 _p0 = _mm512_loadu_ps(ptr);
            __m512 _p1 = _mm512_loadu_ps(ptr + 16);
            __m512 _p2 = _mm512_loadu_ps(ptr + 16 * 2);
            __m512 _p3 = _mm512_loadu_ps(ptr + 16 * 3);
            __m512 _p4 = _mm512_loadu_ps(ptr + 16 * 4);
            __m512 _p5 = _mm512_loadu_ps(ptr + 16 * 5);
            __m512 _p6 = _mm512_loadu_ps(ptr + 16 * 6);
            __m512 _p7 = _mm512_loadu_ps(ptr + 16 * 7);

            __m512 _max0 = combine8x2_ps(_mm256_set1_ps(maxptr[0]), _mm256_set1_ps(maxptr[1]));
            __m512 _max1 = combine8x2_ps(_mm256_set1_ps(maxptr[2]), _mm256_set1_ps(maxptr[3]));
            __m512 _max2 = combine8x2_ps(_mm256_set1_ps(maxptr[4]), _mm256_set1_ps(maxptr[5]));
            __m512 _max3 = combine8x2_ps(_mm256_set1_ps(maxptr[6]), _mm256_set1_ps(maxptr[7]));
            __m512 _max4 = combine8x2_ps(_mm256_set1_ps(maxptr[8]), _mm256_set1_ps(maxptr[9]));
            __m512 _max5 = combine8x2_ps(_mm256_set1_ps(maxptr[10]), _mm256_set1_ps(maxptr[11]));
            __m512 _max6 = combine8x2_ps(_mm256_set1_ps(maxptr[12]), _mm256_set1_ps(maxptr[13]));
            __m512 _max7 = combine8x2_ps(_mm256_set1_ps(maxptr[14]), _mm256_set1_ps(maxptr[15]));

            _p0 = exp512_ps(_mm512_sub_ps(_p0, _max0));
            _p1 = exp512_ps(_mm512_sub_ps(_p1, _max1));
            _p2 = exp512_ps(_mm512_sub_ps(_p2, _max2));
            _p3 = exp512_ps(_mm512_sub_ps(_p3, _max3));
            _p4 = exp512_ps(_mm512_sub_ps(_p4, _max4));
            _p5 = exp512_ps(_mm512_sub_ps(_p5, _max5));
            _p6 = exp512_ps(_mm512_sub_ps(_p6, _max6));
            _p7 = exp512_ps(_mm512_sub_ps(_p7, _max7));
            _mm512_storeu_ps(ptr, _p0);
            _mm512_storeu_ps(ptr + 16, _p1);
            _mm512_storeu_ps(ptr + 16 * 2, _p2);
            _mm512_storeu_ps(ptr + 16 * 3, _p3);
            _mm512_storeu_ps(ptr + 16 * 4, _p4);
            _mm512_storeu_ps(ptr + 16 * 5, _p5);
            _mm512_storeu_ps(ptr + 16 * 6, _p6);
            _mm512_storeu_ps(ptr + 16 * 7, _p7);

            __m512 _tmp0 = _mm512_unpacklo_ps(_p0, _p1);
            __m512 _tmp1 = _mm512_unpackhi_ps(_p0, _p1);
            __m512 _tmp2 = _mm512_unpacklo_ps(_p2, _p3);
            __m512 _tmp3 = _mm512_unpackhi_ps(_p2, _p3);
            __m512 _tmp4 = _mm512_unpacklo_ps(_p4, _p5);
            __m512 _tmp5 = _mm512_unpackhi_ps(_p4, _p5);
            __m512 _tmp6 = _mm512_unpacklo_ps(_p6, _p7);
            __m512 _tmp7 = _mm512_unpackhi_ps(_p6, _p7);

            __m512 _sum01 = _mm512_add_ps(_tmp0, _tmp1);
            __m512 _sum23 = _mm512_add_ps(_tmp2, _tmp3);
            __m512 _sum45 = _mm512_add_ps(_tmp4, _tmp5);
            __m512 _sum67 = _mm512_add_ps(_tmp6, _tmp7);

            _tmp0 = _mm512_unpacklo_ps(_sum01, _sum23);
            _tmp1 = _mm512_unpackhi_ps(_sum01, _sum23);
            _tmp2 = _mm512_unpacklo_ps(_sum45, _sum67);
            _tmp3 = _mm512_unpackhi_ps(_sum45, _sum67);

            __m512 _sum0123 = _mm512_add_ps(_tmp0, _tmp1);
            __m512 _sum4567 = _mm512_add_ps(_tmp2, _tmp3);

            _tmp0 = _mm512_shuffle_f32x4(_sum0123, _sum4567, _MM_SHUFFLE(2, 0, 2, 0));
            _tmp1 = _mm512_shuffle_f32x4(_sum0123, _sum4567, _MM_SHUFFLE(3, 1, 3, 1));

            __m512 _sum1 = _mm512_add_ps(_tmp0, _tmp1);

            _sum1 = _mm512_permutexvar_ps(_pidx, _sum1);

            __m512 _sum = _mm512_loadu_ps(sumptr);
            _sum = _mm512_add_ps(_sum, _sum1);
            _mm512_storeu_ps(sumptr, _sum);
            ptr += 128;
            maxptr += 16;
            sumptr += 16;
        }
#endif // __AVX512F__
        for (; j + 7 < size1; j += 8)
        {
            __m256 _p0 = _mm256_loadu_ps(ptr);
            __m256 _p1 = _mm256_loadu_ps(ptr + 8);
            __m256 _p2 = _mm256_loadu_ps(ptr + 8 * 2);
            __m256 _p3 = _mm256_loadu_ps(ptr + 8 * 3);
            __m256 _p4 = _mm256_loadu_ps(ptr + 8 * 4);
            __m256 _p5 = _mm256_loadu_ps(ptr + 8 * 5);
            __m256 _p6 = _mm256_loadu_ps(ptr + 8 * 6);
            __m256 _p7 = _mm256_loadu_ps(ptr + 8 * 7);
            _p0 = exp256_ps(_mm256_sub_ps(_p0, _mm256_set1_ps(maxptr[0])));
            _p1 = exp256_ps(_mm256_sub_ps(_p1, _mm256_set1_ps(maxptr[1])));
            _p2 = exp256_ps(_mm256_sub_ps(_p2, _mm256_set1_ps(maxptr[2])));
            _p3 = exp256_ps(_mm256_sub_ps(_p3, _mm256_set1_ps(maxptr[3])));
            _p4 = exp256_ps(_mm256_sub_ps(_p4, _mm256_set1_ps(maxptr[4])));
            _p5 = exp256_ps(_mm256_sub_ps(_p5, _mm256_set1_ps(maxptr[5])));
            _p6 = exp256_ps(_mm256_sub_ps(_p6, _mm256_set1_ps(maxptr[6])));
            _p7 = exp256_ps(_mm256_sub_ps(_p7, _mm256_set1_ps(maxptr[7])));
            _mm256_storeu_ps(ptr, _p0);
            _mm256_storeu_ps(ptr + 8, _p1);
            _mm256_storeu_ps(ptr + 8 * 2, _p2);
            _mm256_storeu_ps(ptr + 8 * 3, _p3);
            _mm256_storeu_ps(ptr + 8 * 4, _p4);
            _mm256_storeu_ps(ptr + 8 * 5, _p5);
            _mm256_storeu_ps(ptr + 8 * 6, _p6);
            _mm256_storeu_ps(ptr + 8 * 7, _p7);

            __m256 _tmp0 = _mm256_unpacklo_ps(_p0, _p4);
            __m256 _tmp1 = _mm256_unpackhi_ps(_p0, _p4);
            __m256 _tmp2 = _mm256_unpacklo_ps(_p2, _p6);
            __m256 _tmp3 = _mm256_unpackhi_ps(_p2, _p6);
            __m256 _tmp4 = _mm256_unpacklo_ps(_p1, _p5);
            __m256 _tmp5 = _mm256_unpackhi_ps(_p1, _p5);
            __m256 _tmp6 = _mm256_unpacklo_ps(_p3, _p7);
            __m256 _tmp7 = _mm256_unpackhi_ps(_p3, _p7);

            __m256 _sum01 = _mm256_add_ps(_tmp0, _tmp1);
            __m256 _sum23 = _mm256_add_ps(_tmp2, _tmp3);
            __m256 _sum45 = _mm256_add_ps(_tmp4, _tmp5);
            __m256 _sum67 = _mm256_add_ps(_tmp6, _tmp7);

            _tmp0 = _mm256_unpacklo_ps(_sum01, _sum23);
            _tmp1 = _mm256_unpackhi_ps(_sum01, _sum23);
            _tmp2 = _mm256_unpacklo_ps(_sum45, _sum67);
            _tmp3 = _mm256_unpackhi_ps(_sum45, _sum67);

            __m256 _sum0123 = _mm256_add_ps(_tmp0, _tmp1);
            __m256 _sum4567 = _mm256_add_ps(_tmp2, _tmp3);

            _tmp0 = _mm256_unpacklo_ps(_sum0123, _sum4567);
            _tmp1 = _mm256_unpackhi_ps(_sum0123, _sum4567);

            _sum0123 = _mm256_permute2f128_ps(_tmp0, _tmp1, _MM_SHUFFLE(0, 2, 0, 0));
            _sum4567 = _mm256_permute2f128_ps(_tmp0, _tmp1, _MM_SHUFFLE(0, 3, 0, 1));

            __m256 _sum01234567 = _mm256_add_ps(_sum0123, _sum4567);

            __m256 _sum = _mm256_loadu_ps(sumptr);
            _sum = _mm256_add_ps(_sum, _sum01234567);
            _mm256_storeu_ps(sumptr, _sum);
            ptr += 64;
            maxptr += 8;
            sumptr += 8;
        }
        for (; j < size1; j++)
        {
            __m256 _p = _mm256_loadu_ps(ptr);
            __m256 _max = _mm256_set1_ps(*maxptr);
            _p = exp256_ps(_mm256_sub_ps(_p, _max));
            _mm256_storeu_ps(ptr, _p);
            *sumptr += _mm256_reduce_add_ps(_p);
            ptr += 8;
            maxptr++;
            sumptr++;
        }
    }

    {
        float* sumptr = _sumptr;
        int j = 0;
#if __AVX512F__
        for (; j + 15 < size1; j += 16)
        {
            __m512 _sum = _mm512_loadu_ps(sumptr);
            _sum = _mm512_rcp_nr_ps(_sum);
            _mm512_storeu_ps(sumptr, _sum);
            sumptr += 16;
        }
#endif // __AVX512F__
        for (; j + 7 < size1; j += 8)
        {
            __m256 _sum = _mm256_loadu_ps(sumptr);
            _sum = _mm256_rcp_nr_ps(_sum);
            _mm256_storeu_ps(sumptr, _sum);
            sumptr += 8;
        }
        for (; j + 3 < size1; j += 4)
        {
            __m128 _sum = _mm_loadu_ps(sumptr);
            _sum = _mm_rcp_nr_ps(_sum);
            _mm_storeu_ps(sumptr, _sum);
            sumptr += 4;
        }
        for (; j < size1; j++)
        {
            *sumptr = 1.f / *sumptr;
            sumptr++;
        }
    }

    // div sum
    for (int i = 0; i < elemcount; i++)
    {
        float* ptr = _ptr + i * stride;
        const float* sumptr = _sumptr;

        int j = 0;
#if __AVX512F__
        for (; j + 15 < size1; j += 16)
        {
            __m512 _p0 = _mm512_loadu_ps(ptr);
            __m512 _p1 = _mm512_loadu_ps(ptr + 16);
            __m512 _p2 = _mm512_loadu_ps(ptr + 16 * 2);
            __m512 _p3 = _mm512_loadu_ps(ptr + 16 * 3);
            __m512 _p4 = _mm512_loadu_ps(ptr + 16 * 4);
            __m512 _p5 = _mm512_loadu_ps(ptr + 16 * 5);
            __m512 _p6 = _mm512_loadu_ps(ptr + 16 * 6);
            __m512 _p7 = _mm512_loadu_ps(ptr + 16 * 7);
            __m512 _sum0 = combine8x2_ps(_mm256_set1_ps(sumptr[0]), _mm256_set1_ps(sumptr[1]));
            __m512 _sum1 = combine8x2_ps(_mm256_set1_ps(sumptr[2]), _mm256_set1_ps(sumptr[3]));
            __m512 _sum2 = combine8x2_ps(_mm256_set1_ps(sumptr[4]), _mm256_set1_ps(sumptr[5]));
            __m512 _sum3 = combine8x2_ps(_mm256_set1_ps(sumptr[6]), _mm256_set1_ps(sumptr[7]));
            __m512 _sum4 = combine8x2_ps(_mm256_set1_ps(sumptr[8]), _mm256_set1_ps(sumptr[9]));
            __m512 _sum5 = combine8x2_ps(_mm256_set1_ps(sumptr[10]), _mm256_set1_ps(sumptr[11]));
            __m512 _sum6 = combine8x2_ps(_mm256_set1_ps(sumptr[12]), _mm256_set1_ps(sumptr[13]));
            __m512 _sum7 = combine8x2_ps(_mm256_set1_ps(sumptr[14]), _mm256_set1_ps(sumptr[15]));
            _p0 = _mm512_mul_ps(_p0, _sum0);
            _p1 = _mm512_mul_ps(_p1, _sum1);
            _p2 = _mm512_mul_ps(_p2, _sum2);
            _p3 = _mm512_mul_ps(_p3, _sum3);
            _p4 = _mm512_mul_ps(_p4, _sum4);
            _p5 = _mm512_mul_ps(_p5, _sum5);
            _p6 = _mm512_mul_ps(_p6, _sum6);
            _p7 = _mm512_mul_ps(_p7, _sum7);
            _mm512_storeu_ps(ptr, _p0);
            _mm512_storeu_ps(ptr + 16, _p1);
            _mm512_storeu_ps(ptr + 16 * 2, _p2);
            _mm512_storeu_ps(ptr + 16 * 3, _p3);
            _mm512_storeu_ps(ptr + 16 * 4, _p4);
            _mm512_storeu_ps(ptr + 16 * 5, _p5);
            _mm512_storeu_ps(ptr + 16 * 6, _p6);
            _mm512_storeu_ps(ptr + 16 * 7, _p7);
            ptr += 128;
            sumptr += 16;
        }
#endif // __AVX512F__
        for (; j + 3 < size1; j += 4)
        {
            __m256 _p0 = _mm256_loadu_ps(ptr);
            __m256 _p1 = _mm256_loadu_ps(ptr + 8);
            __m256 _p2 = _mm256_loadu_ps(ptr + 16);
            __m256 _p3 = _mm256_loadu_ps(ptr + 24);
            _p0 = _mm256_mul_ps(_p0, _mm256_set1_ps(sumptr[0]));
            _p1 = _mm256_mul_ps(_p1, _mm256_set1_ps(sumptr[1]));
            _p2 = _mm256_mul_ps(_p2, _mm256_set1_ps(sumptr[2]));
            _p3 = _mm256_mul_ps(_p3, _mm256_set1_ps(sumptr[3]));
            _mm256_storeu_ps(ptr, _p0);
            _mm256_storeu_ps(ptr + 8, _p1);
            _mm256_storeu_ps(ptr + 16, _p2);
            _mm256_storeu_ps(ptr + 24, _p3);
            ptr += 32;
            sumptr += 4;
        }
        for (; j < size1; j++)
        {
            __m256 _p = _mm256_loadu_ps(ptr);
            __m256 _sum = _mm256_set1_ps(*sumptr);
            _p = _mm256_mul_ps(_p, _sum);
            _mm256_storeu_ps(ptr, _p);
            ptr += 8;
            sumptr++;
        }
    }
}
#endif // __AVX__

static void softmax_pack4(float* _ptr, int elemcount, size_t stride, int size1, float* _maxptr, float* _sumptr)
{
    // reduce max
    for (int i = 0; i < elemcount; i++)
    {
        const float* ptr = _ptr + i * stride;
        float* maxptr = _maxptr;

        int j = 0;
#if __AVX__
#if __AVX512F__
        __m512i _pidx = _mm512_setr_epi32(0, 4, 8, 12, 2, 6, 10, 14, 1, 5, 9, 13, 3, 7, 11, 15);
        for (; j + 15 < size1; j += 16)
        {
            __m512 _p0 = _mm512_loadu_ps(ptr);
            __m512 _p1 = _mm512_loadu_ps(ptr + 16);
            __m512 _p2 = _mm512_loadu_ps(ptr + 32);
            __m512 _p3 = _mm512_loadu_ps(ptr + 48);

            __m512 _tmp0 = _mm512_unpacklo_ps(_p0, _p1);
            __m512 _tmp1 = _mm512_unpackhi_ps(_p0, _p1);
            __m512 _tmp2 = _mm512_unpacklo_ps(_p2, _p3);
            __m512 _tmp3 = _mm512_unpackhi_ps(_p2, _p3);

            __m512 _max01 = _mm512_max_ps(_tmp0, _tmp1);
            __m512 _max23 = _mm512_max_ps(_tmp2, _tmp3);

            _tmp0 = _mm512_unpacklo_ps(_max01, _max23);
            _tmp1 = _mm512_unpackhi_ps(_max01, _max23);

            __m512 _max0123 = _mm512_max_ps(_tmp0, _tmp1);

            _max0123 = _mm512_permutexvar_ps(_pidx, _max0123);

            __m512 _max = _mm512_loadu_ps(maxptr);
            _max = _mm512_max_ps(_max, _max0123);
            _mm512_storeu_ps(maxptr, _max);
            ptr += 64;
            maxptr += 16;
        }
#endif // __AVX512F__
        for (; j + 7 < size1; j += 8)
        {
            __m256 _p0 = _mm256_loadu_ps(ptr);
            __m256 _p1 = _mm256_loadu_ps(ptr + 8);
            __m256 _p2 = _mm256_loadu_ps(ptr + 16);
            __m256 _p3 = _mm256_loadu_ps(ptr + 24);

            __m256 _tmp0 = _mm256_unpacklo_ps(_p0, _p1);
            __m256 _tmp1 = _mm256_unpackhi_ps(_p0, _p1);
            __m256 _tmp2 = _mm256_unpacklo_ps(_p2, _p3);
            __m256 _tmp3 = _mm256_unpackhi_ps(_p2, _p3);
            __m256 _max01 = _mm256_max_ps(_tmp0, _tmp1);
            __m256 _max23 = _mm256_max_ps(_tmp2, _tmp3);

            _tmp0 = _mm256_permute2f128_ps(_max01, _max23, _MM_SHUFFLE(0, 2, 0, 0));
            _tmp1 = _mm256_permute2f128_ps(_max01, _max23, _MM_SHUFFLE(0, 3, 0, 1));
            _max01 = _mm256_unpacklo_ps(_tmp0, _tmp1);
            _max23 = _mm256_unpackhi_ps(_tmp0, _tmp1);
            __m256 _max0123 = _mm256_max_ps(_max01, _max23);
            __m256 _max = _mm256_loadu_ps(maxptr);
            _max = _mm256_max_ps(_max, _max0123);
            _mm256_storeu_ps(maxptr, _max);
            ptr += 32;
            maxptr += 8;
        }
#endif // __AVX__
        for (; j + 3 < size1; j += 4)
        {
            __m128 _p0 = _mm_loadu_ps(ptr);
            __m128 _p1 = _mm_loadu_ps(ptr + 4);
            __m128 _p2 = _mm_loadu_ps(ptr + 8);
            __m128 _p3 = _mm_loadu_ps(ptr + 12);
            _MM_TRANSPOSE4_PS(_p0, _p1, _p2, _p3);
            __m128 _max01 = _mm_max_ps(_p0, _p1);
            __m128 _max23 = _mm_max_ps(_p2, _p3);
            __m128 _max0123 = _mm_max_ps(_max01, _max23);
            __m128 _max = _mm_loadu_ps(maxptr);
            _max = _mm_max_ps(_max, _max0123);
            _mm_storeu_ps(maxptr, _max);
            ptr += 16;
            maxptr += 4;
        }
        for (; j < size1; j++)
        {
            __m128 _p = _mm_loadu_ps(ptr);
            *maxptr = std::max(*maxptr, _mm_reduce_max_ps(_p));
            ptr += 4;
            maxptr++;
        }
    }

    // reduce exp(x - max)
    for (int i = 0; i < elemcount; i++)
    {
        float* ptr = _ptr + i * stride;
        const float* maxptr = _maxptr;
        float* sumptr = _sumptr;

        int j = 0;
#if __AVX__
#if __AVX512F__
        __m512i _pidx0 = _mm512_setr_epi32(0, 0, 0, 0, 1, 1, 1, 1, 2, 2, 2, 2, 3, 3, 3, 3);
        __m512i _pidx1 = _mm512_setr_epi32(4, 4, 4, 4, 5, 5, 5, 5, 6, 6, 6, 6, 7, 7, 7, 7);
        __m512i _pidx2 = _mm512_setr_epi32(8, 8, 8, 8, 9, 9, 9, 9, 10, 10, 10, 10, 11, 11, 11, 11);
        __m512i _pidx3 = _mm512_setr_epi32(12, 12, 12, 12, 13, 13, 13, 13, 14, 14, 14, 14, 15, 15, 15, 15);
        __m512i _pidx = _mm512_setr_epi32(0, 4, 8, 12, 2, 6, 10, 14, 1, 5, 9, 13, 3, 7, 11, 15);
        for (; j + 15 < size1; j += 16)
        {
            __m512 _p0 = _mm512_loadu_ps(ptr);
            __m512 _p1 = _mm512_loadu_ps(ptr + 16);
            __m512 _p2 = _mm512_loadu_ps(ptr + 32);
            __m512 _p3 = _mm512_loadu_ps(ptr + 48);

            __m512 _max = _mm512_loadu_ps(maxptr);
            __m512 _max0 = _mm512_permutexvar_ps(_pidx0, _max);
            __m512 _max1 = _mm512_permutexvar_ps(_pidx1, _max);
            __m512 _max2 = _mm512_permutexvar_ps(_pidx2, _max);
            __m512 _max3 = _mm512_permutexvar_ps(_pidx3, _max);

            _p0 = exp512_ps(_mm512_sub_ps(_p0, _max0));
            _p1 = exp512_ps(_mm512_sub_ps(_p1, _max1));
            _p2 = exp512_ps(_mm512_sub_ps(_p2, _max2));
            _p3 = exp512_ps(_mm512_sub_ps(_p3, _max3));

            _mm512_storeu_ps(ptr, _p0);
            _mm512_storeu_ps(ptr + 16, _p1);
            _mm512_storeu_ps(ptr + 32, _p2);
            _mm512_storeu_ps(ptr + 48, _p3);

            __m512 _tmp0 = _mm512_unpacklo_ps(_p0, _p1);
            __m512 _tmp1 = _mm512_unpackhi_ps(_p0, _p1);
            __m512 _tmp2 = _mm512_unpacklo_ps(_p2, _p3);
            __m512 _tmp3 = _mm512_unpackhi_ps(_p2, _p3);

            __m512 _sum01 = _mm512_add_ps(_tmp0, _tmp1);
            __m512 _sum23 = _mm512_add_ps(_tmp2, _tmp3);

            _tmp0 = _mm512_unpacklo_ps(_sum01, _sum23);
            _tmp1 = _mm512_unpackhi_ps(_sum01, _sum23);

            __m512 _sum0123 = _mm512_add_ps(_tmp0, _tmp1);

            _sum0123 = _mm512_permutexvar_ps(_pidx, _sum0123);

            __m512 _sum = _mm512_loadu_ps(sumptr);
            _sum = _mm512_add_ps(_sum, _sum0123);
            _mm512_storeu_ps(sumptr, _sum);
            ptr += 64;
            maxptr += 16;
            sumptr += 16;
        }
#endif // __AVX512F__
        for (; j + 7 < size1; j += 8)
        {
            __m256 _p0 = _mm256_loadu_ps(ptr);
            __m256 _p1 = _mm256_loadu_ps(ptr + 8);
            __m256 _p2 = _mm256_loadu_ps(ptr + 16);
            __m256 _p3 = _mm256_loadu_ps(ptr + 24);
            _p0 = exp256_ps(_mm256_sub_ps(_p0, combine4x2_ps(_mm_set1_ps(maxptr[0]), _mm_set1_ps(maxptr[1]))));
            _p1 = exp256_ps(_mm256_sub_ps(_p1, combine4x2_ps(_mm_set1_ps(maxptr[2]), _mm_set1_ps(maxptr[3]))));
            _p2 = exp256_ps(_mm256_sub_ps(_p2, combine4x2_ps(_mm_set1_ps(maxptr[4]), _mm_set1_ps(maxptr[5]))));
            _p3 = exp256_ps(_mm256_sub_ps(_p3, combine4x2_ps(_mm_set1_ps(maxptr[6]), _mm_set1_ps(maxptr[7]))));
            _mm256_storeu_ps(ptr, _p0);
            _mm256_storeu_ps(ptr + 8, _p1);
            _mm256_storeu_ps(ptr + 16, _p2);
            _mm256_storeu_ps(ptr + 24, _p3);
            __m256 _tmp0 = _mm256_unpacklo_ps(_p0, _p1);
            __m256 _tmp1 = _mm256_unpackhi_ps(_p0, _p1);
            __m256 _tmp2 = _mm256_unpacklo_ps(_p2, _p3);
            __m256 _tmp3 = _mm256_unpackhi_ps(_p2, _p3);
            __m256 _sum01 = _mm256_add_ps(_tmp0, _tmp1);
            __m256 _sum23 = _mm256_add_ps(_tmp2, _tmp3);
            _tmp0 = _mm256_permute2f128_ps(_sum01, _sum23, _MM_SHUFFLE(0, 2, 0, 0));
            _tmp1 = _mm256_permute2f128_ps(_sum01, _sum23, _MM_SHUFFLE(0, 3, 0, 1));
            _sum01 = _mm256_unpacklo_ps(_tmp0, _tmp1);
            _sum23 = _mm256_unpackhi_ps(_tmp0, _tmp1);
            __m256 _sum0123 = _mm256_add_ps(_sum01, _sum23);
            __m256 _sum = _mm256_loadu_ps(sumptr);
            _sum = _mm256_add_ps(_sum, _sum0123);
            _mm256_storeu_ps(sumptr, _sum);
            ptr += 32;
            maxptr += 8;
            sumptr += 8;
        }
#endif // __AVX__
        for (; j + 3 < size1; j += 4)
        {
            __m128 _p0 = _mm_loadu_ps(ptr);
            __m128 _p1 = _mm_loadu_ps(ptr + 4);
            __m128 _p2 = _mm_loadu_ps(ptr + 8);
            __m128 _p3 = _mm_loadu_ps(ptr + 12);
            _p0 = exp_ps(_mm_sub_ps(_p0, _mm_set1_ps(maxptr[0])));
            _p1 = exp_ps(_mm_sub_ps(_p1, _mm_set1_ps(maxptr[1])));
            _p2 = exp_ps(_mm_sub_ps(_p2, _mm_set1_ps(maxptr[2])));
            _p3 = exp_ps(_mm_sub_ps(_p3, _mm_set1_ps(maxptr[3])));
            _mm_storeu_ps(ptr, _p0);
            _mm_storeu_ps(ptr + 4, _p1);
            _mm_storeu_ps(ptr + 8, _p2);
            _mm_storeu_ps(ptr + 12, _p3);
            _MM_TRANSPOSE4_PS(_p0, _p1, _p2, _p3);
            __m128 _sum01 = _mm_add_ps(_p0, _p1);
            __m128 _sum23 = _mm_add_ps(_p2, _p3);
            __m128 _sum0123 = _mm_add_ps(_sum01, _sum23);
            __m128 _sum = _mm_loadu_ps(sumptr);
            _sum = _mm_add_ps(_sum, _sum0123);
            _mm_storeu_ps(sumptr, _sum);
            ptr += 16;
            maxptr += 4;
            sumptr += 4;
        }
        for (; j < size1; j++)
        {
            __m128 _p = _mm_loadu_ps(ptr);
            __m128 _max = _mm_set1_ps(*maxptr);
            _p = exp_ps(_mm_sub_ps(_p, _max));
            _mm_storeu_ps(ptr, _p);
            *sumptr += _mm_reduce_add_ps(_p);
            ptr += 4;
            maxptr++;
            sumptr++;
        }
    }

    {
        float* sumptr = _sumptr;
        int j = 0;
#if __AVX__
#if __AVX512F__
        for (; j + 15 < size1; j += 16)
        {
            __m512 _sum = _mm512_loadu_ps(sumptr);
            _sum = _mm512_rcp_nr_ps(_sum);
            _mm512_storeu_ps(sumptr, _sum);
            sumptr += 16;
        }
#endif // __AVX512F__
        for (; j + 7 < size1; j += 8)
        {
            __m256 _sum = _mm256_loadu_ps(sumptr);
            _sum = _mm256_rcp_nr_ps(_sum);
            _mm256_storeu_ps(sumptr, _sum);
            sumptr += 8;
        }
#endif // __AVX__
        for (; j + 3 < size1; j += 4)
        {
            __m128 _sum = _mm_loadu_ps(sumptr);
            _sum = _mm_rcp_nr_ps(_sum);
            _mm_storeu_ps(sumptr, _sum);
            sumptr += 4;
        }
        for (; j < size1; j++)
        {
            *sumptr = 1.f / *sumptr;
            sumptr++;
        }
    }

    // div sum
    for (int i = 0; i < elemcount; i++)
    {
        float* ptr = _ptr + i * stride;
        const float* sumptr = _sumptr;

        int j = 0;
#if __AVX__
#if __AVX512F__
        __m512i _pidx0 = _mm512_setr_epi32(0, 0, 0, 0, 1, 1, 1, 1, 2, 2, 2, 2, 3, 3, 3, 3);
        __m512i _pidx1 = _mm512_setr_epi32(4, 4, 4, 4, 5, 5, 5, 5, 6, 6, 6, 6, 7, 7, 7, 7);
        __m512i _pidx2 = _mm512_setr_epi32(8, 8, 8, 8, 9, 9, 9, 9, 10, 10, 10, 10, 11, 11, 11, 11);
        __m512i _pidx3 = _mm512_setr_epi32(12, 12, 12, 12, 13, 13, 13, 13, 14, 14, 14, 14, 15, 15, 15, 15);
        for (; j + 15 < size1; j += 16)
        {
            __m512 _p0 = _mm512_loadu_ps(ptr);
            __m512 _p1 = _mm512_loadu_ps(ptr + 16);
            __m512 _p2 = _mm512_loadu_ps(ptr + 32);
            __m512 _p3 = _mm512_loadu_ps(ptr + 48);

            __m512 _sum = _mm512_loadu_ps(sumptr);
            __m512 _sum0 = _mm512_permutexvar_ps(_pidx0, _sum);
            __m512 _sum1 = _mm512_permutexvar_ps(_pidx1, _sum);
            __m512 _sum2 = _mm512_permutexvar_ps(_pidx2, _sum);
            __m512 _sum3 = _mm512_permutexvar_ps(_pidx3, _sum);

            _p0 = _mm512_mul_ps(_p0, _sum0);
            _p1 = _mm512_mul_ps(_p1, _sum1);
            _p2 = _mm512_mul_ps(_p2, _sum2);
            _p3 = _mm512_mul_ps(_p3, _sum3);
            _mm512_storeu_ps(ptr, _p0);
            _mm512_storeu_ps(ptr + 16, _p1);
            _mm512_storeu_ps(ptr + 32, _p2);
            _mm512_storeu_ps(ptr + 48, _p3);
            ptr += 64;
            sumptr += 16;
        }
#endif // __AVX512F__
        for (; j + 7 < size1; j += 8)
        {
            __m256 _p0 = _mm256_loadu_ps(ptr);
            __m256 _p1 = _mm256_loadu_ps(ptr + 8);
            __m256 _p2 = _mm256_loadu_ps(ptr + 16);
            __m256 _p3 = _mm256_loadu_ps(ptr + 24);
            _p0 = _mm256_mul_ps(_p0, combine4x2_ps(_mm_set1_ps(sumptr[0]), _mm_set1_ps(sumptr[1])));
            _p1 = _mm256_mul_ps(_p1, combine4x2_ps(_mm_set1_ps(sumptr[2]), _mm_set1_ps(sumptr[3])));
            _p2 = _mm256_mul_ps(_p2, combine4x2_ps(_mm_set1_ps(sumptr[4]), _mm_set1_ps(sumptr[5])));
            _p3 = _mm256_mul_ps(_p3, combine4x2_ps(_mm_set1_ps(sumptr[6]), _mm_set1_ps(sumptr[7])));
            _mm256_storeu_ps(ptr, _p0);
            _mm256_storeu_ps(ptr + 8, _p1);
            _mm256_storeu_ps(ptr + 16, _p2);
            _mm256_storeu_ps(ptr + 24, _p3);
            ptr += 32;
            sumptr += 8;
        }
#endif // __AVX__
        for (; j + 3 < size1; j += 4)
        {
            __m128 _p0 = _mm_loadu_ps(ptr);
            __m128 _p1 = _mm_loadu_ps(ptr + 4);
            __m128 _p2 = _mm_loadu_ps(ptr + 8);
            __m128 _p3 = _mm_loadu_ps(ptr + 12);
            _p0 = _mm_mul_ps(_p0, _mm_set1_ps(sumptr[0]));
            _p1 = _mm_mul_ps(_p1, _mm_set1_ps(sumptr[1]));
            _p2 = _mm_mul_ps(_p2, _mm_set1_ps(sumptr[2]));
            _p3 = _mm_mul_ps(_p3, _mm_set1_ps(sumptr[3]));
            _mm_storeu_ps(ptr, _p0);
            _mm_storeu_ps(ptr + 4, _p1);
            _mm_storeu_ps(ptr + 8, _p2);
            _mm_storeu_ps(ptr + 12, _p3);
            ptr += 16;
            sumptr += 4;
        }
        for (; j < size1; j++)
        {
            __m128 _p = _mm_loadu_ps(ptr);
            __m128 _sum = _mm_set1_ps(*sumptr);
            _p = _mm_mul_ps(_p, _sum);
            _mm_storeu_ps(ptr, _p);
            ptr += 4;
            sumptr++;
        }
    }
}
#endif // __SSE2__

static void softmax_pack1(float* _ptr, int elemcount, size_t stride, int size1, float* _maxptr, float* _sumptr)
{
    // reduce max
    for (int i = 0; i < elemcount; i++)
    {
        const float* ptr = _ptr + i * stride;
        float* maxptr = _maxptr;

        int j = 0;
#if __SSE2__
#if __AVX__
#if __AVX512F__
        for (; j + 15 < size1; j += 16)
        {
            __m512 _p = _mm512_loadu_ps(ptr);
            __m512 _max = _mm512_loadu_ps(maxptr);
            _max = _mm512_max_ps(_max, _p);
            _mm512_storeu_ps(maxptr, _max);
            ptr += 16;
            maxptr += 16;
        }
#endif // __AVX512F__
        for (; j + 7 < size1; j += 8)
        {
            __m256 _p = _mm256_loadu_ps(ptr);
            __m256 _max = _mm256_loadu_ps(maxptr);
            _max = _mm256_max_ps(_max, _p);
            _mm256_storeu_ps(maxptr, _max);
            ptr += 8;
            maxptr += 8;
        }
#endif // __AVX__
        for (; j + 3 < size1; j += 4)
        {
            __m128 _p = _mm_loadu_ps(ptr);
            __m128 _max = _mm_loadu_ps(maxptr);
            _max = _mm_max_ps(_max, _p);
            _mm_storeu_ps(maxptr, _max);
            ptr += 4;
            maxptr += 4;
        }
#endif // __SSE2__
        for (; j < size1; j++)
        {
            *maxptr = std::max(*maxptr, *ptr);
            ptr++;
            maxptr++;
        }
    }

    // reduce exp(x - max)
    for (int i = 0; i < elemcount; i++)
    {
        float* ptr = _ptr + i * stride;
        const float* maxptr = _maxptr;
        float* sumptr = _sumptr;

        int j = 0;
#if __SSE2__
#if __AVX__
#if __AVX512F__
        for (; j + 15 < size1; j += 16)
        {
            __m512 _p = _mm512_loadu_ps(ptr);
            __m512 _max = _mm512_loadu_ps(maxptr);
            __m512 _sum = _mm512_loadu_ps(sumptr);
            _p = _mm512_sub_ps(_p, _max);
            _p = exp512_ps(_p);
            _mm512_storeu_ps(ptr, _p);
            _sum = _mm512_add_ps(_sum, _p);
            _mm512_storeu_ps(sumptr, _sum);
            ptr += 16;
            maxptr += 16;
            sumptr += 16;
        }
#endif // __AVX512F__
        for (; j + 7 < size1; j += 8)
        {
            __m256 _p = _mm256_loadu_ps(ptr);
            __m256 _max = _mm256_loadu_ps(maxptr);
            __m256 _sum = _mm256_loadu_ps(sumptr);
            _p = _mm256_sub_ps(_p, _max);
            _p = exp256_ps(_p);
            _mm256_storeu_ps(ptr, _p);
            _sum = _mm256_add_ps(_sum, _p);
            _mm256_storeu_ps(sumptr, _sum);
            ptr += 8;
            maxptr += 8;
            sumptr += 8;
        }
#endif // __AVX__
        for (; j + 3 < size1; j += 4)
        {
            __m128 _p = _mm_loadu_ps(ptr);
            __m128 _max = _mm_loadu_ps(maxptr);
            __m128 _sum = _mm_loadu_ps(sumptr);
            _p = _mm_sub_ps(_p, _max);
            _p = exp_ps(_p);
            _mm_storeu_ps(ptr, _p);
            _sum = _mm_add_ps(_sum, _p);
            _mm_storeu_ps(sumptr, _sum);
            ptr += 4;
            maxptr += 4;
            sumptr += 4;
        }
#endif // __SSE2__
        for (; j < size1; j++)
        {
            float v = expf(*ptr - *maxptr);
            *ptr = v;
            *sumptr += v;
            ptr++;
            maxptr++;
            sumptr++;
        }
    }

    {
        float* sumptr = _sumptr;
        int j = 0;
#if __SSE2__
#if __AVX__
#if __AVX512F__
        for (; j + 15 < size1; j += 16)
        {
            __m512 _sum = _mm512_loadu_ps(sumptr);
            _sum = _mm512_rcp_nr_ps(_sum);
            _mm512_storeu_ps(sumptr, _sum);
            sumptr += 16;
        }
#endif // __AVX512F__
        for (; j + 7 < size1; j += 8)
        {
            __m256 _sum = _mm256_loadu_ps(sumptr);
            _sum = _mm256_rcp_nr_ps(_sum);
            _mm256_storeu_ps(sumptr, _sum);
            sumptr += 8;
        }
#endif // __AVX__
        for (; j + 3 < size1; j += 4)
        {
            __m128 _sum = _mm_loadu_ps(sumptr);
            _sum = _mm_rcp_nr_ps(_sum);
            _mm_storeu_ps(sumptr, _sum);
            sumptr += 4;
        }
#endif // __SSE2__
        for (; j < size1; j++)
        {
            *sumptr = 1.f / *sumptr;
            sumptr++;
        }
    }

    // div sum
    for (int i = 0; i < elemcount; i++)
    {
        float* ptr = _ptr + i * stride;
        const float* sumptr = _sumptr;

        int j = 0;
#if __SSE2__
#if __AVX__
#if __AVX512F__
        for (; j + 15 < size1; j += 16)
        {
            __m512 _p = _mm512_loadu_ps(ptr);
            __m512 _sum = _mm512_loadu_ps(sumptr);
            _p = _mm512_mul_ps(_p, _sum);
            _mm512_storeu_ps(ptr, _p);
            ptr += 16;
            sumptr += 16;
        }
#endif // __AVX512F__
        for (; j + 7 < size1; j += 8)
        {
            __m256 _p = _mm256_loadu_ps(ptr);
            __m256 _sum = _mm256_loadu_ps(sumptr);
            _p = _mm256_mul_ps(_p, _sum);
            _mm256_storeu_ps(ptr, _p);
            ptr += 8;
            sumptr += 8;
        }
#endif // __AVX__
        for (; j + 3 < size1; j += 4)
        {
            __m128 _p = _mm_loadu_ps(ptr);
            __m128 _sum = _mm_loadu_ps(sumptr);
            _p = _mm_mul_ps(_p, _sum);
            _mm_storeu_ps(ptr, _p);
            ptr += 4;
            sumptr += 4;
        }
#endif // __SSE2__
        for (; j < size1; j++)
        {
            *ptr *= *sumptr;
            ptr++;
            sumptr++;
        }
    }
}

static void softmax(float* _ptr, int elemcount, int elempack, size_t stride, int size1, float* _maxptr, float* _sumptr)
{
    // reduce max
    {
        float* maxptr = _maxptr;

        int j = 0;
#if __SSE2__
#if __AVX__
#if __AVX512F__
        __m512 _negmax_avx512 = _mm512_set1_ps(-FLT_MAX);
        for (; j + 15 < size1; j += 16)
        {
            _mm512_storeu_ps(maxptr, _negmax_avx512);
            maxptr += 16;
        }
#endif // __AVX512F__
        __m256 _negmax_avx = _mm256_set1_ps(-FLT_MAX);
        for (; j + 7 < size1; j += 8)
        {
            _mm256_storeu_ps(maxptr, _negmax_avx);
            maxptr += 8;
        }
#endif // __AVX__
        __m128 _negmax = _mm_set1_ps(-FLT_MAX);
        for (; j + 3 < size1; j += 4)
        {
            _mm_storeu_ps(maxptr, _negmax);
            maxptr += 4;
        }
#endif // __SSE2__
        for (; j < size1; j++)
        {
            *maxptr++ = -FLT_MAX;
        }
    }

    // reduce exp(x - max)
    {
        float* sumptr = _sumptr;

        int j = 0;
#if __SSE2__
#if __AVX__
#if __AVX512F__
        __m512 _zero_avx512 = _mm512_set1_ps(0.f);
        for (; j + 15 < size1; j += 16)
        {
            _mm512_storeu_ps(sumptr, _zero_avx512);
            sumptr += 16;
        }
#endif // __AVX512F__
        __m256 _zero_avx = _mm256_set1_ps(0.f);
        for (; j + 7 < size1; j += 8)
        {
            _mm256_storeu_ps(sumptr, _zero_avx);
            sumptr += 8;
        }
#endif // __AVX__
        __m128 _zero = _mm_set1_ps(0.f);
        for (; j + 3 < size1; j += 4)
        {
            _mm_storeu_ps(sumptr, _zero);
            sumptr += 4;
        }
#endif // __SSE2__
        for (; j < size1; j++)
        {
            *sumptr++ = 0.f;
        }
    }

#if __SSE2__
#if __AVX__
#if __AVX512F__
    if (elempack == 16)
    {
        softmax_pack16(_ptr, elemcount, stride, size1, _maxptr, _sumptr);
    }
#endif // __AVX512F__
    if (elempack == 8)
    {
        softmax_pack8(_ptr, elemcount, stride, size1, _maxptr, _sumptr);
    }
#endif // __AVX__
    if (elempack == 4)
    {
        softmax_pack4(_ptr, elemcount, stride, size1, _maxptr, _sumptr);
    }
#endif // __SSE2__
    if (elempack == 1)
    {
        softmax_pack1(_ptr, elemcount, stride, size1, _maxptr, _sumptr);
    }
}

int Softmax_x86::forward_inplace(Mat& bottom_top_blob, const Option& opt) const
{
    const int dims = bottom_top_blob.dims;
    const int w = bottom_top_blob.w;
    const int h = bottom_top_blob.h;
    const int d = bottom_top_blob.d;
    const int channels = bottom_top_blob.c;
    const int elempack = bottom_top_blob.elempack;
    const int positive_axis = axis < 0 ? dims + axis : axis;

    if (dims == 1) // positive_axis == 0
    {
        float* ptr = bottom_top_blob;

        const int size = w * elempack;

        softmax(ptr, size, 1);
    }

    if (dims == 2 && positive_axis == 0)
    {
        const int size = w;
        const int sizen = (size + (opt.num_threads - 1)) / opt.num_threads;
        const size_t stride = (size_t)w * elempack;

        Mat maxsum(sizen, 2, opt.num_threads, 4u, opt.workspace_allocator);
        if (maxsum.empty())
            return -100;

        const int nn_size = (size + sizen - 1) / sizen;
        #pragma omp parallel for num_threads(opt.num_threads)
        for (int ii = 0; ii < nn_size; ii++)
        {
            const int i = ii * sizen;
            const int size1 = std::min(sizen, size - i);

            float* maxsumptr = maxsum.channel(get_omp_thread_num());
            float* maxptr = maxsumptr;
            float* sumptr = maxptr + sizen;

            float* ptr = (float*)bottom_top_blob + i * elempack;

            softmax(ptr, h, elempack, stride, size1, maxptr, sumptr);
        }
    }

    if (dims == 2 && positive_axis == 1)
    {
        #pragma omp parallel for num_threads(opt.num_threads)
        for (int i = 0; i < h; i++)
        {
            float* ptr = bottom_top_blob.row(i);

            softmax(ptr, w, elempack);
        }
    }

    if ((dims == 3 || dims == 4) && positive_axis == 0)
    {
        const int size = w * h * d;
        const int sizen = (size + (opt.num_threads - 1)) / opt.num_threads;
        const size_t stride = bottom_top_blob.cstep * elempack;

        Mat maxsum(sizen, 2, opt.num_threads, 4u, opt.workspace_allocator);
        if (maxsum.empty())
            return -100;

        const int nn_size = (size + sizen - 1) / sizen;
        #pragma omp parallel for num_threads(opt.num_threads)
        for (int ii = 0; ii < nn_size; ii++)
        {
            const int i = ii * sizen;
            const int size1 = std::min(sizen, size - i);

            float* maxsumptr = maxsum.channel(get_omp_thread_num());
            float* maxptr = maxsumptr;
            float* sumptr = maxptr + sizen;

            float* ptr = (float*)bottom_top_blob + i * elempack;

            softmax(ptr, channels, elempack, stride, size1, maxptr, sumptr);
        }
    }

    if ((dims == 3 && positive_axis == 1) || (dims == 4 && positive_axis == 2))
    {
        const int size = w * elempack;

        Mat maxsum(size, 2, opt.num_threads, 4u, opt.workspace_allocator);
        if (maxsum.empty())
            return -100;

        #pragma omp parallel for num_threads(opt.num_threads)
        for (int q = 0; q < channels; q++)
        {
            for (int i = 0; i < d; i++)
            {
                float* ptr = bottom_top_blob.channel(q).depth(i);

                float* maxsumptr = maxsum.channel(get_omp_thread_num());
                float* maxptr = maxsumptr;
                float* sumptr = maxptr + size;

                softmax(ptr, h, 1, size, size, maxptr, sumptr);
            }
        }
    }

    if (dims == 3 && positive_axis == 2)
    {
        #pragma omp parallel for num_threads(opt.num_threads)
        for (int q = 0; q < channels; q++)
        {
            float* ptr = bottom_top_blob.channel(q);

            for (int i = 0; i < h; i++)
            {
                softmax(ptr, w, elempack);
                ptr += w * elempack;
            }
        }
    }

    if (dims == 4 && positive_axis == 1)
    {
        const int size = w * h * elempack;

        Mat maxsum(size, 2, opt.num_threads, 4u, opt.workspace_allocator);
        if (maxsum.empty())
            return -100;

        #pragma omp parallel for num_threads(opt.num_threads)
        for (int q = 0; q < channels; q++)
        {
            float* ptr = bottom_top_blob.channel(q);

            float* maxsumptr = maxsum.channel(get_omp_thread_num());
            float* maxptr = maxsumptr;
            float* sumptr = maxptr + size;

            softmax(ptr, d, 1, size, size, maxptr, sumptr);
        }
    }

    if (dims == 4 && positive_axis == 3)
    {
        #pragma omp parallel for num_threads(opt.num_threads)
        for (int q = 0; q < channels; q++)
        {
            float* ptr = bottom_top_blob.channel(q);

            for (int i = 0; i < d; i++)
            {
                for (int j = 0; j < h; j++)
                {
                    softmax(ptr, w, elempack);
                    ptr += w * elempack;
                }
            }
        }
    }

    return 0;
}

} // namespace ncnn<|MERGE_RESOLUTION|>--- conflicted
+++ resolved
@@ -23,24 +23,11 @@
 namespace ncnn {
 
 #if __SSE2__
-<<<<<<< HEAD
 static NCNN_FORCEINLINE __m128 _mm_rcp_nr_ps(__m128 x) {
     __m128 y = _mm_rcp_ps(x);                  // approx
     __m128 t = _mm_comp_fnmadd_ps(x, y, _mm_set1_ps(2.0f)); // (2 - x*y)
     y = _mm_mul_ps(y, t);
-    return y; // 1 NR step；
-=======
-static NCNN_FORCEINLINE __m128 _mm_rcp_nr_ps(__m128 x)
-{
-    __m128 y = _mm_rcp_ps(x); // approx
-#if __FMA__
-    __m128 t = _mm_fnmadd_ps(x, y, _mm_set1_ps(2.0f)); // (2 - x*y)
-    y = _mm_mul_ps(y, t);
-#else
-    y = _mm_mul_ps(y, _mm_sub_ps(_mm_set1_ps(2.0f), _mm_mul_ps(x, y)));
-#endif
-    return y; // 1 NR step;
->>>>>>> fb69da83
+    return y; // 1 NR step
 }
 #endif
 
