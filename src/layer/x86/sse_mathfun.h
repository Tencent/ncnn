--- conflicted
+++ resolved
@@ -822,15 +822,6 @@
                _mm_andnot_ps(no_fraction, fixed_result));
 }
 
-<<<<<<< HEAD
-static NCNN_FORCEINLINE __m128 abs_sse(__m128 inputs)
-{
-    // Use negative zero as the sign bit mask.
-    const __m128 magic_negative_zero = _mm_set_ps1(-0.0f);
-
-    // return (!magic_negative_zero && x);
-    return _mm_andnot_ps(magic_negative_zero, inputs);
-=======
 static NCNN_FORCEINLINE __m128 asin_ps(__m128 x)
 {
     const __m128 magic_negative_zero = _mm_set_ps1(-0.0f);
@@ -1155,7 +1146,15 @@
     return _mm_or_ps(
                _mm_and_ps(normal_mode, normal_result),
                _mm_andnot_ps(normal_mode, special_result));
->>>>>>> 8adf3686
+}
+
+static NCNN_FORCEINLINE __m128 abs_sse(__m128 inputs)
+{
+    // Use negative zero as the sign bit mask.
+    const __m128 magic_negative_zero = _mm_set_ps1(-0.0f);
+
+    // return (!magic_negative_zero && x);
+    return _mm_andnot_ps(magic_negative_zero, inputs);
 }
 
 #endif // SSE_MATHFUN_H