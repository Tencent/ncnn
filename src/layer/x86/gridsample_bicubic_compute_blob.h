--- conflicted
+++ resolved
@@ -305,14 +305,10 @@
 
         float *v0_in_bound_ptr[4], *v1_in_bound_ptr[4], *v2_in_bound_ptr[4], *v3_in_bound_ptr[4];
 
-<<<<<<< HEAD
         float* value_x = value.channel(0);
         float* value_y = value.channel(1);
 
         for (int i = 0; i < 4; i ++)
-=======
-        for (int i = 0; i < 4; i++)
->>>>>>> 4fa3478b
         {
             v0_offset_ptr[i] = offset.channel(i * 4 + 0);
             v1_offset_ptr[i] = offset.channel(i * 4 + 1);
@@ -614,7 +610,6 @@
             }
         }
     }
-<<<<<<< HEAD
 };
 
 #if __AVX__
@@ -713,7 +708,4 @@
     }
 }
 
-#endif // __AVX__
-=======
-};
->>>>>>> 4fa3478b
+#endif // __AVX__