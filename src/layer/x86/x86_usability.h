--- conflicted
+++ resolved
@@ -453,7 +453,6 @@
     _r1 = _mm256_permute2f128_ps(_tmp0, _tmp1, _MM_SHUFFLE(0, 3, 0, 1));
 }
 
-<<<<<<< HEAD
 static NCNN_FORCEINLINE void transpose2x8_ps(__m256& _r0, __m256& _r1)
 {
     __m256 _tmp0 = _mm256_permute2f128_ps(_r0, _r1, _MM_SHUFFLE(0, 2, 0, 0));
@@ -641,8 +640,6 @@
     _r7 = _mm_unpackhi_epi64(_tmpb, _tmpf);
 }
 
-=======
->>>>>>> dc251281
 static NCNN_FORCEINLINE __m256 HorizontalSums(__m256& v0, __m256& v1, __m256& v2, __m256& v3, __m256& v4, __m256& v5, __m256& v6, __m256& v7)
 {
     const __m256 s01 = _mm256_hadd_ps(v0, v1);
