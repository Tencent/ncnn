--- conflicted
+++ resolved
@@ -284,18 +284,18 @@
     return _mm512_mask_mul_ps(inputs, _is_negative, inputs, _mm512_set1_ps(slope));
 }
 
-<<<<<<< HEAD
-static NCNN_FORCEINLINE __m512 prelu_avx512(__m512 inputs, __m512 alphas)
-{
-    __m512 pos = _mm512_max_ps(_mm512_setzero_ps(), inputs);
-    __m512 neg = _mm512_min_ps(_mm512_setzero_ps(), inputs);
-=======
 static NCNN_FORCEINLINE __m512 elu_avx512(__m512 inputs, __m512 alphas)
 {
     __m512 pos = _mm512_max_ps(_mm512_setzero_ps(), inputs);
     __m512 neg = _mm512_min_ps(_mm512_setzero_ps(), inputs);
     neg = _mm512_sub_ps(exp512_ps(neg), _mm512_set1_ps(1.f));
->>>>>>> 9278f901
+    return _mm512_add_ps(pos, _mm512_mul_ps(alphas, neg));
+}
+
+static NCNN_FORCEINLINE __m512 prelu_avx512(__m512 inputs, __m512 alphas)
+{
+    __m512 pos = _mm512_max_ps(_mm512_setzero_ps(), inputs);
+    __m512 neg = _mm512_min_ps(_mm512_setzero_ps(), inputs);
     return _mm512_add_ps(pos, _mm512_mul_ps(alphas, neg));
 }
 
