// Tencent is pleased to support the open source community by making ncnn available.
//
// Copyright (C) 2019 THL A29 Limited, a Tencent company. All rights reserved.
//
// Licensed under the BSD 3-Clause License (the "License"); you may not use this file except
// in compliance with the License. You may obtain a copy of the License at
//
// https://opensource.org/licenses/BSD-3-Clause
//
// Unless required by applicable law or agreed to in writing, software distributed
// under the License is distributed on an "AS IS" BASIS, WITHOUT WARRANTIES OR
// CONDITIONS OF ANY KIND, either express or implied. See the License for the
// specific language governing permissions and limitations under the License.

static void conv3x3s1_pack1to8_avx(const Mat& bottom_blob, Mat& top_blob, const Mat& kernel, const Mat& _bias, const Option& opt)
{
    int inch = bottom_blob.c;
    int outw = top_blob.w;
    int outh = top_blob.h;
    int outch = top_blob.c;
    const float* bias = _bias;

    int nn_outch = outch >> 1;
    int remain_outch_start = nn_outch << 1;

    #pragma omp parallel for num_threads(opt.num_threads)
    for (int pp = 0; pp < nn_outch; pp++)
    {
        int p = pp * 2;

        Mat out0 = top_blob.channel(p);
        Mat out1 = top_blob.channel(p + 1);

        __m256 _bias0 = bias ? _mm256_loadu_ps((const float*)bias + p * 8) : _mm256_set1_ps(0.f);
        __m256 _bias1 = bias ? _mm256_loadu_ps((const float*)bias + (p + 1) * 8) : _mm256_set1_ps(0.f);
        out0.fill(_bias0);
        out1.fill(_bias1);

        const float* k0 = kernel.channel(p);
        const float* k1 = kernel.channel(p + 1);

        for (int q = 0; q < inch; q++)
        {
            float* outptr0 = out0;
            float* outptr1 = out1;

            const Mat img0 = bottom_blob.channel(q);

            const float* r0 = img0.row(0);
            const float* r1 = img0.row(1);
            const float* r2 = img0.row(2);

            __m256 _k00_0 = _mm256_loadu_ps(k0);
            __m256 _k01_0 = _mm256_loadu_ps(k0 + 8);
            __m256 _k02_0 = _mm256_loadu_ps(k0 + 16);
            __m256 _k10_0 = _mm256_loadu_ps(k0 + 24);
            __m256 _k11_0 = _mm256_loadu_ps(k0 + 32);
            __m256 _k12_0 = _mm256_loadu_ps(k0 + 40);
            __m256 _k20_0 = _mm256_loadu_ps(k0 + 48);
            __m256 _k21_0 = _mm256_loadu_ps(k0 + 56);
            __m256 _k22_0 = _mm256_loadu_ps(k0 + 64);

            __m256 _k00_1 = _mm256_loadu_ps(k1);
            __m256 _k01_1 = _mm256_loadu_ps(k1 + 8);
            __m256 _k02_1 = _mm256_loadu_ps(k1 + 16);
            __m256 _k10_1 = _mm256_loadu_ps(k1 + 24);
            __m256 _k11_1 = _mm256_loadu_ps(k1 + 32);
            __m256 _k12_1 = _mm256_loadu_ps(k1 + 40);
            __m256 _k20_1 = _mm256_loadu_ps(k1 + 48);
            __m256 _k21_1 = _mm256_loadu_ps(k1 + 56);
            __m256 _k22_1 = _mm256_loadu_ps(k1 + 64);

            int i = 0;

            for (; i < outh; i++)
            {
                int j = 0;
                for (; j + 3 < outw; j += 4)
                {
                    __m256 _sum00 = _mm256_loadu_ps(outptr0);
                    __m256 _sum10 = _mm256_loadu_ps(outptr1);

                    __m256 _r01 = _mm256_broadcast_ss(r0);
                    __m256 _r02 = _mm256_broadcast_ss(r0 + 1);
                    __m256 _r03 = _mm256_broadcast_ss(r0 + 2);
                    __m256 _r11 = _mm256_broadcast_ss(r1);
                    __m256 _r12 = _mm256_broadcast_ss(r1 + 1);
                    __m256 _r13 = _mm256_broadcast_ss(r1 + 2);
                    __m256 _r21 = _mm256_broadcast_ss(r2);
                    __m256 _r22 = _mm256_broadcast_ss(r2 + 1);
                    __m256 _r23 = _mm256_broadcast_ss(r2 + 2);

                    _sum00 = _mm256_fmadd_ps(_r01, _k00_0, _sum00);
                    _sum00 = _mm256_fmadd_ps(_r02, _k01_0, _sum00);
                    _sum00 = _mm256_fmadd_ps(_r03, _k02_0, _sum00);
                    _sum00 = _mm256_fmadd_ps(_r11, _k10_0, _sum00);
                    _sum00 = _mm256_fmadd_ps(_r12, _k11_0, _sum00);
                    _sum00 = _mm256_fmadd_ps(_r13, _k12_0, _sum00);
                    _sum00 = _mm256_fmadd_ps(_r21, _k20_0, _sum00);
                    _sum00 = _mm256_fmadd_ps(_r22, _k21_0, _sum00);
                    _sum00 = _mm256_fmadd_ps(_r23, _k22_0, _sum00);

                    _sum10 = _mm256_fmadd_ps(_r01, _k00_1, _sum10);
                    _sum10 = _mm256_fmadd_ps(_r02, _k01_1, _sum10);
                    _sum10 = _mm256_fmadd_ps(_r03, _k02_1, _sum10);
                    _sum10 = _mm256_fmadd_ps(_r11, _k10_1, _sum10);
                    _sum10 = _mm256_fmadd_ps(_r12, _k11_1, _sum10);
                    _sum10 = _mm256_fmadd_ps(_r13, _k12_1, _sum10);
                    _sum10 = _mm256_fmadd_ps(_r21, _k20_1, _sum10);
                    _sum10 = _mm256_fmadd_ps(_r22, _k21_1, _sum10);
                    _sum10 = _mm256_fmadd_ps(_r23, _k22_1, _sum10);

                    _mm256_storeu_ps(outptr0, _sum00);
                    _mm256_storeu_ps(outptr1, _sum10);

                    __m256 _sum01 = _mm256_loadu_ps(outptr0 + 8);
                    __m256 _sum11 = _mm256_loadu_ps(outptr1 + 8);

                    __m256 _r04 = _mm256_broadcast_ss(r0 + 3);
                    __m256 _r14 = _mm256_broadcast_ss(r1 + 3);
                    __m256 _r24 = _mm256_broadcast_ss(r2 + 3);

                    _sum01 = _mm256_fmadd_ps(_r02, _k00_0, _sum01);
                    _sum01 = _mm256_fmadd_ps(_r03, _k01_0, _sum01);
                    _sum01 = _mm256_fmadd_ps(_r04, _k02_0, _sum01);
                    _sum01 = _mm256_fmadd_ps(_r12, _k10_0, _sum01);
                    _sum01 = _mm256_fmadd_ps(_r13, _k11_0, _sum01);
                    _sum01 = _mm256_fmadd_ps(_r14, _k12_0, _sum01);
                    _sum01 = _mm256_fmadd_ps(_r22, _k20_0, _sum01);
                    _sum01 = _mm256_fmadd_ps(_r23, _k21_0, _sum01);
                    _sum01 = _mm256_fmadd_ps(_r24, _k22_0, _sum01);

                    _sum11 = _mm256_fmadd_ps(_r02, _k00_1, _sum11);
                    _sum11 = _mm256_fmadd_ps(_r03, _k01_1, _sum11);
                    _sum11 = _mm256_fmadd_ps(_r04, _k02_1, _sum11);
                    _sum11 = _mm256_fmadd_ps(_r12, _k10_1, _sum11);
                    _sum11 = _mm256_fmadd_ps(_r13, _k11_1, _sum11);
                    _sum11 = _mm256_fmadd_ps(_r14, _k12_1, _sum11);
                    _sum11 = _mm256_fmadd_ps(_r22, _k20_1, _sum11);
                    _sum11 = _mm256_fmadd_ps(_r23, _k21_1, _sum11);
                    _sum11 = _mm256_fmadd_ps(_r24, _k22_1, _sum11);

                    _mm256_storeu_ps(outptr0 + 8, _sum01);
                    _mm256_storeu_ps(outptr1 + 8, _sum11);

                    __m256 _sum02 = _mm256_loadu_ps(outptr0 + 16);
                    __m256 _sum12 = _mm256_loadu_ps(outptr1 + 16);

                    __m256 _r05 = _mm256_broadcast_ss(r0 + 4);
                    __m256 _r15 = _mm256_broadcast_ss(r1 + 4);
                    __m256 _r25 = _mm256_broadcast_ss(r2 + 4);

                    _sum02 = _mm256_fmadd_ps(_r03, _k00_0, _sum02);
                    _sum02 = _mm256_fmadd_ps(_r04, _k01_0, _sum02);
                    _sum02 = _mm256_fmadd_ps(_r05, _k02_0, _sum02);
                    _sum02 = _mm256_fmadd_ps(_r13, _k10_0, _sum02);
                    _sum02 = _mm256_fmadd_ps(_r14, _k11_0, _sum02);
                    _sum02 = _mm256_fmadd_ps(_r15, _k12_0, _sum02);
                    _sum02 = _mm256_fmadd_ps(_r23, _k20_0, _sum02);
                    _sum02 = _mm256_fmadd_ps(_r24, _k21_0, _sum02);
                    _sum02 = _mm256_fmadd_ps(_r25, _k22_0, _sum02);

                    _sum12 = _mm256_fmadd_ps(_r03, _k00_1, _sum12);
                    _sum12 = _mm256_fmadd_ps(_r04, _k01_1, _sum12);
                    _sum12 = _mm256_fmadd_ps(_r05, _k02_1, _sum12);
                    _sum12 = _mm256_fmadd_ps(_r13, _k10_1, _sum12);
                    _sum12 = _mm256_fmadd_ps(_r14, _k11_1, _sum12);
                    _sum12 = _mm256_fmadd_ps(_r15, _k12_1, _sum12);
                    _sum12 = _mm256_fmadd_ps(_r23, _k20_1, _sum12);
                    _sum12 = _mm256_fmadd_ps(_r24, _k21_1, _sum12);
                    _sum12 = _mm256_fmadd_ps(_r25, _k22_1, _sum12);

                    _mm256_storeu_ps(outptr0 + 16, _sum02);
                    _mm256_storeu_ps(outptr1 + 16, _sum12);

                    __m256 _r06 = _mm256_broadcast_ss(r0 + 5);
                    __m256 _r16 = _mm256_broadcast_ss(r1 + 5);
                    __m256 _r26 = _mm256_broadcast_ss(r2 + 5);

                    __m256 _sum03 = _mm256_loadu_ps(outptr0 + 24);
                    __m256 _sum13 = _mm256_loadu_ps(outptr1 + 24);

                    _sum03 = _mm256_fmadd_ps(_r04, _k00_0, _sum03);
                    _sum03 = _mm256_fmadd_ps(_r05, _k01_0, _sum03);
                    _sum03 = _mm256_fmadd_ps(_r06, _k02_0, _sum03);
                    _sum03 = _mm256_fmadd_ps(_r14, _k10_0, _sum03);
                    _sum03 = _mm256_fmadd_ps(_r15, _k11_0, _sum03);
                    _sum03 = _mm256_fmadd_ps(_r16, _k12_0, _sum03);
                    _sum03 = _mm256_fmadd_ps(_r24, _k20_0, _sum03);
                    _sum03 = _mm256_fmadd_ps(_r25, _k21_0, _sum03);
                    _sum03 = _mm256_fmadd_ps(_r26, _k22_0, _sum03);

                    _sum13 = _mm256_fmadd_ps(_r04, _k00_1, _sum13);
                    _sum13 = _mm256_fmadd_ps(_r05, _k01_1, _sum13);
                    _sum13 = _mm256_fmadd_ps(_r06, _k02_1, _sum13);
                    _sum13 = _mm256_fmadd_ps(_r14, _k10_1, _sum13);
                    _sum13 = _mm256_fmadd_ps(_r15, _k11_1, _sum13);
                    _sum13 = _mm256_fmadd_ps(_r16, _k12_1, _sum13);
                    _sum13 = _mm256_fmadd_ps(_r24, _k20_1, _sum13);
                    _sum13 = _mm256_fmadd_ps(_r25, _k21_1, _sum13);
                    _sum13 = _mm256_fmadd_ps(_r26, _k22_1, _sum13);

                    _mm256_storeu_ps(outptr0 + 24, _sum03);
                    _mm256_storeu_ps(outptr1 + 24, _sum13);

                    r0 += 4;
                    r1 += 4;
                    r2 += 4;
                    outptr0 += 32;
                    outptr1 += 32;
                }

                for (; j + 1 < outw; j += 2)
                {
                    __m256 _sum00 = _mm256_loadu_ps(outptr0);
                    __m256 _sum10 = _mm256_loadu_ps(outptr1);

                    __m256 _r01 = _mm256_broadcast_ss(r0);
                    __m256 _r02 = _mm256_broadcast_ss(r0 + 1);
                    __m256 _r03 = _mm256_broadcast_ss(r0 + 2);
                    __m256 _r11 = _mm256_broadcast_ss(r1);
                    __m256 _r12 = _mm256_broadcast_ss(r1 + 1);
                    __m256 _r13 = _mm256_broadcast_ss(r1 + 2);
                    __m256 _r21 = _mm256_broadcast_ss(r2);
                    __m256 _r22 = _mm256_broadcast_ss(r2 + 1);
                    __m256 _r23 = _mm256_broadcast_ss(r2 + 2);

                    _sum00 = _mm256_fmadd_ps(_r01, _k00_0, _sum00);
                    _sum00 = _mm256_fmadd_ps(_r02, _k01_0, _sum00);
                    _sum00 = _mm256_fmadd_ps(_r03, _k02_0, _sum00);
                    _sum00 = _mm256_fmadd_ps(_r11, _k10_0, _sum00);
                    _sum00 = _mm256_fmadd_ps(_r12, _k11_0, _sum00);
                    _sum00 = _mm256_fmadd_ps(_r13, _k12_0, _sum00);
                    _sum00 = _mm256_fmadd_ps(_r21, _k20_0, _sum00);
                    _sum00 = _mm256_fmadd_ps(_r22, _k21_0, _sum00);
                    _sum00 = _mm256_fmadd_ps(_r23, _k22_0, _sum00);

                    _sum10 = _mm256_fmadd_ps(_r01, _k00_1, _sum10);
                    _sum10 = _mm256_fmadd_ps(_r02, _k01_1, _sum10);
                    _sum10 = _mm256_fmadd_ps(_r03, _k02_1, _sum10);
                    _sum10 = _mm256_fmadd_ps(_r11, _k10_1, _sum10);
                    _sum10 = _mm256_fmadd_ps(_r12, _k11_1, _sum10);
                    _sum10 = _mm256_fmadd_ps(_r13, _k12_1, _sum10);
                    _sum10 = _mm256_fmadd_ps(_r21, _k20_1, _sum10);
                    _sum10 = _mm256_fmadd_ps(_r22, _k21_1, _sum10);
                    _sum10 = _mm256_fmadd_ps(_r23, _k22_1, _sum10);

                    _mm256_storeu_ps(outptr0, _sum00);
                    _mm256_storeu_ps(outptr1, _sum10);

                    __m256 _sum01 = _mm256_loadu_ps(outptr0 + 8);
                    __m256 _sum11 = _mm256_loadu_ps(outptr1 + 8);

                    __m256 _r04 = _mm256_broadcast_ss(r0 + 3);
                    __m256 _r14 = _mm256_broadcast_ss(r1 + 3);
                    __m256 _r24 = _mm256_broadcast_ss(r2 + 3);

                    _sum01 = _mm256_fmadd_ps(_r02, _k00_0, _sum01);
                    _sum01 = _mm256_fmadd_ps(_r03, _k01_0, _sum01);
                    _sum01 = _mm256_fmadd_ps(_r04, _k02_0, _sum01);
                    _sum01 = _mm256_fmadd_ps(_r12, _k10_0, _sum01);
                    _sum01 = _mm256_fmadd_ps(_r13, _k11_0, _sum01);
                    _sum01 = _mm256_fmadd_ps(_r14, _k12_0, _sum01);
                    _sum01 = _mm256_fmadd_ps(_r22, _k20_0, _sum01);
                    _sum01 = _mm256_fmadd_ps(_r23, _k21_0, _sum01);
                    _sum01 = _mm256_fmadd_ps(_r24, _k22_0, _sum01);

                    _sum11 = _mm256_fmadd_ps(_r02, _k00_1, _sum11);
                    _sum11 = _mm256_fmadd_ps(_r03, _k01_1, _sum11);
                    _sum11 = _mm256_fmadd_ps(_r04, _k02_1, _sum11);
                    _sum11 = _mm256_fmadd_ps(_r12, _k10_1, _sum11);
                    _sum11 = _mm256_fmadd_ps(_r13, _k11_1, _sum11);
                    _sum11 = _mm256_fmadd_ps(_r14, _k12_1, _sum11);
                    _sum11 = _mm256_fmadd_ps(_r22, _k20_1, _sum11);
                    _sum11 = _mm256_fmadd_ps(_r23, _k21_1, _sum11);
                    _sum11 = _mm256_fmadd_ps(_r24, _k22_1, _sum11);

                    _mm256_storeu_ps(outptr0 + 8, _sum01);
                    _mm256_storeu_ps(outptr1 + 8, _sum11);

                    r0 += 2;
                    r1 += 2;
                    r2 += 2;
                    outptr0 += 16;
                    outptr1 += 16;
                }

                for (; j < outw; j++)
                {
                    __m256 _sum00 = _mm256_loadu_ps(outptr0);
                    __m256 _sum10 = _mm256_loadu_ps(outptr1);

                    __m256 _r01 = _mm256_broadcast_ss(r0);
                    __m256 _r02 = _mm256_broadcast_ss(r0 + 1);
                    __m256 _r03 = _mm256_broadcast_ss(r0 + 2);
                    __m256 _r11 = _mm256_broadcast_ss(r1);
                    __m256 _r12 = _mm256_broadcast_ss(r1 + 1);
                    __m256 _r13 = _mm256_broadcast_ss(r1 + 2);
                    __m256 _r21 = _mm256_broadcast_ss(r2);
                    __m256 _r22 = _mm256_broadcast_ss(r2 + 1);
                    __m256 _r23 = _mm256_broadcast_ss(r2 + 2);

                    _sum00 = _mm256_fmadd_ps(_r01, _k00_0, _sum00);
                    _sum00 = _mm256_fmadd_ps(_r02, _k01_0, _sum00);
                    _sum00 = _mm256_fmadd_ps(_r03, _k02_0, _sum00);
                    _sum00 = _mm256_fmadd_ps(_r11, _k10_0, _sum00);
                    _sum00 = _mm256_fmadd_ps(_r12, _k11_0, _sum00);
                    _sum00 = _mm256_fmadd_ps(_r13, _k12_0, _sum00);
                    _sum00 = _mm256_fmadd_ps(_r21, _k20_0, _sum00);
                    _sum00 = _mm256_fmadd_ps(_r22, _k21_0, _sum00);
                    _sum00 = _mm256_fmadd_ps(_r23, _k22_0, _sum00);

                    _sum10 = _mm256_fmadd_ps(_r01, _k00_1, _sum10);
                    _sum10 = _mm256_fmadd_ps(_r02, _k01_1, _sum10);
                    _sum10 = _mm256_fmadd_ps(_r03, _k02_1, _sum10);
                    _sum10 = _mm256_fmadd_ps(_r11, _k10_1, _sum10);
                    _sum10 = _mm256_fmadd_ps(_r12, _k11_1, _sum10);
                    _sum10 = _mm256_fmadd_ps(_r13, _k12_1, _sum10);
                    _sum10 = _mm256_fmadd_ps(_r21, _k20_1, _sum10);
                    _sum10 = _mm256_fmadd_ps(_r22, _k21_1, _sum10);
                    _sum10 = _mm256_fmadd_ps(_r23, _k22_1, _sum10);

                    _mm256_storeu_ps(outptr0, _sum00);
                    _mm256_storeu_ps(outptr1, _sum10);

                    r0 += 1;
                    r1 += 1;
                    r2 += 1;
                    outptr0 += 8;
                    outptr1 += 8;
                }

                r0 += 2;
                r1 += 2;
                r2 += 2;
            }

            k0 += 9 * 8;
            k1 += 9 * 8;
        }
    }

    #pragma omp parallel for num_threads(opt.num_threads)
    for (int p = remain_outch_start; p < outch; p++)
    {
        Mat out0 = top_blob.channel(p);

        __m256 _bias0 = bias ? _mm256_loadu_ps((const float*)bias + p * 8) : _mm256_set1_ps(0.f);
        out0.fill(_bias0);

        const float* k0 = kernel.channel(p);

        for (int q = 0; q < inch; q++)
        {
            float* outptr0 = out0.row(0);

            const Mat img0 = bottom_blob.channel(q);

            const float* r0 = img0.row(0);
            const float* r1 = img0.row(1);
            const float* r2 = img0.row(2);

            __m256 _k00 = _mm256_loadu_ps(k0);
            __m256 _k01 = _mm256_loadu_ps(k0 + 8);
            __m256 _k02 = _mm256_loadu_ps(k0 + 16);
            __m256 _k10 = _mm256_loadu_ps(k0 + 24);
            __m256 _k11 = _mm256_loadu_ps(k0 + 32);
            __m256 _k12 = _mm256_loadu_ps(k0 + 40);
            __m256 _k20 = _mm256_loadu_ps(k0 + 48);
            __m256 _k21 = _mm256_loadu_ps(k0 + 56);
            __m256 _k22 = _mm256_loadu_ps(k0 + 64);

            int i = 0;

            for (; i < outh; i++)
            {
                int j = 0;
                for (; j + 3 < outw; j += 4)
                {
                    __m256 _sum0 = _mm256_loadu_ps(outptr0);

                    __m256 _r01 = _mm256_broadcast_ss(r0);
                    __m256 _r02 = _mm256_broadcast_ss(r0 + 1);
                    __m256 _r03 = _mm256_broadcast_ss(r0 + 2);
                    __m256 _r11 = _mm256_broadcast_ss(r1);
                    __m256 _r12 = _mm256_broadcast_ss(r1 + 1);
                    __m256 _r13 = _mm256_broadcast_ss(r1 + 2);
                    __m256 _r21 = _mm256_broadcast_ss(r2);
                    __m256 _r22 = _mm256_broadcast_ss(r2 + 1);
                    __m256 _r23 = _mm256_broadcast_ss(r2 + 2);

                    _sum0 = _mm256_fmadd_ps(_r01, _k00, _sum0);
                    _sum0 = _mm256_fmadd_ps(_r02, _k01, _sum0);
                    _sum0 = _mm256_fmadd_ps(_r03, _k02, _sum0);
                    _sum0 = _mm256_fmadd_ps(_r11, _k10, _sum0);
                    _sum0 = _mm256_fmadd_ps(_r12, _k11, _sum0);
                    _sum0 = _mm256_fmadd_ps(_r13, _k12, _sum0);
                    _sum0 = _mm256_fmadd_ps(_r21, _k20, _sum0);
                    _sum0 = _mm256_fmadd_ps(_r22, _k21, _sum0);
                    _sum0 = _mm256_fmadd_ps(_r23, _k22, _sum0);

                    __m256 _sum1 = _mm256_loadu_ps(outptr0 + 8);
                    __m256 _r04 = _mm256_broadcast_ss(r0 + 3);
                    __m256 _r14 = _mm256_broadcast_ss(r1 + 3);
                    __m256 _r24 = _mm256_broadcast_ss(r2 + 3);
                    _mm256_storeu_ps(outptr0, _sum0);

                    _sum1 = _mm256_fmadd_ps(_r02, _k00, _sum1);
                    _sum1 = _mm256_fmadd_ps(_r03, _k01, _sum1);
                    _sum1 = _mm256_fmadd_ps(_r04, _k02, _sum1);
                    _sum1 = _mm256_fmadd_ps(_r12, _k10, _sum1);
                    _sum1 = _mm256_fmadd_ps(_r13, _k11, _sum1);
                    _sum1 = _mm256_fmadd_ps(_r14, _k12, _sum1);
                    _sum1 = _mm256_fmadd_ps(_r22, _k20, _sum1);
                    _sum1 = _mm256_fmadd_ps(_r23, _k21, _sum1);
                    _sum1 = _mm256_fmadd_ps(_r24, _k22, _sum1);

                    __m256 _sum2 = _mm256_loadu_ps(outptr0 + 16);
                    __m256 _r05 = _mm256_broadcast_ss(r0 + 4);
                    __m256 _r15 = _mm256_broadcast_ss(r1 + 4);
                    __m256 _r25 = _mm256_broadcast_ss(r2 + 4);
                    _mm256_storeu_ps(outptr0 + 8, _sum1);

                    _sum2 = _mm256_fmadd_ps(_r03, _k00, _sum2);
                    _sum2 = _mm256_fmadd_ps(_r04, _k01, _sum2);
                    _sum2 = _mm256_fmadd_ps(_r05, _k02, _sum2);
                    _sum2 = _mm256_fmadd_ps(_r13, _k10, _sum2);
                    _sum2 = _mm256_fmadd_ps(_r14, _k11, _sum2);
                    _sum2 = _mm256_fmadd_ps(_r15, _k12, _sum2);
                    _sum2 = _mm256_fmadd_ps(_r23, _k20, _sum2);
                    _sum2 = _mm256_fmadd_ps(_r24, _k21, _sum2);
                    _sum2 = _mm256_fmadd_ps(_r25, _k22, _sum2);

                    __m256 _sum3 = _mm256_loadu_ps(outptr0 + 24);
                    __m256 _r06 = _mm256_broadcast_ss(r0 + 5);
                    __m256 _r16 = _mm256_broadcast_ss(r1 + 5);
                    __m256 _r26 = _mm256_broadcast_ss(r2 + 5);
                    _mm256_storeu_ps(outptr0 + 16, _sum2);

                    _sum3 = _mm256_fmadd_ps(_r04, _k00, _sum3);
                    _sum3 = _mm256_fmadd_ps(_r05, _k01, _sum3);
                    _sum3 = _mm256_fmadd_ps(_r06, _k02, _sum3);
                    _sum3 = _mm256_fmadd_ps(_r14, _k10, _sum3);
                    _sum3 = _mm256_fmadd_ps(_r15, _k11, _sum3);
                    _sum3 = _mm256_fmadd_ps(_r16, _k12, _sum3);
                    _sum3 = _mm256_fmadd_ps(_r24, _k20, _sum3);
                    _sum3 = _mm256_fmadd_ps(_r25, _k21, _sum3);
                    _sum3 = _mm256_fmadd_ps(_r26, _k22, _sum3);

                    _mm256_storeu_ps(outptr0 + 24, _sum3);

                    r0 += 4;
                    r1 += 4;
                    r2 += 4;
                    outptr0 += 32;
                }
                for (; j + 1 < outw; j += 2)
                {
                    __m256 _sum0 = _mm256_loadu_ps(outptr0);

                    __m256 _r01 = _mm256_broadcast_ss(r0);
                    __m256 _r02 = _mm256_broadcast_ss(r0 + 1);
                    __m256 _r03 = _mm256_broadcast_ss(r0 + 2);
                    __m256 _r11 = _mm256_broadcast_ss(r1);
                    __m256 _r12 = _mm256_broadcast_ss(r1 + 1);
                    __m256 _r13 = _mm256_broadcast_ss(r1 + 2);
                    __m256 _r21 = _mm256_broadcast_ss(r2);
                    __m256 _r22 = _mm256_broadcast_ss(r2 + 1);
                    __m256 _r23 = _mm256_broadcast_ss(r2 + 2);

                    _sum0 = _mm256_fmadd_ps(_r01, _k00, _sum0);
                    _sum0 = _mm256_fmadd_ps(_r02, _k01, _sum0);
                    _sum0 = _mm256_fmadd_ps(_r03, _k02, _sum0);
                    _sum0 = _mm256_fmadd_ps(_r11, _k10, _sum0);
                    _sum0 = _mm256_fmadd_ps(_r12, _k11, _sum0);
                    _sum0 = _mm256_fmadd_ps(_r13, _k12, _sum0);
                    _sum0 = _mm256_fmadd_ps(_r21, _k20, _sum0);
                    _sum0 = _mm256_fmadd_ps(_r22, _k21, _sum0);
                    _sum0 = _mm256_fmadd_ps(_r23, _k22, _sum0);

                    __m256 _sum1 = _mm256_loadu_ps(outptr0 + 8);
                    __m256 _r04 = _mm256_broadcast_ss(r0 + 3);
                    __m256 _r14 = _mm256_broadcast_ss(r1 + 3);
                    __m256 _r24 = _mm256_broadcast_ss(r2 + 3);
                    _mm256_storeu_ps(outptr0, _sum0);

                    _sum1 = _mm256_fmadd_ps(_r02, _k00, _sum1);
                    _sum1 = _mm256_fmadd_ps(_r03, _k01, _sum1);
                    _sum1 = _mm256_fmadd_ps(_r04, _k02, _sum1);
                    _sum1 = _mm256_fmadd_ps(_r12, _k10, _sum1);
                    _sum1 = _mm256_fmadd_ps(_r13, _k11, _sum1);
                    _sum1 = _mm256_fmadd_ps(_r14, _k12, _sum1);
                    _sum1 = _mm256_fmadd_ps(_r22, _k20, _sum1);
                    _sum1 = _mm256_fmadd_ps(_r23, _k21, _sum1);
                    _sum1 = _mm256_fmadd_ps(_r24, _k22, _sum1);

                    _mm256_storeu_ps(outptr0 + 8, _sum1);

                    r0 += 2;
                    r1 += 2;
                    r2 += 2;
                    outptr0 += 16;
                }
                for (; j < outw; j++)
                {
                    __m256 _sum0 = _mm256_loadu_ps(outptr0);

                    __m256 _r01 = _mm256_broadcast_ss(r0);
                    __m256 _r02 = _mm256_broadcast_ss(r0 + 1);
                    __m256 _r03 = _mm256_broadcast_ss(r0 + 2);
                    __m256 _r11 = _mm256_broadcast_ss(r1);
                    __m256 _r12 = _mm256_broadcast_ss(r1 + 1);
                    __m256 _r13 = _mm256_broadcast_ss(r1 + 2);
                    __m256 _r21 = _mm256_broadcast_ss(r2);
                    __m256 _r22 = _mm256_broadcast_ss(r2 + 1);
                    __m256 _r23 = _mm256_broadcast_ss(r2 + 2);

                    _sum0 = _mm256_fmadd_ps(_r01, _k00, _sum0);
                    _sum0 = _mm256_fmadd_ps(_r02, _k01, _sum0);
                    _sum0 = _mm256_fmadd_ps(_r03, _k02, _sum0);
                    _sum0 = _mm256_fmadd_ps(_r11, _k10, _sum0);
                    _sum0 = _mm256_fmadd_ps(_r12, _k11, _sum0);
                    _sum0 = _mm256_fmadd_ps(_r13, _k12, _sum0);
                    _sum0 = _mm256_fmadd_ps(_r21, _k20, _sum0);
                    _sum0 = _mm256_fmadd_ps(_r22, _k21, _sum0);
                    _sum0 = _mm256_fmadd_ps(_r23, _k22, _sum0);

                    _mm256_storeu_ps(outptr0, _sum0);
                    r0 += 1;
                    r1 += 1;
                    r2 += 1;
                    outptr0 += 8;
                }

                r0 += 2;
                r1 += 2;
                r2 += 2;
            }

            k0 += 9 * 8;
        }
    }
}

static void conv3x3s2_pack1to8_avx(const Mat& bottom_blob, Mat& top_blob, const Mat& kernel, const Mat& _bias, const Option& opt)
{
    int w = bottom_blob.w;
    int inch = bottom_blob.c;
    int outw = top_blob.w;
    int outh = top_blob.h;
    int outch = top_blob.c;

    const int tailstep = w - 2 * outw + w;

    const float* bias = _bias;

<<<<<<< HEAD
    int nn_outch = outch >> 1;
    int remain_outch_start = nn_outch << 1;
=======
    int nn_outch = 0;
    int remain_outch_start = 0;

    nn_outch = outch >> 1;
    remain_outch_start = nn_outch << 1;
>>>>>>> 7d76052a

    #pragma omp parallel for num_threads(opt.num_threads)
    for (int pp = 0; pp < nn_outch; pp++)
    {
        int p = pp * 2;

        Mat out0 = top_blob.channel(p);
        Mat out1 = top_blob.channel(p + 1);

        __m256 _bias0 = bias ? _mm256_loadu_ps((const float*)bias + p * 8) : _mm256_set1_ps(0.f);
        __m256 _bias1 = bias ? _mm256_loadu_ps((const float*)bias + (p + 1) * 8) : _mm256_set1_ps(0.f);
        out0.fill(_bias0);
        out1.fill(_bias1);

        const float* k0 = kernel.channel(p);
        const float* k1 = kernel.channel(p + 1);

        for (int q = 0; q < inch; q++)
        {
            float* outptr0 = out0;
            float* outptr1 = out1;

            const Mat img0 = bottom_blob.channel(q);

            const float* r0 = img0.row(0);
            const float* r1 = img0.row(1);
            const float* r2 = img0.row(2);

            __m256 _k00_0 = _mm256_loadu_ps(k0);
            __m256 _k01_0 = _mm256_loadu_ps(k0 + 8);
            __m256 _k02_0 = _mm256_loadu_ps(k0 + 16);
            __m256 _k10_0 = _mm256_loadu_ps(k0 + 24);
            __m256 _k11_0 = _mm256_loadu_ps(k0 + 32);
            __m256 _k12_0 = _mm256_loadu_ps(k0 + 40);
            __m256 _k20_0 = _mm256_loadu_ps(k0 + 48);
            __m256 _k21_0 = _mm256_loadu_ps(k0 + 56);
            __m256 _k22_0 = _mm256_loadu_ps(k0 + 64);

            __m256 _k00_1 = _mm256_loadu_ps(k1);
            __m256 _k01_1 = _mm256_loadu_ps(k1 + 8);
            __m256 _k02_1 = _mm256_loadu_ps(k1 + 16);
            __m256 _k10_1 = _mm256_loadu_ps(k1 + 24);
            __m256 _k11_1 = _mm256_loadu_ps(k1 + 32);
            __m256 _k12_1 = _mm256_loadu_ps(k1 + 40);
            __m256 _k20_1 = _mm256_loadu_ps(k1 + 48);
            __m256 _k21_1 = _mm256_loadu_ps(k1 + 56);
            __m256 _k22_1 = _mm256_loadu_ps(k1 + 64);

            int i = 0;

            for (; i < outh; i++)
            {
                int j = 0;
                for (; j + 7 < outw; j += 8)
                {
                    __m256 _sum00 = _mm256_loadu_ps(outptr0);
                    __m256 _sum10 = _mm256_loadu_ps(outptr1);

                    __m256 _r01 = _mm256_broadcast_ss(r0);
                    __m256 _r02 = _mm256_broadcast_ss(r0 + 1);
                    __m256 _r03 = _mm256_broadcast_ss(r0 + 2);
                    __m256 _r11 = _mm256_broadcast_ss(r1);
                    __m256 _r12 = _mm256_broadcast_ss(r1 + 1);
                    __m256 _r13 = _mm256_broadcast_ss(r1 + 2);
                    __m256 _r21 = _mm256_broadcast_ss(r2);
                    __m256 _r22 = _mm256_broadcast_ss(r2 + 1);
                    __m256 _r23 = _mm256_broadcast_ss(r2 + 2);

                    _sum00 = _mm256_fmadd_ps(_r01, _k00_0, _sum00);
                    _sum00 = _mm256_fmadd_ps(_r02, _k01_0, _sum00);
                    _sum00 = _mm256_fmadd_ps(_r03, _k02_0, _sum00);
                    _sum00 = _mm256_fmadd_ps(_r11, _k10_0, _sum00);
                    _sum00 = _mm256_fmadd_ps(_r12, _k11_0, _sum00);
                    _sum00 = _mm256_fmadd_ps(_r13, _k12_0, _sum00);
                    _sum00 = _mm256_fmadd_ps(_r21, _k20_0, _sum00);
                    _sum00 = _mm256_fmadd_ps(_r22, _k21_0, _sum00);
                    _sum00 = _mm256_fmadd_ps(_r23, _k22_0, _sum00);

                    _sum10 = _mm256_fmadd_ps(_r01, _k00_1, _sum10);
                    _sum10 = _mm256_fmadd_ps(_r02, _k01_1, _sum10);
                    _sum10 = _mm256_fmadd_ps(_r03, _k02_1, _sum10);
                    _sum10 = _mm256_fmadd_ps(_r11, _k10_1, _sum10);
                    _sum10 = _mm256_fmadd_ps(_r12, _k11_1, _sum10);
                    _sum10 = _mm256_fmadd_ps(_r13, _k12_1, _sum10);
                    _sum10 = _mm256_fmadd_ps(_r21, _k20_1, _sum10);
                    _sum10 = _mm256_fmadd_ps(_r22, _k21_1, _sum10);
                    _sum10 = _mm256_fmadd_ps(_r23, _k22_1, _sum10);

                    _mm256_storeu_ps(outptr0, _sum00);
                    _mm256_storeu_ps(outptr1, _sum10);

                    __m256 _sum01 = _mm256_loadu_ps(outptr0 + 8);
                    __m256 _sum11 = _mm256_loadu_ps(outptr1 + 8);

                    __m256 _r04 = _mm256_broadcast_ss(r0 + 3);
                    __m256 _r14 = _mm256_broadcast_ss(r1 + 3);
                    __m256 _r24 = _mm256_broadcast_ss(r2 + 3);
                    __m256 _r05 = _mm256_broadcast_ss(r0 + 4);
                    __m256 _r15 = _mm256_broadcast_ss(r1 + 4);
                    __m256 _r25 = _mm256_broadcast_ss(r2 + 4);

                    _sum01 = _mm256_fmadd_ps(_r03, _k00_0, _sum01);
                    _sum01 = _mm256_fmadd_ps(_r04, _k01_0, _sum01);
                    _sum01 = _mm256_fmadd_ps(_r05, _k02_0, _sum01);
                    _sum01 = _mm256_fmadd_ps(_r13, _k10_0, _sum01);
                    _sum01 = _mm256_fmadd_ps(_r14, _k11_0, _sum01);
                    _sum01 = _mm256_fmadd_ps(_r15, _k12_0, _sum01);
                    _sum01 = _mm256_fmadd_ps(_r23, _k20_0, _sum01);
                    _sum01 = _mm256_fmadd_ps(_r24, _k21_0, _sum01);
                    _sum01 = _mm256_fmadd_ps(_r25, _k22_0, _sum01);

                    _sum11 = _mm256_fmadd_ps(_r03, _k00_1, _sum11);
                    _sum11 = _mm256_fmadd_ps(_r04, _k01_1, _sum11);
                    _sum11 = _mm256_fmadd_ps(_r05, _k02_1, _sum11);
                    _sum11 = _mm256_fmadd_ps(_r13, _k10_1, _sum11);
                    _sum11 = _mm256_fmadd_ps(_r14, _k11_1, _sum11);
                    _sum11 = _mm256_fmadd_ps(_r15, _k12_1, _sum11);
                    _sum11 = _mm256_fmadd_ps(_r23, _k20_1, _sum11);
                    _sum11 = _mm256_fmadd_ps(_r24, _k21_1, _sum11);
                    _sum11 = _mm256_fmadd_ps(_r25, _k22_1, _sum11);

                    _mm256_storeu_ps(outptr0 + 8, _sum01);
                    _mm256_storeu_ps(outptr1 + 8, _sum11);

                    __m256 _sum02 = _mm256_loadu_ps(outptr0 + 16);
                    __m256 _sum12 = _mm256_loadu_ps(outptr1 + 16);

                    __m256 _r06 = _mm256_broadcast_ss(r0 + 5);
                    __m256 _r16 = _mm256_broadcast_ss(r1 + 5);
                    __m256 _r26 = _mm256_broadcast_ss(r2 + 5);
                    __m256 _r07 = _mm256_broadcast_ss(r0 + 6);
                    __m256 _r17 = _mm256_broadcast_ss(r1 + 6);
                    __m256 _r27 = _mm256_broadcast_ss(r2 + 6);

                    _sum02 = _mm256_fmadd_ps(_r05, _k00_0, _sum02);
                    _sum02 = _mm256_fmadd_ps(_r06, _k01_0, _sum02);
                    _sum02 = _mm256_fmadd_ps(_r07, _k02_0, _sum02);
                    _sum02 = _mm256_fmadd_ps(_r15, _k10_0, _sum02);
                    _sum02 = _mm256_fmadd_ps(_r16, _k11_0, _sum02);
                    _sum02 = _mm256_fmadd_ps(_r17, _k12_0, _sum02);
                    _sum02 = _mm256_fmadd_ps(_r25, _k20_0, _sum02);
                    _sum02 = _mm256_fmadd_ps(_r26, _k21_0, _sum02);
                    _sum02 = _mm256_fmadd_ps(_r27, _k22_0, _sum02);

                    _sum12 = _mm256_fmadd_ps(_r05, _k00_1, _sum12);
                    _sum12 = _mm256_fmadd_ps(_r06, _k01_1, _sum12);
                    _sum12 = _mm256_fmadd_ps(_r07, _k02_1, _sum12);
                    _sum12 = _mm256_fmadd_ps(_r15, _k10_1, _sum12);
                    _sum12 = _mm256_fmadd_ps(_r16, _k11_1, _sum12);
                    _sum12 = _mm256_fmadd_ps(_r17, _k12_1, _sum12);
                    _sum12 = _mm256_fmadd_ps(_r25, _k20_1, _sum12);
                    _sum12 = _mm256_fmadd_ps(_r26, _k21_1, _sum12);
                    _sum12 = _mm256_fmadd_ps(_r27, _k22_1, _sum12);

                    _mm256_storeu_ps(outptr0 + 16, _sum02);
                    _mm256_storeu_ps(outptr1 + 16, _sum12);

                    __m256 _r08 = _mm256_broadcast_ss(r0 + 7);
                    __m256 _r18 = _mm256_broadcast_ss(r1 + 7);
                    __m256 _r28 = _mm256_broadcast_ss(r2 + 7);
                    __m256 _r09 = _mm256_broadcast_ss(r0 + 8);
                    __m256 _r19 = _mm256_broadcast_ss(r1 + 8);
                    __m256 _r29 = _mm256_broadcast_ss(r2 + 8);

                    __m256 _sum03 = _mm256_loadu_ps(outptr0 + 24);
                    __m256 _sum13 = _mm256_loadu_ps(outptr1 + 24);

                    _sum03 = _mm256_fmadd_ps(_r07, _k00_0, _sum03);
                    _sum03 = _mm256_fmadd_ps(_r08, _k01_0, _sum03);
                    _sum03 = _mm256_fmadd_ps(_r09, _k02_0, _sum03);
                    _sum03 = _mm256_fmadd_ps(_r17, _k10_0, _sum03);
                    _sum03 = _mm256_fmadd_ps(_r18, _k11_0, _sum03);
                    _sum03 = _mm256_fmadd_ps(_r19, _k12_0, _sum03);
                    _sum03 = _mm256_fmadd_ps(_r27, _k20_0, _sum03);
                    _sum03 = _mm256_fmadd_ps(_r28, _k21_0, _sum03);
                    _sum03 = _mm256_fmadd_ps(_r29, _k22_0, _sum03);

                    _sum13 = _mm256_fmadd_ps(_r07, _k00_1, _sum13);
                    _sum13 = _mm256_fmadd_ps(_r08, _k01_1, _sum13);
                    _sum13 = _mm256_fmadd_ps(_r09, _k02_1, _sum13);
                    _sum13 = _mm256_fmadd_ps(_r17, _k10_1, _sum13);
                    _sum13 = _mm256_fmadd_ps(_r18, _k11_1, _sum13);
                    _sum13 = _mm256_fmadd_ps(_r19, _k12_1, _sum13);
                    _sum13 = _mm256_fmadd_ps(_r27, _k20_1, _sum13);
                    _sum13 = _mm256_fmadd_ps(_r28, _k21_1, _sum13);
                    _sum13 = _mm256_fmadd_ps(_r29, _k22_1, _sum13);

                    _mm256_storeu_ps(outptr0 + 24, _sum03);
                    _mm256_storeu_ps(outptr1 + 24, _sum13);

                    __m256 _r010 = _mm256_broadcast_ss(r0 + 9);
                    __m256 _r110 = _mm256_broadcast_ss(r1 + 9);
                    __m256 _r210 = _mm256_broadcast_ss(r2 + 9);
                    __m256 _r011 = _mm256_broadcast_ss(r0 + 10);
                    __m256 _r111 = _mm256_broadcast_ss(r1 + 10);
                    __m256 _r211 = _mm256_broadcast_ss(r2 + 10);

                    __m256 _sum04 = _mm256_loadu_ps(outptr0 + 32);
                    __m256 _sum14 = _mm256_loadu_ps(outptr1 + 32);

                    _sum04 = _mm256_fmadd_ps(_r09, _k00_0, _sum04);
                    _sum04 = _mm256_fmadd_ps(_r010, _k01_0, _sum04);
                    _sum04 = _mm256_fmadd_ps(_r011, _k02_0, _sum04);
                    _sum04 = _mm256_fmadd_ps(_r19, _k10_0, _sum04);
                    _sum04 = _mm256_fmadd_ps(_r110, _k11_0, _sum04);
                    _sum04 = _mm256_fmadd_ps(_r111, _k12_0, _sum04);
                    _sum04 = _mm256_fmadd_ps(_r29, _k20_0, _sum04);
                    _sum04 = _mm256_fmadd_ps(_r210, _k21_0, _sum04);
                    _sum04 = _mm256_fmadd_ps(_r211, _k22_0, _sum04);

                    _sum14 = _mm256_fmadd_ps(_r09, _k00_1, _sum14);
                    _sum14 = _mm256_fmadd_ps(_r010, _k01_1, _sum14);
                    _sum14 = _mm256_fmadd_ps(_r011, _k02_1, _sum14);
                    _sum14 = _mm256_fmadd_ps(_r19, _k10_1, _sum14);
                    _sum14 = _mm256_fmadd_ps(_r110, _k11_1, _sum14);
                    _sum14 = _mm256_fmadd_ps(_r111, _k12_1, _sum14);
                    _sum14 = _mm256_fmadd_ps(_r29, _k20_1, _sum14);
                    _sum14 = _mm256_fmadd_ps(_r210, _k21_1, _sum14);
                    _sum14 = _mm256_fmadd_ps(_r211, _k22_1, _sum14);

                    _mm256_storeu_ps(outptr0 + 32, _sum04);
                    _mm256_storeu_ps(outptr1 + 32, _sum14);

                    __m256 _r012 = _mm256_broadcast_ss(r0 + 11);
                    __m256 _r112 = _mm256_broadcast_ss(r1 + 11);
                    __m256 _r212 = _mm256_broadcast_ss(r2 + 11);
                    __m256 _r013 = _mm256_broadcast_ss(r0 + 12);
                    __m256 _r113 = _mm256_broadcast_ss(r1 + 12);
                    __m256 _r213 = _mm256_broadcast_ss(r2 + 12);

                    __m256 _sum05 = _mm256_loadu_ps(outptr0 + 40);
                    __m256 _sum15 = _mm256_loadu_ps(outptr1 + 40);

                    _sum05 = _mm256_fmadd_ps(_r011, _k00_0, _sum05);
                    _sum05 = _mm256_fmadd_ps(_r012, _k01_0, _sum05);
                    _sum05 = _mm256_fmadd_ps(_r013, _k02_0, _sum05);
                    _sum05 = _mm256_fmadd_ps(_r111, _k10_0, _sum05);
                    _sum05 = _mm256_fmadd_ps(_r112, _k11_0, _sum05);
                    _sum05 = _mm256_fmadd_ps(_r113, _k12_0, _sum05);
                    _sum05 = _mm256_fmadd_ps(_r211, _k20_0, _sum05);
                    _sum05 = _mm256_fmadd_ps(_r212, _k21_0, _sum05);
                    _sum05 = _mm256_fmadd_ps(_r213, _k22_0, _sum05);
                    _sum15 = _mm256_fmadd_ps(_r011, _k00_1, _sum15);
                    _sum15 = _mm256_fmadd_ps(_r012, _k01_1, _sum15);
                    _sum15 = _mm256_fmadd_ps(_r013, _k02_1, _sum15);
                    _sum15 = _mm256_fmadd_ps(_r111, _k10_1, _sum15);
                    _sum15 = _mm256_fmadd_ps(_r112, _k11_1, _sum15);
                    _sum15 = _mm256_fmadd_ps(_r113, _k12_1, _sum15);
                    _sum15 = _mm256_fmadd_ps(_r211, _k20_1, _sum15);
                    _sum15 = _mm256_fmadd_ps(_r212, _k21_1, _sum15);
                    _sum15 = _mm256_fmadd_ps(_r213, _k22_1, _sum15);

                    _mm256_storeu_ps(outptr0 + 40, _sum05);
                    _mm256_storeu_ps(outptr1 + 40, _sum15);

                    __m256 _r014 = _mm256_broadcast_ss(r0 + 13);
                    __m256 _r114 = _mm256_broadcast_ss(r1 + 13);
                    __m256 _r214 = _mm256_broadcast_ss(r2 + 13);
                    __m256 _r015 = _mm256_broadcast_ss(r0 + 14);
                    __m256 _r115 = _mm256_broadcast_ss(r1 + 14);
                    __m256 _r215 = _mm256_broadcast_ss(r2 + 14);

                    __m256 _sum06 = _mm256_loadu_ps(outptr0 + 48);
                    __m256 _sum16 = _mm256_loadu_ps(outptr1 + 48);

                    _sum06 = _mm256_fmadd_ps(_r013, _k00_0, _sum06);
                    _sum06 = _mm256_fmadd_ps(_r014, _k01_0, _sum06);
                    _sum06 = _mm256_fmadd_ps(_r015, _k02_0, _sum06);
                    _sum06 = _mm256_fmadd_ps(_r113, _k10_0, _sum06);
                    _sum06 = _mm256_fmadd_ps(_r114, _k11_0, _sum06);
                    _sum06 = _mm256_fmadd_ps(_r115, _k12_0, _sum06);
                    _sum06 = _mm256_fmadd_ps(_r213, _k20_0, _sum06);
                    _sum06 = _mm256_fmadd_ps(_r214, _k21_0, _sum06);
                    _sum06 = _mm256_fmadd_ps(_r215, _k22_0, _sum06);
                    _sum16 = _mm256_fmadd_ps(_r013, _k00_1, _sum16);
                    _sum16 = _mm256_fmadd_ps(_r014, _k01_1, _sum16);
                    _sum16 = _mm256_fmadd_ps(_r015, _k02_1, _sum16);
                    _sum16 = _mm256_fmadd_ps(_r113, _k10_1, _sum16);
                    _sum16 = _mm256_fmadd_ps(_r114, _k11_1, _sum16);
                    _sum16 = _mm256_fmadd_ps(_r115, _k12_1, _sum16);
                    _sum16 = _mm256_fmadd_ps(_r213, _k20_1, _sum16);
                    _sum16 = _mm256_fmadd_ps(_r214, _k21_1, _sum16);
                    _sum16 = _mm256_fmadd_ps(_r215, _k22_1, _sum16);

                    _mm256_storeu_ps(outptr0 + 48, _sum06);
                    _mm256_storeu_ps(outptr1 + 48, _sum16);

                    __m256 _r016 = _mm256_broadcast_ss(r0 + 15);
                    __m256 _r116 = _mm256_broadcast_ss(r1 + 15);
                    __m256 _r216 = _mm256_broadcast_ss(r2 + 15);
                    __m256 _r017 = _mm256_broadcast_ss(r0 + 16);
                    __m256 _r117 = _mm256_broadcast_ss(r1 + 16);
                    __m256 _r217 = _mm256_broadcast_ss(r2 + 16);

                    __m256 _sum07 = _mm256_loadu_ps(outptr0 + 56);
                    __m256 _sum17 = _mm256_loadu_ps(outptr1 + 56);

                    _sum07 = _mm256_fmadd_ps(_r015, _k00_0, _sum07);
                    _sum07 = _mm256_fmadd_ps(_r016, _k01_0, _sum07);
                    _sum07 = _mm256_fmadd_ps(_r017, _k02_0, _sum07);
                    _sum07 = _mm256_fmadd_ps(_r115, _k10_0, _sum07);
                    _sum07 = _mm256_fmadd_ps(_r116, _k11_0, _sum07);
                    _sum07 = _mm256_fmadd_ps(_r117, _k12_0, _sum07);
                    _sum07 = _mm256_fmadd_ps(_r215, _k20_0, _sum07);
                    _sum07 = _mm256_fmadd_ps(_r216, _k21_0, _sum07);
                    _sum07 = _mm256_fmadd_ps(_r217, _k22_0, _sum07);
                    _sum17 = _mm256_fmadd_ps(_r015, _k00_1, _sum17);
                    _sum17 = _mm256_fmadd_ps(_r016, _k01_1, _sum17);
                    _sum17 = _mm256_fmadd_ps(_r017, _k02_1, _sum17);
                    _sum17 = _mm256_fmadd_ps(_r115, _k10_1, _sum17);
                    _sum17 = _mm256_fmadd_ps(_r116, _k11_1, _sum17);
                    _sum17 = _mm256_fmadd_ps(_r117, _k12_1, _sum17);
                    _sum17 = _mm256_fmadd_ps(_r215, _k20_1, _sum17);
                    _sum17 = _mm256_fmadd_ps(_r216, _k21_1, _sum17);
                    _sum17 = _mm256_fmadd_ps(_r217, _k22_1, _sum17);

                    _mm256_storeu_ps(outptr0 + 56, _sum07);
                    _mm256_storeu_ps(outptr1 + 56, _sum17);

                    r0 += 16;
                    r1 += 16;
                    r2 += 16;
                    outptr0 += 64;
                    outptr1 += 64;
                }

                for (; j + 3 < outw; j += 4)
                {
                    __m256 _sum00 = _mm256_loadu_ps(outptr0);
                    __m256 _sum10 = _mm256_loadu_ps(outptr1);

                    __m256 _r01 = _mm256_broadcast_ss(r0);
                    __m256 _r02 = _mm256_broadcast_ss(r0 + 1);
                    __m256 _r03 = _mm256_broadcast_ss(r0 + 2);
                    __m256 _r11 = _mm256_broadcast_ss(r1);
                    __m256 _r12 = _mm256_broadcast_ss(r1 + 1);
                    __m256 _r13 = _mm256_broadcast_ss(r1 + 2);
                    __m256 _r21 = _mm256_broadcast_ss(r2);
                    __m256 _r22 = _mm256_broadcast_ss(r2 + 1);
                    __m256 _r23 = _mm256_broadcast_ss(r2 + 2);

                    _sum00 = _mm256_fmadd_ps(_r01, _k00_0, _sum00);
                    _sum00 = _mm256_fmadd_ps(_r02, _k01_0, _sum00);
                    _sum00 = _mm256_fmadd_ps(_r03, _k02_0, _sum00);
                    _sum00 = _mm256_fmadd_ps(_r11, _k10_0, _sum00);
                    _sum00 = _mm256_fmadd_ps(_r12, _k11_0, _sum00);
                    _sum00 = _mm256_fmadd_ps(_r13, _k12_0, _sum00);
                    _sum00 = _mm256_fmadd_ps(_r21, _k20_0, _sum00);
                    _sum00 = _mm256_fmadd_ps(_r22, _k21_0, _sum00);
                    _sum00 = _mm256_fmadd_ps(_r23, _k22_0, _sum00);

                    _sum10 = _mm256_fmadd_ps(_r01, _k00_1, _sum10);
                    _sum10 = _mm256_fmadd_ps(_r02, _k01_1, _sum10);
                    _sum10 = _mm256_fmadd_ps(_r03, _k02_1, _sum10);
                    _sum10 = _mm256_fmadd_ps(_r11, _k10_1, _sum10);
                    _sum10 = _mm256_fmadd_ps(_r12, _k11_1, _sum10);
                    _sum10 = _mm256_fmadd_ps(_r13, _k12_1, _sum10);
                    _sum10 = _mm256_fmadd_ps(_r21, _k20_1, _sum10);
                    _sum10 = _mm256_fmadd_ps(_r22, _k21_1, _sum10);
                    _sum10 = _mm256_fmadd_ps(_r23, _k22_1, _sum10);

                    _mm256_storeu_ps(outptr0, _sum00);
                    _mm256_storeu_ps(outptr1, _sum10);

                    __m256 _sum01 = _mm256_loadu_ps(outptr0 + 8);
                    __m256 _sum11 = _mm256_loadu_ps(outptr1 + 8);

                    __m256 _r04 = _mm256_broadcast_ss(r0 + 3);
                    __m256 _r14 = _mm256_broadcast_ss(r1 + 3);
                    __m256 _r24 = _mm256_broadcast_ss(r2 + 3);
                    __m256 _r05 = _mm256_broadcast_ss(r0 + 4);
                    __m256 _r15 = _mm256_broadcast_ss(r1 + 4);
                    __m256 _r25 = _mm256_broadcast_ss(r2 + 4);

                    _sum01 = _mm256_fmadd_ps(_r03, _k00_0, _sum01);
                    _sum01 = _mm256_fmadd_ps(_r04, _k01_0, _sum01);
                    _sum01 = _mm256_fmadd_ps(_r05, _k02_0, _sum01);
                    _sum01 = _mm256_fmadd_ps(_r13, _k10_0, _sum01);
                    _sum01 = _mm256_fmadd_ps(_r14, _k11_0, _sum01);
                    _sum01 = _mm256_fmadd_ps(_r15, _k12_0, _sum01);
                    _sum01 = _mm256_fmadd_ps(_r23, _k20_0, _sum01);
                    _sum01 = _mm256_fmadd_ps(_r24, _k21_0, _sum01);
                    _sum01 = _mm256_fmadd_ps(_r25, _k22_0, _sum01);

                    _sum11 = _mm256_fmadd_ps(_r03, _k00_1, _sum11);
                    _sum11 = _mm256_fmadd_ps(_r04, _k01_1, _sum11);
                    _sum11 = _mm256_fmadd_ps(_r05, _k02_1, _sum11);
                    _sum11 = _mm256_fmadd_ps(_r13, _k10_1, _sum11);
                    _sum11 = _mm256_fmadd_ps(_r14, _k11_1, _sum11);
                    _sum11 = _mm256_fmadd_ps(_r15, _k12_1, _sum11);
                    _sum11 = _mm256_fmadd_ps(_r23, _k20_1, _sum11);
                    _sum11 = _mm256_fmadd_ps(_r24, _k21_1, _sum11);
                    _sum11 = _mm256_fmadd_ps(_r25, _k22_1, _sum11);

                    _mm256_storeu_ps(outptr0 + 8, _sum01);
                    _mm256_storeu_ps(outptr1 + 8, _sum11);

                    __m256 _sum02 = _mm256_loadu_ps(outptr0 + 16);
                    __m256 _sum12 = _mm256_loadu_ps(outptr1 + 16);

                    __m256 _r06 = _mm256_broadcast_ss(r0 + 5);
                    __m256 _r16 = _mm256_broadcast_ss(r1 + 5);
                    __m256 _r26 = _mm256_broadcast_ss(r2 + 5);
                    __m256 _r07 = _mm256_broadcast_ss(r0 + 6);
                    __m256 _r17 = _mm256_broadcast_ss(r1 + 6);
                    __m256 _r27 = _mm256_broadcast_ss(r2 + 6);

                    _sum02 = _mm256_fmadd_ps(_r05, _k00_0, _sum02);
                    _sum02 = _mm256_fmadd_ps(_r06, _k01_0, _sum02);
                    _sum02 = _mm256_fmadd_ps(_r07, _k02_0, _sum02);
                    _sum02 = _mm256_fmadd_ps(_r15, _k10_0, _sum02);
                    _sum02 = _mm256_fmadd_ps(_r16, _k11_0, _sum02);
                    _sum02 = _mm256_fmadd_ps(_r17, _k12_0, _sum02);
                    _sum02 = _mm256_fmadd_ps(_r25, _k20_0, _sum02);
                    _sum02 = _mm256_fmadd_ps(_r26, _k21_0, _sum02);
                    _sum02 = _mm256_fmadd_ps(_r27, _k22_0, _sum02);

                    _sum12 = _mm256_fmadd_ps(_r05, _k00_1, _sum12);
                    _sum12 = _mm256_fmadd_ps(_r06, _k01_1, _sum12);
                    _sum12 = _mm256_fmadd_ps(_r07, _k02_1, _sum12);
                    _sum12 = _mm256_fmadd_ps(_r15, _k10_1, _sum12);
                    _sum12 = _mm256_fmadd_ps(_r16, _k11_1, _sum12);
                    _sum12 = _mm256_fmadd_ps(_r17, _k12_1, _sum12);
                    _sum12 = _mm256_fmadd_ps(_r25, _k20_1, _sum12);
                    _sum12 = _mm256_fmadd_ps(_r26, _k21_1, _sum12);
                    _sum12 = _mm256_fmadd_ps(_r27, _k22_1, _sum12);

                    _mm256_storeu_ps(outptr0 + 16, _sum02);
                    _mm256_storeu_ps(outptr1 + 16, _sum12);

                    __m256 _r08 = _mm256_broadcast_ss(r0 + 7);
                    __m256 _r18 = _mm256_broadcast_ss(r1 + 7);
                    __m256 _r28 = _mm256_broadcast_ss(r2 + 7);
                    __m256 _r09 = _mm256_broadcast_ss(r0 + 8);
                    __m256 _r19 = _mm256_broadcast_ss(r1 + 8);
                    __m256 _r29 = _mm256_broadcast_ss(r2 + 8);

                    __m256 _sum03 = _mm256_loadu_ps(outptr0 + 24);
                    __m256 _sum13 = _mm256_loadu_ps(outptr1 + 24);

                    _sum03 = _mm256_fmadd_ps(_r07, _k00_0, _sum03);
                    _sum03 = _mm256_fmadd_ps(_r08, _k01_0, _sum03);
                    _sum03 = _mm256_fmadd_ps(_r09, _k02_0, _sum03);
                    _sum03 = _mm256_fmadd_ps(_r17, _k10_0, _sum03);
                    _sum03 = _mm256_fmadd_ps(_r18, _k11_0, _sum03);
                    _sum03 = _mm256_fmadd_ps(_r19, _k12_0, _sum03);
                    _sum03 = _mm256_fmadd_ps(_r27, _k20_0, _sum03);
                    _sum03 = _mm256_fmadd_ps(_r28, _k21_0, _sum03);
                    _sum03 = _mm256_fmadd_ps(_r29, _k22_0, _sum03);

                    _sum13 = _mm256_fmadd_ps(_r07, _k00_1, _sum13);
                    _sum13 = _mm256_fmadd_ps(_r08, _k01_1, _sum13);
                    _sum13 = _mm256_fmadd_ps(_r09, _k02_1, _sum13);
                    _sum13 = _mm256_fmadd_ps(_r17, _k10_1, _sum13);
                    _sum13 = _mm256_fmadd_ps(_r18, _k11_1, _sum13);
                    _sum13 = _mm256_fmadd_ps(_r19, _k12_1, _sum13);
                    _sum13 = _mm256_fmadd_ps(_r27, _k20_1, _sum13);
                    _sum13 = _mm256_fmadd_ps(_r28, _k21_1, _sum13);
                    _sum13 = _mm256_fmadd_ps(_r29, _k22_1, _sum13);

                    _mm256_storeu_ps(outptr0 + 24, _sum03);
                    _mm256_storeu_ps(outptr1 + 24, _sum13);
                    r0 += 8;
                    r1 += 8;
                    r2 += 8;
                    outptr0 += 32;
                    outptr1 += 32;
                }

                for (; j + 1 < outw; j += 2)
                {
                    __m256 _sum00 = _mm256_loadu_ps(outptr0);
                    __m256 _sum10 = _mm256_loadu_ps(outptr1);

                    __m256 _r01 = _mm256_broadcast_ss(r0);
                    __m256 _r02 = _mm256_broadcast_ss(r0 + 1);
                    __m256 _r03 = _mm256_broadcast_ss(r0 + 2);
                    __m256 _r11 = _mm256_broadcast_ss(r1);
                    __m256 _r12 = _mm256_broadcast_ss(r1 + 1);
                    __m256 _r13 = _mm256_broadcast_ss(r1 + 2);
                    __m256 _r21 = _mm256_broadcast_ss(r2);
                    __m256 _r22 = _mm256_broadcast_ss(r2 + 1);
                    __m256 _r23 = _mm256_broadcast_ss(r2 + 2);

                    _sum00 = _mm256_fmadd_ps(_r01, _k00_0, _sum00);
                    _sum00 = _mm256_fmadd_ps(_r02, _k01_0, _sum00);
                    _sum00 = _mm256_fmadd_ps(_r03, _k02_0, _sum00);
                    _sum00 = _mm256_fmadd_ps(_r11, _k10_0, _sum00);
                    _sum00 = _mm256_fmadd_ps(_r12, _k11_0, _sum00);
                    _sum00 = _mm256_fmadd_ps(_r13, _k12_0, _sum00);
                    _sum00 = _mm256_fmadd_ps(_r21, _k20_0, _sum00);
                    _sum00 = _mm256_fmadd_ps(_r22, _k21_0, _sum00);
                    _sum00 = _mm256_fmadd_ps(_r23, _k22_0, _sum00);

                    _sum10 = _mm256_fmadd_ps(_r01, _k00_1, _sum10);
                    _sum10 = _mm256_fmadd_ps(_r02, _k01_1, _sum10);
                    _sum10 = _mm256_fmadd_ps(_r03, _k02_1, _sum10);
                    _sum10 = _mm256_fmadd_ps(_r11, _k10_1, _sum10);
                    _sum10 = _mm256_fmadd_ps(_r12, _k11_1, _sum10);
                    _sum10 = _mm256_fmadd_ps(_r13, _k12_1, _sum10);
                    _sum10 = _mm256_fmadd_ps(_r21, _k20_1, _sum10);
                    _sum10 = _mm256_fmadd_ps(_r22, _k21_1, _sum10);
                    _sum10 = _mm256_fmadd_ps(_r23, _k22_1, _sum10);

                    _mm256_storeu_ps(outptr0, _sum00);
                    _mm256_storeu_ps(outptr1, _sum10);

                    __m256 _sum01 = _mm256_loadu_ps(outptr0 + 8);
                    __m256 _sum11 = _mm256_loadu_ps(outptr1 + 8);

                    __m256 _r04 = _mm256_broadcast_ss(r0 + 3);
                    __m256 _r14 = _mm256_broadcast_ss(r1 + 3);
                    __m256 _r24 = _mm256_broadcast_ss(r2 + 3);
                    __m256 _r05 = _mm256_broadcast_ss(r0 + 4);
                    __m256 _r15 = _mm256_broadcast_ss(r1 + 4);
                    __m256 _r25 = _mm256_broadcast_ss(r2 + 4);

                    _sum01 = _mm256_fmadd_ps(_r03, _k00_0, _sum01);
                    _sum01 = _mm256_fmadd_ps(_r04, _k01_0, _sum01);
                    _sum01 = _mm256_fmadd_ps(_r05, _k02_0, _sum01);
                    _sum01 = _mm256_fmadd_ps(_r13, _k10_0, _sum01);
                    _sum01 = _mm256_fmadd_ps(_r14, _k11_0, _sum01);
                    _sum01 = _mm256_fmadd_ps(_r15, _k12_0, _sum01);
                    _sum01 = _mm256_fmadd_ps(_r23, _k20_0, _sum01);
                    _sum01 = _mm256_fmadd_ps(_r24, _k21_0, _sum01);
                    _sum01 = _mm256_fmadd_ps(_r25, _k22_0, _sum01);

                    _sum11 = _mm256_fmadd_ps(_r03, _k00_1, _sum11);
                    _sum11 = _mm256_fmadd_ps(_r04, _k01_1, _sum11);
                    _sum11 = _mm256_fmadd_ps(_r05, _k02_1, _sum11);
                    _sum11 = _mm256_fmadd_ps(_r13, _k10_1, _sum11);
                    _sum11 = _mm256_fmadd_ps(_r14, _k11_1, _sum11);
                    _sum11 = _mm256_fmadd_ps(_r15, _k12_1, _sum11);
                    _sum11 = _mm256_fmadd_ps(_r23, _k20_1, _sum11);
                    _sum11 = _mm256_fmadd_ps(_r24, _k21_1, _sum11);
                    _sum11 = _mm256_fmadd_ps(_r25, _k22_1, _sum11);

                    _mm256_storeu_ps(outptr0 + 8, _sum01);
                    _mm256_storeu_ps(outptr1 + 8, _sum11);

                    r0 += 4;
                    r1 += 4;
                    r2 += 4;
                    outptr0 += 16;
                    outptr1 += 16;
                }
                for (; j < outw; j++)
                {
                    __m256 _sum00 = _mm256_loadu_ps(outptr0);
                    __m256 _sum10 = _mm256_loadu_ps(outptr1);

                    __m256 _r01 = _mm256_broadcast_ss(r0);
                    __m256 _r02 = _mm256_broadcast_ss(r0 + 1);
                    __m256 _r03 = _mm256_broadcast_ss(r0 + 2);
                    __m256 _r11 = _mm256_broadcast_ss(r1);
                    __m256 _r12 = _mm256_broadcast_ss(r1 + 1);
                    __m256 _r13 = _mm256_broadcast_ss(r1 + 2);
                    __m256 _r21 = _mm256_broadcast_ss(r2);
                    __m256 _r22 = _mm256_broadcast_ss(r2 + 1);
                    __m256 _r23 = _mm256_broadcast_ss(r2 + 2);

                    _sum00 = _mm256_fmadd_ps(_r01, _k00_0, _sum00);
                    _sum00 = _mm256_fmadd_ps(_r02, _k01_0, _sum00);
                    _sum00 = _mm256_fmadd_ps(_r03, _k02_0, _sum00);
                    _sum00 = _mm256_fmadd_ps(_r11, _k10_0, _sum00);
                    _sum00 = _mm256_fmadd_ps(_r12, _k11_0, _sum00);
                    _sum00 = _mm256_fmadd_ps(_r13, _k12_0, _sum00);
                    _sum00 = _mm256_fmadd_ps(_r21, _k20_0, _sum00);
                    _sum00 = _mm256_fmadd_ps(_r22, _k21_0, _sum00);
                    _sum00 = _mm256_fmadd_ps(_r23, _k22_0, _sum00);

                    _sum10 = _mm256_fmadd_ps(_r01, _k00_1, _sum10);
                    _sum10 = _mm256_fmadd_ps(_r02, _k01_1, _sum10);
                    _sum10 = _mm256_fmadd_ps(_r03, _k02_1, _sum10);
                    _sum10 = _mm256_fmadd_ps(_r11, _k10_1, _sum10);
                    _sum10 = _mm256_fmadd_ps(_r12, _k11_1, _sum10);
                    _sum10 = _mm256_fmadd_ps(_r13, _k12_1, _sum10);
                    _sum10 = _mm256_fmadd_ps(_r21, _k20_1, _sum10);
                    _sum10 = _mm256_fmadd_ps(_r22, _k21_1, _sum10);
                    _sum10 = _mm256_fmadd_ps(_r23, _k22_1, _sum10);

                    _mm256_storeu_ps(outptr0, _sum00);
                    _mm256_storeu_ps(outptr1, _sum10);

                    r0 += 2;
                    r1 += 2;
                    r2 += 2;
                    outptr0 += 8;
                    outptr1 += 8;
                }
                r0 += tailstep;
                r1 += tailstep;
                r2 += tailstep;
            }

            k0 += 9 * 8;
            k1 += 9 * 8;
        }
    }

    #pragma omp parallel for num_threads(opt.num_threads)
    for (int p = remain_outch_start; p < outch; p++)
    {
        Mat out0 = top_blob.channel(p);

        __m256 _bias0 = bias ? _mm256_loadu_ps((const float*)bias + p * 8) : _mm256_set1_ps(0.f);
        out0.fill(_bias0);

        const float* k0 = kernel.channel(p);

        for (int q = 0; q < inch; q++)
        {
            float* outptr0 = out0.row(0);

            const Mat img0 = bottom_blob.channel(q);

            const float* r0 = img0.row(0);
            const float* r1 = img0.row(1);
            const float* r2 = img0.row(2);

            __m256 _k00_0 = _mm256_loadu_ps(k0);
            __m256 _k01_0 = _mm256_loadu_ps(k0 + 8);
            __m256 _k02_0 = _mm256_loadu_ps(k0 + 16);
            __m256 _k10_0 = _mm256_loadu_ps(k0 + 24);
            __m256 _k11_0 = _mm256_loadu_ps(k0 + 32);
            __m256 _k12_0 = _mm256_loadu_ps(k0 + 40);
            __m256 _k20_0 = _mm256_loadu_ps(k0 + 48);
            __m256 _k21_0 = _mm256_loadu_ps(k0 + 56);
            __m256 _k22_0 = _mm256_loadu_ps(k0 + 64);

            int i = 0;

            for (; i < outh; i++)
            {
                int j = 0;
                for (; j + 7 < outw; j += 8)
                {
                    __m256 _sum00 = _mm256_loadu_ps(outptr0);

                    __m256 _r01 = _mm256_broadcast_ss(r0);
                    __m256 _r02 = _mm256_broadcast_ss(r0 + 1);
                    __m256 _r03 = _mm256_broadcast_ss(r0 + 2);
                    __m256 _r11 = _mm256_broadcast_ss(r1);
                    __m256 _r12 = _mm256_broadcast_ss(r1 + 1);
                    __m256 _r13 = _mm256_broadcast_ss(r1 + 2);
                    __m256 _r21 = _mm256_broadcast_ss(r2);
                    __m256 _r22 = _mm256_broadcast_ss(r2 + 1);
                    __m256 _r23 = _mm256_broadcast_ss(r2 + 2);

                    _sum00 = _mm256_fmadd_ps(_r01, _k00_0, _sum00);
                    _sum00 = _mm256_fmadd_ps(_r02, _k01_0, _sum00);
                    _sum00 = _mm256_fmadd_ps(_r03, _k02_0, _sum00);
                    _sum00 = _mm256_fmadd_ps(_r11, _k10_0, _sum00);
                    _sum00 = _mm256_fmadd_ps(_r12, _k11_0, _sum00);
                    _sum00 = _mm256_fmadd_ps(_r13, _k12_0, _sum00);
                    _sum00 = _mm256_fmadd_ps(_r21, _k20_0, _sum00);
                    _sum00 = _mm256_fmadd_ps(_r22, _k21_0, _sum00);
                    _sum00 = _mm256_fmadd_ps(_r23, _k22_0, _sum00);

                    _mm256_storeu_ps(outptr0, _sum00);

                    __m256 _sum01 = _mm256_loadu_ps(outptr0 + 8);

                    __m256 _r04 = _mm256_broadcast_ss(r0 + 3);
                    __m256 _r14 = _mm256_broadcast_ss(r1 + 3);
                    __m256 _r24 = _mm256_broadcast_ss(r2 + 3);
                    __m256 _r05 = _mm256_broadcast_ss(r0 + 4);
                    __m256 _r15 = _mm256_broadcast_ss(r1 + 4);
                    __m256 _r25 = _mm256_broadcast_ss(r2 + 4);

                    _sum01 = _mm256_fmadd_ps(_r03, _k00_0, _sum01);
                    _sum01 = _mm256_fmadd_ps(_r04, _k01_0, _sum01);
                    _sum01 = _mm256_fmadd_ps(_r05, _k02_0, _sum01);
                    _sum01 = _mm256_fmadd_ps(_r13, _k10_0, _sum01);
                    _sum01 = _mm256_fmadd_ps(_r14, _k11_0, _sum01);
                    _sum01 = _mm256_fmadd_ps(_r15, _k12_0, _sum01);
                    _sum01 = _mm256_fmadd_ps(_r23, _k20_0, _sum01);
                    _sum01 = _mm256_fmadd_ps(_r24, _k21_0, _sum01);
                    _sum01 = _mm256_fmadd_ps(_r25, _k22_0, _sum01);

                    _mm256_storeu_ps(outptr0 + 8, _sum01);

                    __m256 _sum02 = _mm256_loadu_ps(outptr0 + 16);

                    __m256 _r06 = _mm256_broadcast_ss(r0 + 5);
                    __m256 _r16 = _mm256_broadcast_ss(r1 + 5);
                    __m256 _r26 = _mm256_broadcast_ss(r2 + 5);
                    __m256 _r07 = _mm256_broadcast_ss(r0 + 6);
                    __m256 _r17 = _mm256_broadcast_ss(r1 + 6);
                    __m256 _r27 = _mm256_broadcast_ss(r2 + 6);

                    _sum02 = _mm256_fmadd_ps(_r05, _k00_0, _sum02);
                    _sum02 = _mm256_fmadd_ps(_r06, _k01_0, _sum02);
                    _sum02 = _mm256_fmadd_ps(_r07, _k02_0, _sum02);
                    _sum02 = _mm256_fmadd_ps(_r15, _k10_0, _sum02);
                    _sum02 = _mm256_fmadd_ps(_r16, _k11_0, _sum02);
                    _sum02 = _mm256_fmadd_ps(_r17, _k12_0, _sum02);
                    _sum02 = _mm256_fmadd_ps(_r25, _k20_0, _sum02);
                    _sum02 = _mm256_fmadd_ps(_r26, _k21_0, _sum02);
                    _sum02 = _mm256_fmadd_ps(_r27, _k22_0, _sum02);

                    _mm256_storeu_ps(outptr0 + 16, _sum02);

                    __m256 _r08 = _mm256_broadcast_ss(r0 + 7);
                    __m256 _r18 = _mm256_broadcast_ss(r1 + 7);
                    __m256 _r28 = _mm256_broadcast_ss(r2 + 7);
                    __m256 _r09 = _mm256_broadcast_ss(r0 + 8);
                    __m256 _r19 = _mm256_broadcast_ss(r1 + 8);
                    __m256 _r29 = _mm256_broadcast_ss(r2 + 8);

                    __m256 _sum03 = _mm256_loadu_ps(outptr0 + 24);

                    _sum03 = _mm256_fmadd_ps(_r07, _k00_0, _sum03);
                    _sum03 = _mm256_fmadd_ps(_r08, _k01_0, _sum03);
                    _sum03 = _mm256_fmadd_ps(_r09, _k02_0, _sum03);
                    _sum03 = _mm256_fmadd_ps(_r17, _k10_0, _sum03);
                    _sum03 = _mm256_fmadd_ps(_r18, _k11_0, _sum03);
                    _sum03 = _mm256_fmadd_ps(_r19, _k12_0, _sum03);
                    _sum03 = _mm256_fmadd_ps(_r27, _k20_0, _sum03);
                    _sum03 = _mm256_fmadd_ps(_r28, _k21_0, _sum03);
                    _sum03 = _mm256_fmadd_ps(_r29, _k22_0, _sum03);

                    _mm256_storeu_ps(outptr0 + 24, _sum03);

                    __m256 _r010 = _mm256_broadcast_ss(r0 + 9);
                    __m256 _r110 = _mm256_broadcast_ss(r1 + 9);
                    __m256 _r210 = _mm256_broadcast_ss(r2 + 9);
                    __m256 _r011 = _mm256_broadcast_ss(r0 + 10);
                    __m256 _r111 = _mm256_broadcast_ss(r1 + 10);
                    __m256 _r211 = _mm256_broadcast_ss(r2 + 10);

                    __m256 _sum04 = _mm256_loadu_ps(outptr0 + 32);

                    _sum04 = _mm256_fmadd_ps(_r09, _k00_0, _sum04);
                    _sum04 = _mm256_fmadd_ps(_r010, _k01_0, _sum04);
                    _sum04 = _mm256_fmadd_ps(_r011, _k02_0, _sum04);
                    _sum04 = _mm256_fmadd_ps(_r19, _k10_0, _sum04);
                    _sum04 = _mm256_fmadd_ps(_r110, _k11_0, _sum04);
                    _sum04 = _mm256_fmadd_ps(_r111, _k12_0, _sum04);
                    _sum04 = _mm256_fmadd_ps(_r29, _k20_0, _sum04);
                    _sum04 = _mm256_fmadd_ps(_r210, _k21_0, _sum04);
                    _sum04 = _mm256_fmadd_ps(_r211, _k22_0, _sum04);

                    _mm256_storeu_ps(outptr0 + 32, _sum04);

                    __m256 _r012 = _mm256_broadcast_ss(r0 + 11);
                    __m256 _r112 = _mm256_broadcast_ss(r1 + 11);
                    __m256 _r212 = _mm256_broadcast_ss(r2 + 11);
                    __m256 _r013 = _mm256_broadcast_ss(r0 + 12);
                    __m256 _r113 = _mm256_broadcast_ss(r1 + 12);
                    __m256 _r213 = _mm256_broadcast_ss(r2 + 12);

                    __m256 _sum05 = _mm256_loadu_ps(outptr0 + 40);

                    _sum05 = _mm256_fmadd_ps(_r011, _k00_0, _sum05);
                    _sum05 = _mm256_fmadd_ps(_r012, _k01_0, _sum05);
                    _sum05 = _mm256_fmadd_ps(_r013, _k02_0, _sum05);
                    _sum05 = _mm256_fmadd_ps(_r111, _k10_0, _sum05);
                    _sum05 = _mm256_fmadd_ps(_r112, _k11_0, _sum05);
                    _sum05 = _mm256_fmadd_ps(_r113, _k12_0, _sum05);
                    _sum05 = _mm256_fmadd_ps(_r211, _k20_0, _sum05);
                    _sum05 = _mm256_fmadd_ps(_r212, _k21_0, _sum05);
                    _sum05 = _mm256_fmadd_ps(_r213, _k22_0, _sum05);

                    _mm256_storeu_ps(outptr0 + 40, _sum05);

                    __m256 _r014 = _mm256_broadcast_ss(r0 + 13);
                    __m256 _r114 = _mm256_broadcast_ss(r1 + 13);
                    __m256 _r214 = _mm256_broadcast_ss(r2 + 13);
                    __m256 _r015 = _mm256_broadcast_ss(r0 + 14);
                    __m256 _r115 = _mm256_broadcast_ss(r1 + 14);
                    __m256 _r215 = _mm256_broadcast_ss(r2 + 14);

                    __m256 _sum06 = _mm256_loadu_ps(outptr0 + 48);

                    _sum06 = _mm256_fmadd_ps(_r013, _k00_0, _sum06);
                    _sum06 = _mm256_fmadd_ps(_r014, _k01_0, _sum06);
                    _sum06 = _mm256_fmadd_ps(_r015, _k02_0, _sum06);
                    _sum06 = _mm256_fmadd_ps(_r113, _k10_0, _sum06);
                    _sum06 = _mm256_fmadd_ps(_r114, _k11_0, _sum06);
                    _sum06 = _mm256_fmadd_ps(_r115, _k12_0, _sum06);
                    _sum06 = _mm256_fmadd_ps(_r213, _k20_0, _sum06);
                    _sum06 = _mm256_fmadd_ps(_r214, _k21_0, _sum06);
                    _sum06 = _mm256_fmadd_ps(_r215, _k22_0, _sum06);

                    _mm256_storeu_ps(outptr0 + 48, _sum06);

                    __m256 _r016 = _mm256_broadcast_ss(r0 + 15);
                    __m256 _r116 = _mm256_broadcast_ss(r1 + 15);
                    __m256 _r216 = _mm256_broadcast_ss(r2 + 15);
                    __m256 _r017 = _mm256_broadcast_ss(r0 + 16);
                    __m256 _r117 = _mm256_broadcast_ss(r1 + 16);
                    __m256 _r217 = _mm256_broadcast_ss(r2 + 16);

                    __m256 _sum07 = _mm256_loadu_ps(outptr0 + 56);

                    _sum07 = _mm256_fmadd_ps(_r015, _k00_0, _sum07);
                    _sum07 = _mm256_fmadd_ps(_r016, _k01_0, _sum07);
                    _sum07 = _mm256_fmadd_ps(_r017, _k02_0, _sum07);
                    _sum07 = _mm256_fmadd_ps(_r115, _k10_0, _sum07);
                    _sum07 = _mm256_fmadd_ps(_r116, _k11_0, _sum07);
                    _sum07 = _mm256_fmadd_ps(_r117, _k12_0, _sum07);
                    _sum07 = _mm256_fmadd_ps(_r215, _k20_0, _sum07);
                    _sum07 = _mm256_fmadd_ps(_r216, _k21_0, _sum07);
                    _sum07 = _mm256_fmadd_ps(_r217, _k22_0, _sum07);

                    _mm256_storeu_ps(outptr0 + 56, _sum07);

                    r0 += 16;
                    r1 += 16;
                    r2 += 16;
                    outptr0 += 64;
                }

                for (; j + 3 < outw; j += 4)
                {
                    __m256 _sum00 = _mm256_loadu_ps(outptr0);
                    __m256 _r01 = _mm256_broadcast_ss(r0);
                    __m256 _r02 = _mm256_broadcast_ss(r0 + 1);
                    __m256 _r03 = _mm256_broadcast_ss(r0 + 2);
                    __m256 _r11 = _mm256_broadcast_ss(r1);
                    __m256 _r12 = _mm256_broadcast_ss(r1 + 1);
                    __m256 _r13 = _mm256_broadcast_ss(r1 + 2);
                    __m256 _r21 = _mm256_broadcast_ss(r2);
                    __m256 _r22 = _mm256_broadcast_ss(r2 + 1);
                    __m256 _r23 = _mm256_broadcast_ss(r2 + 2);

                    _sum00 = _mm256_fmadd_ps(_r01, _k00_0, _sum00);
                    _sum00 = _mm256_fmadd_ps(_r02, _k01_0, _sum00);
                    _sum00 = _mm256_fmadd_ps(_r03, _k02_0, _sum00);
                    _sum00 = _mm256_fmadd_ps(_r11, _k10_0, _sum00);
                    _sum00 = _mm256_fmadd_ps(_r12, _k11_0, _sum00);
                    _sum00 = _mm256_fmadd_ps(_r13, _k12_0, _sum00);
                    _sum00 = _mm256_fmadd_ps(_r21, _k20_0, _sum00);
                    _sum00 = _mm256_fmadd_ps(_r22, _k21_0, _sum00);
                    _sum00 = _mm256_fmadd_ps(_r23, _k22_0, _sum00);

                    _mm256_storeu_ps(outptr0, _sum00);

                    __m256 _sum01 = _mm256_loadu_ps(outptr0 + 8);

                    __m256 _r04 = _mm256_broadcast_ss(r0 + 3);
                    __m256 _r14 = _mm256_broadcast_ss(r1 + 3);
                    __m256 _r24 = _mm256_broadcast_ss(r2 + 3);
                    __m256 _r05 = _mm256_broadcast_ss(r0 + 4);
                    __m256 _r15 = _mm256_broadcast_ss(r1 + 4);
                    __m256 _r25 = _mm256_broadcast_ss(r2 + 4);

                    _sum01 = _mm256_fmadd_ps(_r03, _k00_0, _sum01);
                    _sum01 = _mm256_fmadd_ps(_r04, _k01_0, _sum01);
                    _sum01 = _mm256_fmadd_ps(_r05, _k02_0, _sum01);
                    _sum01 = _mm256_fmadd_ps(_r13, _k10_0, _sum01);
                    _sum01 = _mm256_fmadd_ps(_r14, _k11_0, _sum01);
                    _sum01 = _mm256_fmadd_ps(_r15, _k12_0, _sum01);
                    _sum01 = _mm256_fmadd_ps(_r23, _k20_0, _sum01);
                    _sum01 = _mm256_fmadd_ps(_r24, _k21_0, _sum01);
                    _sum01 = _mm256_fmadd_ps(_r25, _k22_0, _sum01);

                    _mm256_storeu_ps(outptr0 + 8, _sum01);

                    __m256 _sum02 = _mm256_loadu_ps(outptr0 + 16);

                    __m256 _r06 = _mm256_broadcast_ss(r0 + 5);
                    __m256 _r16 = _mm256_broadcast_ss(r1 + 5);
                    __m256 _r26 = _mm256_broadcast_ss(r2 + 5);
                    __m256 _r07 = _mm256_broadcast_ss(r0 + 6);
                    __m256 _r17 = _mm256_broadcast_ss(r1 + 6);
                    __m256 _r27 = _mm256_broadcast_ss(r2 + 6);

                    _sum02 = _mm256_fmadd_ps(_r05, _k00_0, _sum02);
                    _sum02 = _mm256_fmadd_ps(_r06, _k01_0, _sum02);
                    _sum02 = _mm256_fmadd_ps(_r07, _k02_0, _sum02);
                    _sum02 = _mm256_fmadd_ps(_r15, _k10_0, _sum02);
                    _sum02 = _mm256_fmadd_ps(_r16, _k11_0, _sum02);
                    _sum02 = _mm256_fmadd_ps(_r17, _k12_0, _sum02);
                    _sum02 = _mm256_fmadd_ps(_r25, _k20_0, _sum02);
                    _sum02 = _mm256_fmadd_ps(_r26, _k21_0, _sum02);
                    _sum02 = _mm256_fmadd_ps(_r27, _k22_0, _sum02);

                    _mm256_storeu_ps(outptr0 + 16, _sum02);

                    __m256 _r08 = _mm256_broadcast_ss(r0 + 7);
                    __m256 _r18 = _mm256_broadcast_ss(r1 + 7);
                    __m256 _r28 = _mm256_broadcast_ss(r2 + 7);
                    __m256 _r09 = _mm256_broadcast_ss(r0 + 8);
                    __m256 _r19 = _mm256_broadcast_ss(r1 + 8);
                    __m256 _r29 = _mm256_broadcast_ss(r2 + 8);

                    __m256 _sum03 = _mm256_loadu_ps(outptr0 + 24);

                    _sum03 = _mm256_fmadd_ps(_r07, _k00_0, _sum03);
                    _sum03 = _mm256_fmadd_ps(_r08, _k01_0, _sum03);
                    _sum03 = _mm256_fmadd_ps(_r09, _k02_0, _sum03);
                    _sum03 = _mm256_fmadd_ps(_r17, _k10_0, _sum03);
                    _sum03 = _mm256_fmadd_ps(_r18, _k11_0, _sum03);
                    _sum03 = _mm256_fmadd_ps(_r19, _k12_0, _sum03);
                    _sum03 = _mm256_fmadd_ps(_r27, _k20_0, _sum03);
                    _sum03 = _mm256_fmadd_ps(_r28, _k21_0, _sum03);
                    _sum03 = _mm256_fmadd_ps(_r29, _k22_0, _sum03);

                    _mm256_storeu_ps(outptr0 + 24, _sum03);
                    r0 += 8;
                    r1 += 8;
                    r2 += 8;
                    outptr0 += 32;
                }

                for (; j + 1 < outw; j += 2)
                {
                    __m256 _sum00 = _mm256_loadu_ps(outptr0);

                    __m256 _r01 = _mm256_broadcast_ss(r0);
                    __m256 _r02 = _mm256_broadcast_ss(r0 + 1);
                    __m256 _r03 = _mm256_broadcast_ss(r0 + 2);
                    __m256 _r11 = _mm256_broadcast_ss(r1);
                    __m256 _r12 = _mm256_broadcast_ss(r1 + 1);
                    __m256 _r13 = _mm256_broadcast_ss(r1 + 2);
                    __m256 _r21 = _mm256_broadcast_ss(r2);
                    __m256 _r22 = _mm256_broadcast_ss(r2 + 1);
                    __m256 _r23 = _mm256_broadcast_ss(r2 + 2);

                    _sum00 = _mm256_fmadd_ps(_r01, _k00_0, _sum00);
                    _sum00 = _mm256_fmadd_ps(_r02, _k01_0, _sum00);
                    _sum00 = _mm256_fmadd_ps(_r03, _k02_0, _sum00);
                    _sum00 = _mm256_fmadd_ps(_r11, _k10_0, _sum00);
                    _sum00 = _mm256_fmadd_ps(_r12, _k11_0, _sum00);
                    _sum00 = _mm256_fmadd_ps(_r13, _k12_0, _sum00);
                    _sum00 = _mm256_fmadd_ps(_r21, _k20_0, _sum00);
                    _sum00 = _mm256_fmadd_ps(_r22, _k21_0, _sum00);
                    _sum00 = _mm256_fmadd_ps(_r23, _k22_0, _sum00);

                    _mm256_storeu_ps(outptr0, _sum00);

                    __m256 _sum01 = _mm256_loadu_ps(outptr0 + 8);

                    __m256 _r04 = _mm256_broadcast_ss(r0 + 3);
                    __m256 _r14 = _mm256_broadcast_ss(r1 + 3);
                    __m256 _r24 = _mm256_broadcast_ss(r2 + 3);
                    __m256 _r05 = _mm256_broadcast_ss(r0 + 4);
                    __m256 _r15 = _mm256_broadcast_ss(r1 + 4);
                    __m256 _r25 = _mm256_broadcast_ss(r2 + 4);

                    _sum01 = _mm256_fmadd_ps(_r03, _k00_0, _sum01);
                    _sum01 = _mm256_fmadd_ps(_r04, _k01_0, _sum01);
                    _sum01 = _mm256_fmadd_ps(_r05, _k02_0, _sum01);
                    _sum01 = _mm256_fmadd_ps(_r13, _k10_0, _sum01);
                    _sum01 = _mm256_fmadd_ps(_r14, _k11_0, _sum01);
                    _sum01 = _mm256_fmadd_ps(_r15, _k12_0, _sum01);
                    _sum01 = _mm256_fmadd_ps(_r23, _k20_0, _sum01);
                    _sum01 = _mm256_fmadd_ps(_r24, _k21_0, _sum01);
                    _sum01 = _mm256_fmadd_ps(_r25, _k22_0, _sum01);

                    _mm256_storeu_ps(outptr0 + 8, _sum01);

                    r0 += 4;
                    r1 += 4;
                    r2 += 4;
                    outptr0 += 16;
                }
                for (; j < outw; j++)
                {
                    __m256 _sum00 = _mm256_loadu_ps(outptr0);
                    __m256 _r01 = _mm256_broadcast_ss(r0);
                    __m256 _r02 = _mm256_broadcast_ss(r0 + 1);
                    __m256 _r03 = _mm256_broadcast_ss(r0 + 2);
                    __m256 _r11 = _mm256_broadcast_ss(r1);
                    __m256 _r12 = _mm256_broadcast_ss(r1 + 1);
                    __m256 _r13 = _mm256_broadcast_ss(r1 + 2);
                    __m256 _r21 = _mm256_broadcast_ss(r2);
                    __m256 _r22 = _mm256_broadcast_ss(r2 + 1);
                    __m256 _r23 = _mm256_broadcast_ss(r2 + 2);

                    _sum00 = _mm256_fmadd_ps(_r01, _k00_0, _sum00);
                    _sum00 = _mm256_fmadd_ps(_r02, _k01_0, _sum00);
                    _sum00 = _mm256_fmadd_ps(_r03, _k02_0, _sum00);
                    _sum00 = _mm256_fmadd_ps(_r11, _k10_0, _sum00);
                    _sum00 = _mm256_fmadd_ps(_r12, _k11_0, _sum00);
                    _sum00 = _mm256_fmadd_ps(_r13, _k12_0, _sum00);
                    _sum00 = _mm256_fmadd_ps(_r21, _k20_0, _sum00);
                    _sum00 = _mm256_fmadd_ps(_r22, _k21_0, _sum00);
                    _sum00 = _mm256_fmadd_ps(_r23, _k22_0, _sum00);
                    _mm256_storeu_ps(outptr0, _sum00);

                    r0 += 2;
                    r1 += 2;
                    r2 += 2;
                    outptr0 += 8;
                }
                r0 += tailstep;
                r1 += tailstep;
                r2 += tailstep;
            }

            k0 += 9 * 8;
        }
    }
}<|MERGE_RESOLUTION|>--- conflicted
+++ resolved
@@ -554,16 +554,8 @@
 
     const float* bias = _bias;
 
-<<<<<<< HEAD
     int nn_outch = outch >> 1;
     int remain_outch_start = nn_outch << 1;
-=======
-    int nn_outch = 0;
-    int remain_outch_start = 0;
-
-    nn_outch = outch >> 1;
-    remain_outch_start = nn_outch << 1;
->>>>>>> 7d76052a
 
     #pragma omp parallel for num_threads(opt.num_threads)
     for (int pp = 0; pp < nn_outch; pp++)
