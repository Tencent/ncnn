--- conflicted
+++ resolved
@@ -555,13 +555,8 @@
 
     if (use_winograd3x3 && outw >= 8 && outh >=8)
     {
-<<<<<<< HEAD
         // conv3x3s1_winograd23_sse(bottom_blob_bordered, top_blob, weight_3x3_winograd23_data, bias_data, opt);
         conv3x3s1_winograd43_sse(bottom_blob_bordered, top_blob, weight_3x3_winograd43_data, bias_data, opt);
-=======
-        //conv3x3s1_winograd23_sse(bottom_blob_bordered, top_blob, weight_3x3_winograd23_data, bias_data, opt);
-        conv3x3s1_winograd43_sse(bottom_blob_bordered, top_blob, weight_3x3_winograd23_data, bias_data, opt);
->>>>>>> 01b38048
     }
     else
         //conv(bottom_blob_bordered, top_blob, weight_data, bias_data, opt);
