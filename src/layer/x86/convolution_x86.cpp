// Tencent is pleased to support the open source community by making ncnn available.
//
// Copyright (C) 2017 THL A29 Limited, a Tencent company. All rights reserved.
//
// Licensed under the BSD 3-Clause License (the "License"); you may not use this file except
// in compliance with the License. You may obtain a copy of the License at
//
// https://opensource.org/licenses/BSD-3-Clause
//
// Unless required by applicable law or agreed to in writing, software distributed
// under the License is distributed on an "AS IS" BASIS, WITHOUT WARRANTIES OR
// CONDITIONS OF ANY KIND, either express or implied. See the License for the
// specific language governing permissions and limitations under the License.

#include "convolution_x86.h"

#if __SSE2__
#include <emmintrin.h>
#if __SSSE3__
#include <tmmintrin.h>
#if __SSE4_1__
#include <smmintrin.h>
#if __AVX__
#include <immintrin.h>
#endif
#endif // __SSE4_1__
#endif // __SSSE3__
#endif // __SSE2__
#include "x86_activation.h"
#include "x86_usability.h"

#include "benchmark.h"
#include "cpu.h"
#include "layer_type.h"

namespace ncnn {

#include "convolution_3x3.h"
#include "convolution_5x5.h"

#include "convolution_3x3_winograd.h"
#include "convolution_packed.h"

#if NCNN_INT8
#include "convolution_sgemm_int8.h"
#include "convolution_1x1_int8.h"
#include "convolution_3x3_int8.h"
#include "convolution_int8.h"
#endif // NCNN_INT8

#if __SSE2__
#include "convolution_3x3_pack1to4.h"

#if NCNN_INT8
#include "convolution_pack8to4_int8.h"
#include "convolution_pack1to4_int8.h"
#include "convolution_pack8to1_int8.h"
#include "convolution_sgemm_pack8to4_int8.h"
#include "convolution_sgemm_pack1to4_int8.h"
#include "convolution_sgemm_pack8to1_int8.h"
#include "convolution_1x1_pack8to4_int8.h"
#include "convolution_1x1_pack1to4_int8.h"
#include "convolution_1x1_pack8to1_int8.h"
#include "convolution_3x3_pack8to4_int8.h"
#include "convolution_3x3_pack1to4_int8.h"
#include "convolution_3x3_pack8to1_int8.h"
#include "convolution_7x7_pack1to4_int8.h"
#endif // NCNN_INT8

#if __AVX__
#include "convolution_3x3_pack1to8.h"
#include "convolution_3x3_pack8to1.h"
#include "convolution_3x3_pack8.h"
#include "convolution_2x2_pack8.h"

#if __AVX512F__
#include "convolution_3x3_pack16to1.h"
#endif // __AVX512F__
#endif // __AVX__
#endif // __SSE2__

Convolution_x86::Convolution_x86()
{
#if __SSE2__
    support_packing = true;
#endif // __SSE2__

    activation = 0;
    nT = 0;
    convolution_dilation1 = 0;
    gemm = 0;
}

static void convolution_transform_kernel_packed_sse(const Mat& weight_data, Mat& weight_data_tm, int num_input, int num_output, int kernel_w, int kernel_h, int elempack, int out_elempack)
{
    const int maxk = kernel_w * kernel_h;

    // src = kw-kh-inch-outch
    // dst = pb-pa-kw-kh-inch/pa-outch/pb
    {
        Mat weight_data_r2 = weight_data.reshape(maxk, num_input, num_output);

        weight_data_tm.create(maxk, num_input / elempack, num_output / out_elempack, (size_t)4u * elempack * out_elempack, elempack * out_elempack);

        for (int q = 0; q + (out_elempack - 1) < num_output; q += out_elempack)
        {
            float* g00 = weight_data_tm.channel(q / out_elempack);

            for (int p = 0; p + (elempack - 1) < num_input; p += elempack)
            {
                for (int k = 0; k < maxk; k++)
                {
                    for (int i = 0; i < elempack; i++)
                    {
                        for (int j = 0; j < out_elempack; j++)
                        {
                            const float* k00 = weight_data_r2.channel(q + j).row(p + i);

                            g00[0] = k00[k];

                            g00++;
                        }
                    }
                }
            }
        }
    }
}

static bool test_prefer_winograd63(int num_input, int num_output, int w, int h)
{
    // winograd selection strategy (profiled on i7-7700 single thread)

    int minwh = std::min(w, h);

    if (num_input >= 64)
    {
        return false;
    }
    if (num_input >= 32)
    {
        if (num_output >= 64) return false;
        if (num_output >= 32) return (minwh >= 11 && minwh <= 14)
                                         || (minwh >= 19 && minwh <= 20)
                                         || (minwh >= 23 && minwh <= 44)
                                         || (minwh >= 47 && minwh <= 56)
                                         || (minwh >= 63 && minwh <= 130);
        if (num_output >= 16) return (minwh >= 13 && minwh <= 14)
                                         || (minwh >= 19 && minwh <= 20)
                                         || (minwh >= 23 && minwh <= 38)
                                         || (minwh >= 43 && minwh <= 44)
                                         || (minwh >= 47 && minwh <= 140);
        if (num_output >= 8) return (minwh >= 11 && minwh <= 14)
                                        || (minwh >= 19 && minwh <= 20)
                                        || (minwh >= 31 && minwh <= 38)
                                        || (minwh >= 43 && minwh <= 44)
                                        || (minwh >= 55 && minwh <= 162);
        return false;
    }
    if (num_input >= 16)
    {
        if (num_output >= 64) return false;
        if (num_output >= 32) return (minwh >= 11 && minwh <= 14)
                                         || (minwh >= 19 && minwh <= 20)
                                         || (minwh >= 23 && minwh <= 44)
                                         || (minwh >= 47 && minwh <= 92)
                                         || (minwh >= 95 && minwh <= 188);
        if (num_output >= 16) return (minwh >= 11 && minwh <= 14)
                                         || (minwh >= 27 && minwh <= 38)
                                         || (minwh >= 43 && minwh <= 44)
                                         || (minwh >= 47 && minwh <= 74)
                                         || (minwh >= 81 && minwh <= 110)
                                         || (minwh >= 117 && minwh <= 170)
                                         || (minwh >= 177 && minwh <= 182);
        if (num_output >= 8) return (minwh >= 19 && minwh <= 20)
                                        || (minwh >= 33 && minwh <= 38)
                                        || (minwh >= 43 && minwh <= 44)
                                        || (minwh >= 47 && minwh <= 128)
                                        || (minwh >= 155 && minwh <= 210);
        return false;
    }
    if (num_input >= 8)
    {
        if (num_output >= 64) return false;
        if (num_output >= 32) return (minwh >= 7 && minwh <= 14)
                                         || (minwh >= 17 && minwh <= 20)
                                         || (minwh >= 23 && minwh <= 26)
                                         || (minwh >= 31 && minwh <= 38)
                                         || (minwh >= 43 && minwh <= 162);
        if (num_output >= 16) return minwh == 31 || minwh == 32
                                         || (minwh >= 39 && minwh <= 44)
                                         || (minwh >= 47 && minwh <= 212);
        if (num_output >= 8) return false;
        return false;
    }

    return false;
}

static bool test_prefer_winograd23(int num_input, int num_output, int w, int h)
{
    int minwh = std::min(w, h);

    if (num_input >= 512)
    {
        if (num_output >= 512) return (minwh >= 3 && minwh <= 14);
        if (num_output >= 256) return (minwh >= 3 && minwh <= 14);
        if (num_output >= 128) return (minwh >= 3 && minwh <= 14);
        if (num_output >= 64) return (minwh >= 3 && minwh <= 8) || (minwh >= 11 && minwh <= 12);
        if (num_output >= 32) return (minwh >= 3 && minwh <= 8);
        if (num_output >= 16) return (minwh >= 3 && minwh <= 8);
        if (num_output >= 8) return (minwh >= 3 && minwh <= 6);
        return false;
    }
    if (num_input >= 256)
    {
        if (num_output >= 512) return (minwh >= 3 && minwh <= 14);
        if (num_output >= 256) return (minwh >= 3 && minwh <= 14);
        if (num_output >= 128) return (minwh >= 3 && minwh <= 12);
        if (num_output >= 64) return (minwh >= 3 && minwh <= 4);
        if (num_output >= 32) return (minwh >= 3 && minwh <= 8);
        if (num_output >= 16) return (minwh >= 3 && minwh <= 8);
        if (num_output >= 8) return (minwh >= 3 && minwh <= 6);
        return false;
    }
    if (num_input >= 128)
    {
        if (num_output >= 512) return (minwh >= 3 && minwh <= 14);
        if (num_output >= 256) return (minwh >= 3 && minwh <= 8) || (minwh >= 11 && minwh <= 12);
        if (num_output >= 128) return (minwh >= 3 && minwh <= 10);
        if (num_output >= 64) return (minwh >= 3 && minwh <= 8);
        if (num_output >= 32) return (minwh >= 3 && minwh <= 10);
        if (num_output >= 16) return (minwh >= 3 && minwh <= 6);
        if (num_output >= 8) return (minwh >= 3 && minwh <= 6);
        return false;
    }
    if (num_input >= 64)
    {
        if (num_output >= 512) return (minwh >= 3 && minwh <= 8) || (minwh >= 11 && minwh <= 12) || (minwh >= 15 && minwh <= 20);
        if (num_output >= 256) return (minwh >= 7 && minwh <= 8);
        if (num_output >= 128) return (minwh >= 3 && minwh <= 8) || (minwh >= 19 && minwh <= 22);
        if (num_output >= 64) return (minwh >= 3 && minwh <= 12);
        if (num_output >= 32) return (minwh >= 3 && minwh <= 12);
        if (num_output >= 16) return (minwh >= 3 && minwh <= 12);
        if (num_output >= 8) return (minwh >= 3 && minwh <= 12);
        return false;
    }
    if (num_input >= 32)
    {
        if (num_output >= 512) return (minwh >= 3 && minwh <= 6) || (minwh >= 11 && minwh <= 12);
        if (num_output >= 256) return (minwh >= 3 && minwh <= 6) || (minwh >= 11 && minwh <= 12);
        if (num_output >= 128) return (minwh >= 3 && minwh <= 4) || (minwh >= 7 && minwh <= 16);
        if (num_output >= 64) return (minwh >= 3 && minwh <= 8);
        if (num_output >= 32) return (minwh >= 7 && minwh <= 8);
        if (num_output >= 16) return (minwh >= 7 && minwh <= 8);
        if (num_output >= 8) return (minwh >= 3 && minwh <= 10);
        return false;
    }
    if (num_input >= 16)
    {
        if (num_output >= 512) return (minwh >= 11 && minwh <= 12);
        if (num_output >= 256) return (minwh >= 3 && minwh <= 12);
        if (num_output >= 128) return (minwh >= 3 && minwh <= 6)
                                          || (minwh >= 9 && minwh <= 18);
        if (num_output >= 64) return (minwh >= 3 && minwh <= 4)
                                         || (minwh >= 7 && minwh <= 8)
                                         || (minwh >= 11 && minwh <= 12)
                                         || (minwh >= 15 && minwh <= 18);
        if (num_output >= 32) return (minwh >= 3 && minwh <= 4)
                                         || (minwh >= 9 && minwh <= 10);
        if (num_output >= 16) return (minwh >= 3 && minwh <= 10);
        if (num_output >= 8) return (minwh >= 3 && minwh <= 8)
                                        || (minwh >= 11 && minwh <= 12);
        return false;
    }
    if (num_input >= 8)
    {
        if (num_output >= 128) return false;
        if (num_output >= 64) return (minwh >= 3 && minwh <= 4)
                                         || (minwh >= 7 && minwh <= 14)
                                         || (minwh >= 47 && minwh <= 48);
        if (num_output >= 32) return (minwh >= 3 && minwh <= 6)
                                         || (minwh >= 15 && minwh <= 16);
        if (num_output >= 16) return (minwh >= 3 && minwh <= 6)
                                         || (minwh >= 9 && minwh <= 14)
                                         || (minwh >= 47 && minwh <= 212);
        if (num_output >= 8) return true;
        return false;
    }

    return false;
}

int Convolution_x86::create_pipeline(const Option& opt)
{
    if (dynamic_weight)
        return 0;

    activation = create_activation_layer(activation_type, activation_params, opt);
    nT = opt.num_threads;

#if NCNN_INT8
    if (opt.use_int8_inference && weight_data.elemsize == (size_t)1u)
    {
        return create_pipeline_int8_x86(opt);
    }
#endif

    int kernel_size = kernel_w * kernel_h;
    int num_input = weight_data_size / kernel_size / num_output;

    int elempack = 1;
    int out_elempack = 1;

#if __SSE2__
    if (opt.use_packing_layout)
    {
#if __AVX512F__
        elempack = num_input % 16 == 0 ? 16 : num_input % 8 == 0 ? 8 : num_input % 4 == 0 ? 4 : 1;
        out_elempack = num_output % 16 == 0 ? 16 : num_output % 8 == 0 ? 8 : num_output % 4 == 0 ? 4 : 1;
#elif __AVX__
        elempack = num_input % 8 == 0 ? 8 : num_input % 4 == 0 ? 4 : 1;
        out_elempack = num_output % 8 == 0 ? 8 : num_output % 4 == 0 ? 4 : 1;
#else
        elempack = num_input % 4 == 0 ? 4 : 1;
        out_elempack = num_output % 4 == 0 ? 4 : 1;
#endif
    }
#endif // __SSE2__

    if (!opt.use_packing_layout && kernel_w == kernel_h && dilation_w != 1 && dilation_h == dilation_w && stride_w == 1 && stride_h == 1)
    {
        convolution_dilation1 = ncnn::create_layer(ncnn::LayerType::Convolution);

        // set param
        ncnn::ParamDict pd;
        pd.set(0, num_output); // num_output
        pd.set(1, kernel_w);
        pd.set(11, kernel_h);
        pd.set(2, 1);
        pd.set(12, 1);
        pd.set(3, 1);  // stride_w
        pd.set(13, 1); // stride_h
        pd.set(4, 0);  // pad_w
        pd.set(14, 0); // pad_h
        pd.set(5, bias_term);
        pd.set(6, weight_data_size);

        convolution_dilation1->load_param(pd);

        // set weights
        if (bias_term)
        {
            ncnn::Mat weights[2];
            weights[0] = weight_data;
            weights[1] = bias_data;

            convolution_dilation1->load_model(ModelBinFromMatArray(weights));
        }
        else
        {
            ncnn::Mat weights[1];
            weights[0] = weight_data;

            convolution_dilation1->load_model(ModelBinFromMatArray(weights));
        }

        convolution_dilation1->create_pipeline(opt);

        if (opt.lightmode)
        {
            weight_data.release();
        }

        return 0;
    }

<<<<<<< HEAD
    bool prefer_winograd = (opt.use_winograd23_convolution || opt.use_winograd43_convolution || opt.use_winograd63_convolution) && num_input >= 16 && num_output >= 16;
=======
    int elempack = 1;
    int out_elempack = 1;

#if __SSE2__
    if (opt.use_packing_layout)
    {
#if __AVX512F__
        elempack = num_input % 16 == 0 ? 16 : num_input % 8 == 0 ? 8 : num_input % 4 == 0 ? 4 : 1;
        out_elempack = num_output % 16 == 0 ? 16 : num_output % 8 == 0 ? 8 : num_output % 4 == 0 ? 4 : 1;
#elif __AVX__
        elempack = num_input % 8 == 0 ? 8 : num_input % 4 == 0 ? 4 : 1;
        out_elempack = num_output % 8 == 0 ? 8 : num_output % 4 == 0 ? 4 : 1;
#else
        elempack = num_input % 4 == 0 ? 4 : 1;
        out_elempack = num_output % 4 == 0 ? 4 : 1;
#endif
    }
#endif // __SSE2__

    bool prefer_winograd = (opt.use_winograd23_convolution || opt.use_winograd43_convolution || opt.use_winograd63_convolution) && (num_input > 8 || num_output > 8);
>>>>>>> bd5bbe3f

    if (opt.use_winograd_convolution && prefer_winograd && kernel_w == 3 && kernel_h == 3 && dilation_w == 1 && dilation_h == 1 && stride_w == 1 && stride_h == 1)
    {
        if ((bottom_shapes.empty() || bottom_shapes[0].w == 0 || bottom_shapes[0].h == 0) && (top_shapes.empty() || top_shapes[0].w == 0 || top_shapes[0].h == 0))
        {
            // dynamic shape
            if ((opt.use_winograd63_convolution) && (num_input <= 32 && num_output <= 32))
                conv3x3s1_winograd63_transform_kernel(weight_data, weight_winograd63_data, num_input, num_output, opt);
            else if (opt.use_winograd43_convolution)
                conv3x3s1_winograd43_transform_kernel(weight_data, weight_winograd43_data, num_input, num_output, opt);
            else
                conv3x3s1_winograd23_transform_kernel(weight_data, weight_winograd23_data, num_input, num_output, opt);
        }
        else
        {
            int w;
            int h;
            if (top_shapes.empty() || top_shapes[0].w == 0 || top_shapes[0].h == 0)
            {
                w = bottom_shapes[0].w;
                h = bottom_shapes[0].h;

                // make padding
                if (pad_left > 0 || pad_right > 0 || pad_top > 0 || pad_bottom > 0)
                {
                    w += pad_left + pad_right;
                    h += pad_top + pad_bottom;
                }
                else if ((pad_left == -233 && pad_right == -233 && pad_top == -233 && pad_bottom == -233)
                         || (pad_left == -234 && pad_right == -234 && pad_top == -234 && pad_bottom == -234))
                {
                    // tensorflow padding=SAME or onnx padding=SAME_UPPER/SAME_LOWER
                    w += 2;
                    h += 2;
                }
            }
            else
            {
                w = top_shapes[0].w + 2;
                h = top_shapes[0].h + 2;
            }

            bool prefer_winograd63 = test_prefer_winograd63(num_input, num_output, w, h);
            bool prefer_winograd23 = test_prefer_winograd23(num_input, num_output, w, h);
            bool prefer_winograd43 = !prefer_winograd63 && !prefer_winograd23;

            if (prefer_winograd23 && !opt.use_winograd23_convolution)
            {
                // f23 fallback to f43
                prefer_winograd23 = false;
                prefer_winograd43 = true;
            }

            if (prefer_winograd63 && !opt.use_winograd63_convolution)
            {
                // f63 fallback to f43
                prefer_winograd63 = false;
                prefer_winograd43 = true;
            }

            if (prefer_winograd43 && !opt.use_winograd43_convolution)
            {
                // f43 fallback to f63 or f23
                prefer_winograd43 = false;
                if (opt.use_winograd63_convolution)
                {
                    prefer_winograd63 = true;
                }
                else
                {
                    prefer_winograd23 = true;
                }
            }

            if (prefer_winograd23)
            {
                conv3x3s1_winograd23_transform_kernel(weight_data, weight_winograd23_data, num_input, num_output, opt);
            }
            else if (prefer_winograd43)
            {
                conv3x3s1_winograd43_transform_kernel(weight_data, weight_winograd43_data, num_input, num_output, opt);
            }
            else if (prefer_winograd63)
            {
                conv3x3s1_winograd63_transform_kernel(weight_data, weight_winograd63_data, num_input, num_output, opt);
            }
            else
            {
                // should never reach here
            }
        }

        if (opt.lightmode)
        {
            weight_data.release();
        }

        return 0;
    }

    int l2_cache_size = get_cpu_level2_cache_size();
    bool prefer_sgemm = num_input * num_output * kernel_w * kernel_h * dilation_w * dilation_h * stride_w * stride_h * (int)sizeof(float) * 2 > l2_cache_size || (num_input > 16 || num_output > 16);

    if ((opt.use_sgemm_convolution && prefer_sgemm) || (kernel_w == 1 && kernel_h == 1))
    {
        const int maxk = kernel_w * kernel_h;

        gemm = ncnn::create_layer(ncnn::LayerType::Gemm);

        ncnn::ParamDict pd;
        pd.set(2, 0);                   // transA
        pd.set(3, 0);                   // transB
        pd.set(4, 1);                   // constantA
        pd.set(5, 0);                   // constantB
        pd.set(6, 1);                   // constantC
        pd.set(7, num_output);          // M = outch
        pd.set(8, 0);                   // N = size
        pd.set(9, maxk * num_input);    // K = maxk*inch
        pd.set(10, bias_term ? 1 : -1); // constant_broadcast_type_C = (M)
        pd.set(11, 1);                  // output_N1M

        gemm->load_param(pd);

        // maxk-inch-outch to pa-maxk-inch/pa-outch
        Mat tmp;
        {
            Mat weight_data_r2 = weight_data.reshape(maxk, num_input, num_output);

            tmp.create(maxk * num_input, num_output);

            for (int q = 0; q < num_output; q += 1)
            {
                float* g00 = tmp.row(q);

                for (int p = 0; p + (elempack - 1) < num_input; p += elempack)
                {
                    for (int k = 0; k < maxk; k++)
                    {
                        for (int i = 0; i < elempack; i++)
                        {
                            const float* k00 = weight_data_r2.channel(q).row(p + i);
                            g00[0] = k00[k];
                            g00++;
                        }
                    }
                }
            }
        }

        if (bias_term)
        {
            ncnn::Mat weights[2];
            weights[0] = tmp;
            weights[1] = bias_data;

            gemm->load_model(ModelBinFromMatArray(weights));
        }
        else
        {
            ncnn::Mat weights[1];
            weights[0] = tmp;

            gemm->load_model(ModelBinFromMatArray(weights));
        }

        gemm->create_pipeline(opt);
    }
    else
    {
        if ((elempack == 16 && out_elempack == 1 && kernel_w == 3 && kernel_h == 3 && dilation_w == 1 && dilation_h == 1 && stride_w == 1 && stride_h == 1)
                || (elempack == 8 && out_elempack == 8 && kernel_w == 3 && kernel_h == 3 && dilation_w == 1 && dilation_h == 1 && stride_w == 1 && stride_h == 1)
                || (elempack == 8 && out_elempack == 8 && kernel_w == 2 && kernel_h == 2 && dilation_w == 1 && dilation_h == 1 && stride_w == 1 && stride_h == 1)
                || (elempack == 1 && out_elempack == 8 && kernel_w == 3 && kernel_h == 3 && dilation_w == 1 && dilation_h == 1 && stride_w == 1 && stride_h == 1)
                || (elempack == 1 && out_elempack == 8 && kernel_w == 3 && kernel_h == 3 && dilation_w == 1 && dilation_h == 1 && stride_w == 2 && stride_h == 2)
                || (elempack == 8 && out_elempack == 1 && kernel_w == 3 && kernel_h == 3 && dilation_w == 1 && dilation_h == 1 && stride_w == 1 && stride_h == 1)
                || (elempack == 1 && out_elempack == 4 && kernel_w == 3 && kernel_h == 3 && dilation_w == 1 && dilation_h == 1 && stride_w == 1 && stride_h == 1)
                || (elempack == 1 && out_elempack == 4 && kernel_w == 3 && kernel_h == 3 && dilation_w == 1 && dilation_h == 1 && stride_w == 2 && stride_h == 2))
        {
            convolution_transform_kernel_packed_sse(weight_data, weight_data_tm, num_input, num_output, kernel_w, kernel_h, elempack, out_elempack);
        }
        else
        {
            convolution_transform_kernel_packed(weight_data, weight_data_tm, num_input, num_output, kernel_w, kernel_h);
        }
    }

    if (opt.lightmode)
    {
        weight_data.release();
    }

    return 0;
}

int Convolution_x86::destroy_pipeline(const Option& opt)
{
    if (activation)
    {
        activation->destroy_pipeline(opt);
        delete activation;
        activation = 0;
    }

    if (convolution_dilation1)
    {
        convolution_dilation1->destroy_pipeline(opt);
        delete convolution_dilation1;
        convolution_dilation1 = 0;
    }

    if (gemm)
    {
        gemm->destroy_pipeline(opt);
        delete gemm;
        gemm = 0;
    }

    return 0;
}

int Convolution_x86::forward(const Mat& bottom_blob, Mat& top_blob, const Option& opt) const
{
#if NCNN_INT8
    if (opt.use_int8_inference && int8_scale_term)
    {
        return forward_int8_x86(bottom_blob, top_blob, opt);
    }
#endif

    // flattened blob, implement as InnerProduct
    if (bottom_blob.dims == 1 && kernel_w == 1 && kernel_h == 1)
    {
        Mat bottom_blob_3d;
        if (bottom_blob.elemsize % 16 == 0)
        {
            bottom_blob_3d = bottom_blob;
            bottom_blob_3d.dims = 3;
            bottom_blob_3d.w = 1;
            bottom_blob_3d.h = 1;
            bottom_blob_3d.c = bottom_blob.w;
            bottom_blob_3d.cstep = 1;
        }
        else
        {
            bottom_blob_3d = bottom_blob.reshape(1, 1, bottom_blob.w, opt.workspace_allocator);
        }

        Mat top_blob_3d;
        int ret = forward(bottom_blob_3d, top_blob_3d, opt);
        if (ret != 0)
            return ret;

        if (top_blob_3d.elemsize % 16 == 0)
        {
            top_blob = top_blob_3d;
            top_blob.dims = 1;
            top_blob.w = top_blob_3d.c;
            top_blob.h = 1;
            top_blob.c = 1;
            bottom_blob_3d.cstep = top_blob_3d.c;
        }
        else
        {
            top_blob = top_blob_3d.reshape(top_blob_3d.c, opt.blob_allocator);
        }

        return 0;
    }

    int w = bottom_blob.w;
    int h = bottom_blob.h;
    int channels = bottom_blob.c;
    size_t elemsize = bottom_blob.elemsize;
    int elempack = bottom_blob.elempack;

    const int kernel_extent_w = dilation_w * (kernel_w - 1) + 1;
    const int kernel_extent_h = dilation_h * (kernel_h - 1) + 1;

    Mat bottom_blob_bordered;
    make_padding(bottom_blob, bottom_blob_bordered, opt);
    if (bottom_blob_bordered.empty())
        return -100;

    w = bottom_blob_bordered.w;
    h = bottom_blob_bordered.h;

    int outw = (w - kernel_extent_w) / stride_w + 1;
    int outh = (h - kernel_extent_h) / stride_h + 1;
    int out_elempack = 1;
#if __SSE2__
    if (opt.use_packing_layout)
    {
#if __AVX512F__
        out_elempack = num_output % 16 == 0 ? 16 : num_output % 8 == 0 ? 8 : num_output % 4 == 0 ? 4 : 1;
#elif __AVX__
        out_elempack = num_output % 8 == 0 ? 8 : num_output % 4 == 0 ? 4 : 1;
#else
        out_elempack = num_output % 4 == 0 ? 4 : 1;
#endif
    }
#endif // __SSE2__
    size_t out_elemsize = elemsize / elempack * out_elempack;

    top_blob.create(outw, outh, num_output / out_elempack, out_elemsize, out_elempack, opt.blob_allocator);
    if (top_blob.empty())
        return -100;

    if (!opt.use_packing_layout && kernel_w == kernel_h && dilation_w != 1 && dilation_h == dilation_w && stride_w == 1 && stride_h == 1)
    {
        if (outw >= dilation_w && outh >= dilation_h)
        {
            return forwardDilation_x86(bottom_blob_bordered, top_blob, opt);
        }
    }

    const int num_input = channels * elempack;

    bool prefer_winograd = (opt.use_winograd23_convolution || opt.use_winograd43_convolution || opt.use_winograd63_convolution) && (num_input > 8 || num_output > 8);

    if (opt.use_winograd_convolution && prefer_winograd && kernel_w == 3 && kernel_h == 3 && dilation_w == 1 && dilation_h == 1 && stride_w == 1 && stride_h == 1)
    {
        bool prefer_winograd63 = test_prefer_winograd63(num_input, num_output, w, h);
        bool prefer_winograd23 = test_prefer_winograd23(num_input, num_output, w, h);
        bool prefer_winograd43 = !prefer_winograd63 && !prefer_winograd23;

        if (prefer_winograd23 && (!opt.use_winograd23_convolution || weight_winograd23_data.empty()))
        {
            // f23 fallback to f43
            prefer_winograd23 = false;
            prefer_winograd43 = true;
        }

        if (prefer_winograd63 && (!opt.use_winograd63_convolution || weight_winograd63_data.empty()))
        {
            // f63 fallback to f43
            prefer_winograd63 = false;
            prefer_winograd43 = true;
        }

        if (prefer_winograd43 && (!opt.use_winograd43_convolution || weight_winograd43_data.empty()))
        {
            // f43 fallback to f63 or f23
            prefer_winograd43 = false;
            if (opt.use_winograd63_convolution && !weight_winograd63_data.empty())
            {
                prefer_winograd63 = true;
            }
            else
            {
                prefer_winograd23 = true;
            }
        }

        int _nT = nT ? nT : opt.num_threads;
        if (nT != 0 && opt.num_threads != nT)
        {
            // force num_threads the same as in create_pipeline
            // so we could use pre-packed A/B from the same tile config
            NCNN_LOGE("opt.num_threads %d changed, convolution winograd will use load-time value %d", opt.num_threads, nT);
        }

        if (prefer_winograd23)
        {
            conv3x3s1_winograd23(bottom_blob_bordered, top_blob, weight_winograd23_data, bias_data, _nT, opt);
        }
        else if (prefer_winograd43)
        {
            conv3x3s1_winograd43(bottom_blob_bordered, top_blob, weight_winograd43_data, bias_data, _nT, opt);
        }
        else if (prefer_winograd63)
        {
            conv3x3s1_winograd63(bottom_blob_bordered, top_blob, weight_winograd63_data, bias_data, _nT, opt);
        }
        else
        {
            // should never reach here
        }

        if (activation)
        {
            activation->forward_inplace(top_blob, opt);
        }
        return 0;
    }

    int l2_cache_size = get_cpu_level2_cache_size();
    bool prefer_sgemm = num_input * num_output * kernel_w * kernel_h * dilation_w * dilation_h * stride_w * stride_h * (int)sizeof(float) * 2 > l2_cache_size || (num_input > 16 || num_output > 16);

    if ((opt.use_sgemm_convolution && prefer_sgemm) || (kernel_w == 1 && kernel_h == 1))
    {
        // im2col
        Mat bottom_im2col;
        if (kernel_w == 1 && kernel_h == 1 && dilation_w == 1 && dilation_h == 1 && stride_w == 1 && stride_h == 1)
        {
            bottom_im2col = bottom_blob_bordered;
            bottom_im2col.w = w * h;
            bottom_im2col.h = 1;
        }
        else if (kernel_w == 1 && kernel_h == 1)
        {
            const int size = outw * outh;

            bottom_im2col.create(size, channels, elemsize, elempack, opt.workspace_allocator);
            if (bottom_im2col.empty())
                return -100;

            const int gap = (w * stride_h - outw * stride_w) * elempack;

#if __SSE2__
#if __AVX__
#if __AVX512F__
            if (elempack == 16)
            {
                #pragma omp parallel for num_threads(opt.num_threads)
                for (int p = 0; p < channels; p++)
                {
                    const float* sptr = bottom_blob_bordered.channel(p);
                    float* ptr = bottom_im2col.row(p);

                    for (int i = 0; i < outh; i++)
                    {
                        for (int j = 0; j < outw; j++)
                        {
                            __m512 _val = _mm512_load_ps(sptr);
                            _mm512_store_ps(ptr, _val);

                            sptr += stride_w * 16;
                            ptr += 16;
                        }

                        sptr += gap;
                    }
                }
            }
#endif // __AVX512F__

            if (elempack == 8)
            {
                #pragma omp parallel for num_threads(opt.num_threads)
                for (int p = 0; p < channels; p++)
                {
                    const float* sptr = bottom_blob_bordered.channel(p);
                    float* ptr = bottom_im2col.row(p);

                    for (int i = 0; i < outh; i++)
                    {
                        for (int j = 0; j < outw; j++)
                        {
                            __m256 _val = _mm256_load_ps(sptr);
                            _mm256_store_ps(ptr, _val);

                            sptr += stride_w * 8;
                            ptr += 8;
                        }

                        sptr += gap;
                    }
                }
            }
#endif // __AVX__

            if (elempack == 4)
            {
                #pragma omp parallel for num_threads(opt.num_threads)
                for (int p = 0; p < channels; p++)
                {
                    const float* sptr = bottom_blob_bordered.channel(p);
                    float* ptr = bottom_im2col.row(p);

                    for (int i = 0; i < outh; i++)
                    {
                        for (int j = 0; j < outw; j++)
                        {
                            __m128 _val = _mm_load_ps(sptr);
                            _mm_store_ps(ptr, _val);

                            sptr += stride_w * 4;
                            ptr += 4;
                        }

                        sptr += gap;
                    }
                }
            }
#endif // __SSE2__

            if (elempack == 1)
            {
                #pragma omp parallel for num_threads(opt.num_threads)
                for (int p = 0; p < channels; p++)
                {
                    const float* sptr = bottom_blob_bordered.channel(p);
                    float* ptr = bottom_im2col.row(p);

                    for (int i = 0; i < outh; i++)
                    {
                        for (int j = 0; j < outw; j++)
                        {
                            ptr[0] = sptr[0];

                            sptr += stride_w;
                            ptr += 1;
                        }

                        sptr += gap;
                    }
                }
            }
        }
        else
        {
            const int size = outw * outh;
            const int maxk = kernel_w * kernel_h;

            bottom_im2col.create(size, maxk * channels, elemsize, elempack, opt.workspace_allocator);
            if (bottom_im2col.empty())
                return -100;

            const int gap = (w * stride_h - outw * stride_w) * elempack;

#if __SSE2__
#if __AVX__
#if __AVX512F__
            if (elempack == 16)
            {
                #pragma omp parallel for num_threads(opt.num_threads)
                for (int p = 0; p < channels; p++)
                {
                    const Mat img = bottom_blob_bordered.channel(p);
                    float* ptr = bottom_im2col.row(p * maxk);

                    for (int u = 0; u < kernel_h; u++)
                    {
                        for (int v = 0; v < kernel_w; v++)
                        {
                            const float* sptr = img.row(dilation_h * u) + dilation_w * v * 16;

                            for (int i = 0; i < outh; i++)
                            {
                                for (int j = 0; j < outw; j++)
                                {
                                    __m512 _val = _mm512_load_ps(sptr);
                                    _mm512_store_ps(ptr, _val);

                                    sptr += stride_w * 16;
                                    ptr += 16;
                                }

                                sptr += gap;
                            }
                        }
                    }
                }
            }
#endif // __AVX512F__

            if (elempack == 8)
            {
                #pragma omp parallel for num_threads(opt.num_threads)
                for (int p = 0; p < channels; p++)
                {
                    const Mat img = bottom_blob_bordered.channel(p);
                    float* ptr = bottom_im2col.row(p * maxk);

                    for (int u = 0; u < kernel_h; u++)
                    {
                        for (int v = 0; v < kernel_w; v++)
                        {
                            const float* sptr = img.row(dilation_h * u) + dilation_w * v * 8;

                            for (int i = 0; i < outh; i++)
                            {
                                for (int j = 0; j < outw; j++)
                                {
                                    __m256 _val = _mm256_load_ps(sptr);
                                    _mm256_store_ps(ptr, _val);

                                    sptr += stride_w * 8;
                                    ptr += 8;
                                }

                                sptr += gap;
                            }
                        }
                    }
                }
            }
#endif // __AVX__

            if (elempack == 4)
            {
                #pragma omp parallel for num_threads(opt.num_threads)
                for (int p = 0; p < channels; p++)
                {
                    const Mat img = bottom_blob_bordered.channel(p);
                    float* ptr = bottom_im2col.row(p * maxk);

                    for (int u = 0; u < kernel_h; u++)
                    {
                        for (int v = 0; v < kernel_w; v++)
                        {
                            const float* sptr = img.row(dilation_h * u) + dilation_w * v * 4;

                            for (int i = 0; i < outh; i++)
                            {
                                for (int j = 0; j < outw; j++)
                                {
                                    __m128 _val = _mm_load_ps(sptr);
                                    _mm_store_ps(ptr, _val);

                                    sptr += stride_w * 4;
                                    ptr += 4;
                                }

                                sptr += gap;
                            }
                        }
                    }
                }
            }
#endif // __SSE2__

            if (elempack == 1)
            {
                #pragma omp parallel for num_threads(opt.num_threads)
                for (int p = 0; p < channels; p++)
                {
                    const Mat img = bottom_blob_bordered.channel(p);
                    float* ptr = bottom_im2col.row(p * maxk);

                    for (int u = 0; u < kernel_h; u++)
                    {
                        for (int v = 0; v < kernel_w; v++)
                        {
                            const float* sptr = img.row(dilation_h * u) + dilation_w * v;

                            for (int i = 0; i < outh; i++)
                            {
                                for (int j = 0; j < outw; j++)
                                {
                                    ptr[0] = sptr[0];

                                    sptr += stride_w;
                                    ptr += 1;
                                }

                                sptr += gap;
                            }
                        }
                    }
                }
            }
        }

        // sgemm
        {
            top_blob.w = outw * outh;
            top_blob.h = 1;
        }
        Option opt_b = opt;
        opt_b.blob_allocator = top_blob.allocator;
        gemm->forward(bottom_im2col, top_blob, opt_b);
        {
            top_blob.w = outw;
            top_blob.h = outh;
        }

        if (activation)
        {
            activation->forward_inplace(top_blob, opt);
        }
    }
    else
    {
#if __SSE2__
#if __AVX__
#if __AVX512F__
        if (elempack == 16 && out_elempack == 1)
        {
            if (kernel_w == 3 && kernel_h == 3 && dilation_w == 1 && dilation_h == 1 && stride_w == 1 && stride_h == 1)
            {
                conv3x3s1_pack16to1_avx512(bottom_blob_bordered, top_blob, weight_data_tm, bias_data, opt);

                if (activation)
                {
                    activation->forward_inplace(top_blob, opt);
                }
                return 0;
            }
        }
#endif // __AVX512F__

        if (elempack == 8 && out_elempack == 8)
        {
            if (kernel_w == 3 && kernel_h == 3 && dilation_w == 1 && dilation_h == 1 && stride_w == 1 && stride_h == 1)
            {
                conv3x3s1_pack8_avx(bottom_blob_bordered, top_blob, weight_data_tm, bias_data, opt);

                if (activation)
                {
                    activation->forward_inplace(top_blob, opt);
                }
                return 0;
            }
            if (kernel_w == 2 && kernel_h == 2 && dilation_w == 1 && dilation_h == 1 && stride_w == 1 && stride_h == 1)
            {
                conv2x2s1_pack8_avx(bottom_blob_bordered, top_blob, weight_data_tm, bias_data, opt);

                if (activation)
                {
                    activation->forward_inplace(top_blob, opt);
                }
                return 0;
            }
        }

        if (elempack == 1 && out_elempack == 8)
        {
            if (kernel_w == 3 && kernel_h == 3 && dilation_w == 1 && dilation_h == 1 && stride_w == 1 && stride_h == 1)
            {
                conv3x3s1_pack1to8_avx(bottom_blob_bordered, top_blob, weight_data_tm, bias_data, opt);

                if (activation)
                {
                    activation->forward_inplace(top_blob, opt);
                }
                return 0;
            }
            if (kernel_w == 3 && kernel_h == 3 && dilation_w == 1 && dilation_h == 1 && stride_w == 2 && stride_h == 2)
            {
                conv3x3s2_pack1to8_avx(bottom_blob_bordered, top_blob, weight_data_tm, bias_data, opt);

                if (activation)
                {
                    activation->forward_inplace(top_blob, opt);
                }
                return 0;
            }
        }

        if (elempack == 8 && out_elempack == 1)
        {
            if (kernel_w == 3 && kernel_h == 3 && dilation_w == 1 && dilation_h == 1 && stride_w == 1 && stride_h == 1)
            {
                conv3x3s1_pack8to1_avx(bottom_blob_bordered, top_blob, weight_data_tm, bias_data, opt);

                if (activation)
                {
                    activation->forward_inplace(top_blob, opt);
                }
                return 0;
            }
        }
#endif // __AVX__

        if (elempack == 1 && out_elempack == 4)
        {
            if (kernel_w == 3 && kernel_h == 3 && dilation_w == 1 && dilation_h == 1 && stride_w == 1 && stride_h == 1)
            {
                conv3x3s1_pack1to4_sse(bottom_blob_bordered, top_blob, weight_data_tm, bias_data, opt);

                if (activation)
                {
                    activation->forward_inplace(top_blob, opt);
                }
                return 0;
            }
            if (kernel_w == 3 && kernel_h == 3 && dilation_w == 1 && dilation_h == 1 && stride_w == 2 && stride_h == 2)
            {
                conv3x3s2_pack1to4_sse(bottom_blob_bordered, top_blob, weight_data_tm, bias_data, opt);

                if (activation)
                {
                    activation->forward_inplace(top_blob, opt);
                }
                return 0;
            }
        }
#endif // __SSE2__

        convolution_packed(bottom_blob_bordered, top_blob, weight_data_tm, bias_data, kernel_w, kernel_h, dilation_w, dilation_h, stride_w, stride_h, activation_type, activation_params, opt);
    }

    return 0;
}

int Convolution_x86::forward(const std::vector<Mat>& bottom_blobs, std::vector<Mat>& top_blobs, const Option& opt) const
{
    const Mat& bottom_blob = bottom_blobs[0];
    const Mat& _weight_data = bottom_blobs[1];
    Mat& top_blob = top_blobs[0];

    const int _kernel_w = _weight_data.w;
    const int _kernel_h = _weight_data.h;
    const int _num_output = _weight_data.c * _weight_data.elempack;

    Mat weight_data_flattened;
    flatten(_weight_data, weight_data_flattened, opt);
    if (weight_data_flattened.empty())
        return -100;

    // weight_data_flattened as pack1
    weight_data_flattened.w *= weight_data_flattened.elempack;
    weight_data_flattened.elemsize /= weight_data_flattened.elempack;
    weight_data_flattened.elempack = 1;

    Mat bias_data_flattened;
    if (bias_term)
    {
        const Mat& _bias_data = bottom_blobs[2];
        flatten(_bias_data, bias_data_flattened, opt);
        if (bias_data_flattened.empty())
            return -100;

        // bias_data_flattened as pack1
        bias_data_flattened.w *= bias_data_flattened.elempack;
        bias_data_flattened.elemsize /= bias_data_flattened.elempack;
        bias_data_flattened.elempack = 1;
    }

    ncnn::Layer* op = ncnn::create_layer(ncnn::LayerType::Convolution);

    ncnn::ParamDict pd;
    pd.set(0, _num_output);
    pd.set(1, _kernel_w);
    pd.set(11, _kernel_h);
    pd.set(2, dilation_w);
    pd.set(21, dilation_h);
    pd.set(3, stride_w);
    pd.set(31, stride_h);
    pd.set(4, pad_left);
    pd.set(15, pad_right);
    pd.set(14, pad_top);
    pd.set(16, pad_bottom);
    pd.set(18, pad_value);
    pd.set(5, bias_term);
    pd.set(6, weight_data_flattened.w);
    pd.set(8, int8_scale_term);
    pd.set(9, activation_type);
    pd.set(10, activation_params);

    op->load_param(pd);

    ncnn::Mat weights[2];
    weights[0] = weight_data_flattened;
    weights[1] = bias_data_flattened;

    op->load_model(ncnn::ModelBinFromMatArray(weights));

    op->create_pipeline(opt);

    op->forward(bottom_blob, top_blob, opt);

    op->destroy_pipeline(opt);

    delete op;

    return 0;
}

#if NCNN_INT8
static void convolution_transform_kernel_packed_int8_sse(const Mat& weight_data, Mat& weight_data_tm, int num_input, int num_output, int kernel_w, int kernel_h, int elempack, int out_elempack)
{
    const int maxk = kernel_w * kernel_h;

    // src = kw-kh-inch-outch
    // dst = pa-pb-kw-kh-inch/pa-outch/pb
    {
        Mat weight_data_r2 = weight_data.reshape(maxk, num_input, num_output);

        weight_data_tm.create(maxk, num_input / elempack, num_output / out_elempack, (size_t)elempack * out_elempack, elempack * out_elempack);

        for (int q = 0; q + (out_elempack - 1) < num_output; q += out_elempack)
        {
            signed char* g00 = weight_data_tm.channel(q / out_elempack);

            for (int p = 0; p + (elempack - 1) < num_input; p += elempack)
            {
                for (int k = 0; k < maxk; k++)
                {
                    for (int i = 0; i < out_elempack; i++)
                    {
                        for (int j = 0; j < elempack; j++)
                        {
                            const signed char* k00 = weight_data_r2.channel(q + i).row<const signed char>(p + j);

                            g00[0] = k00[k];

                            g00++;
                        }
                    }
                }
            }
        }
    }
}

int Convolution_x86::create_pipeline_int8_x86(const Option& opt)
{
    const int maxk = kernel_w * kernel_h;
    const int num_input = weight_data_size / maxk / num_output;

    int elempack = 1;
    int out_elempack = 1;
#if __SSE2__
    if (opt.use_packing_layout)
    {
        elempack = num_input % 8 == 0 ? 8 : 1;
        out_elempack = num_output % 4 == 0 ? 4 : 1;
    }
#endif // __SSE2__

#if __SSE2__
    if (elempack == 8 && out_elempack == 4)
    {
        if (kernel_w == 1 && kernel_h == 1 && dilation_w == 1 && dilation_h == 1 && stride_w == 1 && stride_h == 1)
        {
            convolution_im2col_sgemm_transform_kernel_pack8to4_int8_sse(weight_data, weight_sgemm_data, num_input, num_output, kernel_w, kernel_h);
        }
        else if (kernel_w == 1 && kernel_h == 1 && dilation_w == 1 && dilation_h == 1 && stride_w == 2 && stride_h == 2)
        {
            convolution_im2col_sgemm_transform_kernel_pack8to4_int8_sse(weight_data, weight_sgemm_data, num_input, num_output, kernel_w, kernel_h);
        }
        else if (opt.use_winograd_convolution && opt.use_winograd43_convolution && kernel_w == 3 && kernel_h == 3 && dilation_w == 1 && dilation_h == 1 && stride_w == 1 && stride_h == 1)
        {
            conv3x3s1_winograd43_transform_kernel_pack8to4_int8_sse(weight_data, weight_winograd43_data, num_input, num_output, opt);
        }
        else if (opt.use_sgemm_convolution)
        {
            convolution_im2col_sgemm_transform_kernel_pack8to4_int8_sse(weight_data, weight_sgemm_data, num_input, num_output, kernel_w, kernel_h);
        }
        else
        {
            convolution_transform_kernel_packed_int8_sse(weight_data, weight_data_tm, num_input, num_output, kernel_w, kernel_h, elempack, out_elempack);
        }
    }

    if (elempack == 1 && out_elempack == 4)
    {
        if (kernel_w == 1 && kernel_h == 1 && dilation_w == 1 && dilation_h == 1 && stride_w == 1 && stride_h == 1)
        {
            convolution_im2col_sgemm_transform_kernel_pack1to4_int8_sse(weight_data, weight_sgemm_data, num_input, num_output, kernel_w, kernel_h);
        }
        else if (kernel_w == 1 && kernel_h == 1 && dilation_w == 1 && dilation_h == 1 && stride_w == 2 && stride_h == 2)
        {
            convolution_im2col_sgemm_transform_kernel_pack1to4_int8_sse(weight_data, weight_sgemm_data, num_input, num_output, kernel_w, kernel_h);
        }
        else if (kernel_w == 3 && kernel_h == 3 && dilation_w == 1 && dilation_h == 1 && stride_w == 1 && stride_h == 1)
        {
            convolution_im2col_sgemm_transform_kernel_pack1to4_int8_sse(weight_data, weight_sgemm_data, num_input, num_output, kernel_w, kernel_h);
        }
        else if (kernel_w == 3 && kernel_h == 3 && dilation_w == 1 && dilation_h == 1 && stride_w == 2 && stride_h == 2)
        {
            convolution_im2col_sgemm_transform_kernel_pack1to4_int8_sse(weight_data, weight_sgemm_data, num_input, num_output, kernel_w, kernel_h);
        }
        else if (kernel_w == 7 && kernel_h == 7 && dilation_w == 1 && dilation_h == 1 && stride_w == 2 && stride_h == 2)
        {
            convolution_im2col_sgemm_transform_kernel_pack1to4_int8_sse(weight_data, weight_sgemm_data, num_input, num_output, kernel_w, kernel_h);
        }
        else if (opt.use_sgemm_convolution) // TODO better condition && num_input >= 8 && num_output >= 8)
        {
            convolution_im2col_sgemm_transform_kernel_pack1to4_int8_sse(weight_data, weight_sgemm_data, num_input, num_output, kernel_w, kernel_h);
        }
        else
        {
            convolution_transform_kernel_packed_int8_sse(weight_data, weight_data_tm, num_input, num_output, kernel_w, kernel_h, elempack, out_elempack);
        }
    }

    if (elempack == 8 && out_elempack == 1)
    {
        if (kernel_w == 1 && kernel_h == 1 && dilation_w == 1 && dilation_h == 1 && stride_w == 1 && stride_h == 1)
        {
            convolution_im2col_sgemm_transform_kernel_pack8to1_int8_sse(weight_data, weight_sgemm_data, num_input, num_output, kernel_w, kernel_h);
        }
        else if (kernel_w == 1 && kernel_h == 1 && dilation_w == 1 && dilation_h == 1 && stride_w == 2 && stride_h == 2)
        {
            convolution_im2col_sgemm_transform_kernel_pack8to1_int8_sse(weight_data, weight_sgemm_data, num_input, num_output, kernel_w, kernel_h);
        }
        else if (opt.use_winograd_convolution && opt.use_winograd43_convolution && kernel_w == 3 && kernel_h == 3 && dilation_w == 1 && dilation_h == 1 && stride_w == 1 && stride_h == 1)
        {
            conv3x3s1_winograd43_transform_kernel_pack8to1_int8_sse(weight_data, weight_winograd43_data, num_input, num_output, opt);
        }
        else if (opt.use_sgemm_convolution) // TODO better condition && num_input >= 8 && num_output >= 8)
        {
            convolution_im2col_sgemm_transform_kernel_pack8to1_int8_sse(weight_data, weight_sgemm_data, num_input, num_output, kernel_w, kernel_h);
        }
        else
        {
            convolution_transform_kernel_packed_int8_sse(weight_data, weight_data_tm, num_input, num_output, kernel_w, kernel_h, elempack, out_elempack);
        }
    }
#endif // __SSE2__

    if (elempack == 1 && out_elempack == 1)
    {
        if (kernel_w == 1 && kernel_h == 1 && dilation_w == 1 && dilation_h == 1 && stride_w == 1 && stride_h == 1)
        {
            convolution_im2col_sgemm_transform_kernel_int8_sse(weight_data, weight_sgemm_data, num_input, num_output, kernel_w, kernel_h);
        }
        else if (kernel_w == 1 && kernel_h == 1 && dilation_w == 1 && dilation_h == 1 && stride_w == 2 && stride_h == 2)
        {
            convolution_im2col_sgemm_transform_kernel_int8_sse(weight_data, weight_sgemm_data, num_input, num_output, kernel_w, kernel_h);
        }
        else if (opt.use_winograd_convolution && opt.use_winograd23_convolution && kernel_w == 3 && kernel_h == 3 && dilation_w == 1 && dilation_h == 1 && stride_w == 1 && stride_h == 1 && num_input >= 16 && num_output >= 16)
        {
            conv3x3s1_winograd23_transform_kernel_int8_sse(weight_data, weight_winograd23_data, num_input, num_output, opt);
            // conv3x3s1_winograd43_transform_kernel_int8_sse(weight_data, weight_winograd43_data, num_input, num_output, opt);
        }
        else if (opt.use_sgemm_convolution)
        {
            convolution_im2col_sgemm_transform_kernel_int8_sse(weight_data, weight_sgemm_data, num_input, num_output, kernel_w, kernel_h);
        }
        else
        {
            weight_data_tm = weight_data;
        }
    }

    scale_in_data.create(num_output);
    for (int p = 0; p < num_output; p++)
    {
        // requantize and relu
        float scale_in;
        if (weight_data_int8_scales[p] == 0)
            scale_in = 0;
        else
            scale_in = 1.f / (bottom_blob_int8_scales[0] * weight_data_int8_scales[p]);

        scale_in_data[p] = scale_in;
    }

    if (opt.lightmode)
    {
        weight_data.release();
    }

    return 0;
}

int Convolution_x86::forward_int8_x86(const Mat& bottom_blob, Mat& top_blob, const Option& opt) const
{
    int elembits = bottom_blob.elembits();

    Mat bottom_blob_int8 = bottom_blob;
    if (elembits != 8)
    {
        Option opt_q = opt;
        opt_q.blob_allocator = opt.workspace_allocator;
        quantize_to_int8(bottom_blob, bottom_blob_int8, bottom_blob_int8_scales, opt_q);
    }

    //     NCNN_LOGE("Convolution_arm input %d x %d  ksize=%d %d  stride=%d %d", w, h, kernel_w, kernel_h, stride_w, stride_h);

    Mat bottom_blob_bordered;
    make_padding(bottom_blob_int8, bottom_blob_bordered, opt);
    if (bottom_blob_bordered.empty())
        return -100;

    int w = bottom_blob_bordered.w;
    int h = bottom_blob_bordered.h;
    int channels = bottom_blob_bordered.c;
    int elempack = bottom_blob_bordered.elempack;

    const int kernel_extent_w = dilation_w * (kernel_w - 1) + 1;
    const int kernel_extent_h = dilation_h * (kernel_h - 1) + 1;

    int outw = (w - kernel_extent_w) / stride_w + 1;
    int outh = (h - kernel_extent_h) / stride_h + 1;

    bool use_int8_requantize = int8_scale_term > 100;
    int out_elempack = 1;
#if __SSE2__
    if (opt.use_packing_layout)
    {
        if (use_int8_requantize)
            out_elempack = num_output % 8 == 0 ? 8 : 1;
        else
            out_elempack = num_output % 4 == 0 ? 4 : 1;
    }
#endif // __SSE2__
    size_t out_elemsize = use_int8_requantize ? 1u * out_elempack : 4u * out_elempack;

    //     NCNN_LOGE("forward_int8_arm %d %d %d    %d %d", w, h, bottom_blob_bordered.c, elempack, out_elempack);

    top_blob.create(outw, outh, num_output / out_elempack, out_elemsize, out_elempack, opt.blob_allocator);
    if (top_blob.empty())
        return -100;

    const int num_input = channels * elempack;

    int out_elempack_int32 = 1;
#if __SSE2__
    if (opt.use_packing_layout)
    {
        out_elempack_int32 = num_output % 4 == 0 ? 4 : 1;
    }
#endif // __SSE2__

    Mat top_blob_int32;
    top_blob_int32.create(outw, outh, num_output / out_elempack_int32, (size_t)(4u * out_elempack_int32), out_elempack_int32, opt.workspace_allocator);
    if (top_blob_int32.empty())
        return -100;

#if __SSE2__
    if (elempack == 8 && out_elempack_int32 == 4)
    {
        if (kernel_w == 1 && kernel_h == 1 && dilation_w == 1 && dilation_h == 1 && stride_w == 1 && stride_h == 1)
        {
            conv1x1s1_sgemm_pack8to4_int8_sse(bottom_blob_bordered, top_blob_int32, weight_sgemm_data, opt);
        }
        else if (kernel_w == 1 && kernel_h == 1 && dilation_w == 1 && dilation_h == 1 && stride_w == 2 && stride_h == 2)
        {
            conv1x1s2_sgemm_pack8to4_int8_sse(bottom_blob_bordered, top_blob_int32, weight_sgemm_data, opt);
        }
        else if (opt.use_winograd_convolution && opt.use_winograd43_convolution && kernel_w == 3 && kernel_h == 3 && dilation_w == 1 && dilation_h == 1 && stride_w == 1 && stride_h == 1)
        {
            conv3x3s1_winograd43_pack8to4_int8_sse(bottom_blob_bordered, top_blob_int32, weight_winograd43_data, opt);
        }
        else if (opt.use_sgemm_convolution)
        {
            convolution_im2col_sgemm_pack8to4_int8_sse(bottom_blob_bordered, top_blob_int32, weight_sgemm_data, kernel_w, kernel_h, dilation_w, dilation_h, stride_w, stride_h, opt);
        }
        else
        {
            convolution_pack8to4_int8_sse(bottom_blob_bordered, top_blob_int32, weight_data_tm, kernel_w, kernel_h, dilation_w, dilation_h, stride_w, stride_h, opt);
        }
    }

    if (elempack == 1 && out_elempack_int32 == 4)
    {
        if (kernel_w == 1 && kernel_h == 1 && dilation_w == 1 && dilation_h == 1 && stride_w == 1 && stride_h == 1)
        {
            conv1x1s1_sgemm_pack1to4_int8_sse(bottom_blob_bordered, top_blob_int32, weight_sgemm_data, opt);
        }
        else if (kernel_w == 1 && kernel_h == 1 && dilation_w == 1 && dilation_h == 1 && stride_w == 2 && stride_h == 2)
        {
            conv1x1s2_sgemm_pack1to4_int8_sse(bottom_blob_bordered, top_blob_int32, weight_sgemm_data, opt);
        }
        else if (kernel_w == 3 && kernel_h == 3 && dilation_w == 1 && dilation_h == 1 && stride_w == 1 && stride_h == 1)
        {
            conv3x3s1_pack1to4_int8_sse(bottom_blob_bordered, top_blob_int32, weight_sgemm_data, opt);
        }
        else if (kernel_w == 3 && kernel_h == 3 && dilation_w == 1 && dilation_h == 1 && stride_w == 2 && stride_h == 2)
        {
            conv3x3s2_pack1to4_int8_sse(bottom_blob_bordered, top_blob_int32, weight_sgemm_data, opt);
        }
        else if (kernel_w == 7 && kernel_h == 7 && dilation_w == 1 && dilation_h == 1 && stride_w == 2 && stride_h == 2)
        {
            conv7x7s2_pack1to4_int8_sse(bottom_blob_bordered, top_blob_int32, weight_sgemm_data, opt);
        }
        else if (opt.use_sgemm_convolution) // TODO better condition && num_input >= 8 && num_output >= 8)
        {
            convolution_im2col_sgemm_pack1to4_int8_sse(bottom_blob_bordered, top_blob_int32, weight_sgemm_data, kernel_w, kernel_h, dilation_w, dilation_h, stride_w, stride_h, opt);
        }
        else
        {
            convolution_pack1to4_int8_sse(bottom_blob_bordered, top_blob_int32, weight_data_tm, kernel_w, kernel_h, dilation_w, dilation_h, stride_w, stride_h, opt);
        }
    }

    if (elempack == 8 && out_elempack_int32 == 1)
    {
        if (kernel_w == 1 && kernel_h == 1 && dilation_w == 1 && dilation_h == 1 && stride_w == 1 && stride_h == 1)
        {
            conv1x1s1_sgemm_pack8to1_int8_sse(bottom_blob_bordered, top_blob_int32, weight_sgemm_data, opt);
        }
        else if (kernel_w == 1 && kernel_h == 1 && dilation_w == 1 && dilation_h == 1 && stride_w == 2 && stride_h == 2)
        {
            conv1x1s2_sgemm_pack8to1_int8_sse(bottom_blob_bordered, top_blob_int32, weight_sgemm_data, opt);
        }
        else if (opt.use_winograd_convolution && opt.use_winograd43_convolution && kernel_w == 3 && kernel_h == 3 && dilation_w == 1 && dilation_h == 1 && stride_w == 1 && stride_h == 1)
        {
            conv3x3s1_winograd43_pack8to1_int8_sse(bottom_blob_bordered, top_blob_int32, weight_winograd43_data, opt);
        }
        else if (opt.use_sgemm_convolution) // TODO better condition && num_input >= 8 && num_output >= 8)
        {
            convolution_im2col_sgemm_pack8to1_int8_sse(bottom_blob_bordered, top_blob_int32, weight_sgemm_data, kernel_w, kernel_h, dilation_w, dilation_h, stride_w, stride_h, opt);
        }
        else
        {
            convolution_pack8to1_int8_sse(bottom_blob_bordered, top_blob_int32, weight_data_tm, kernel_w, kernel_h, dilation_w, dilation_h, stride_w, stride_h, opt);
        }
    }
#endif // __SSE2__

    if (elempack == 1 && out_elempack_int32 == 1)
    {
        if (kernel_w == 1 && kernel_h == 1 && dilation_w == 1 && dilation_h == 1 && stride_w == 1 && stride_h == 1)
        {
            conv1x1s1_sgemm_int8_sse(bottom_blob_bordered, top_blob_int32, weight_sgemm_data, opt);
        }
        else if (kernel_w == 1 && kernel_h == 1 && dilation_w == 1 && dilation_h == 1 && stride_w == 2 && stride_h == 2)
        {
            conv1x1s2_sgemm_int8_sse(bottom_blob_bordered, top_blob_int32, weight_sgemm_data, opt);
        }
        else if (opt.use_winograd_convolution && opt.use_winograd23_convolution && kernel_w == 3 && kernel_h == 3 && dilation_w == 1 && dilation_h == 1 && stride_w == 1 && stride_h == 1 && num_input >= 16 && num_output >= 16)
        {
            conv3x3s1_winograd23_int8_sse(bottom_blob_bordered, top_blob_int32, weight_winograd23_data, opt);
            // conv3x3s1_winograd43_int8_sse(bottom_blob_bordered, top_blob_int32, weight_winograd43_data, opt);
        }
        else if (opt.use_sgemm_convolution)
        {
            convolution_im2col_sgemm_int8_sse(bottom_blob_bordered, top_blob_int32, weight_sgemm_data, kernel_w, kernel_h, dilation_w, dilation_h, stride_w, stride_h, opt);
        }
        else
        {
            convolution_int8(bottom_blob_bordered, top_blob_int32, weight_data_tm, kernel_w, kernel_h, dilation_w, dilation_h, stride_w, stride_h, opt);
        }
    }

    if (use_int8_requantize)
    {
        requantize_from_int32_to_int8(top_blob_int32, top_blob, scale_in_data, top_blob_int8_scales, bias_data, activation_type, activation_params, opt);
    }
    else
    {
        dequantize_from_int32(top_blob_int32, top_blob, scale_in_data, bias_data, opt);

        if (activation)
        {
            activation->forward_inplace(top_blob, opt);
        }
    }

    return 0;
}
#endif // NCNN_INT8

int Convolution_x86::forwardDilation_x86(const Mat& bottom_blob, Mat& top_blob, const Option& opt) const
{
    int w = bottom_blob.w;
    int h = bottom_blob.h;
    size_t elemsize = bottom_blob.elemsize;

    const int kernel_size = kernel_w;
    const int stride = stride_w;
    const int dilation = dilation_w;
    const int kernel_extent = dilation * (kernel_size - 1) + 1;

    int outw = (w - kernel_extent) / stride + 1;
    int outh = (h - kernel_extent) / stride + 1;

    top_blob.create(outw, outh, num_output, elemsize, opt.blob_allocator);
    if (top_blob.empty())
        return -100;

    // Make (dilation * dilation) batches
    Mat inner_bottom_blob;
    Mat inner_top_blob;
    for (int x = 0; x < dilation; x++)
    {
        for (int y = 0; y < dilation; y++)
        {
            int inner_w = (w - y + dilation - 1) / dilation;
            int inner_h = (h - x + dilation - 1) / dilation;

            int inner_outw = (inner_w - kernel_size) / stride + 1;
            int inner_outh = (inner_h - kernel_size) / stride + 1;

            inner_bottom_blob.create(inner_w, inner_h, bottom_blob.c, elemsize, opt.workspace_allocator);
            if (inner_bottom_blob.empty())
                return -100;

            inner_top_blob.create(inner_outw, inner_outh, num_output, elemsize, opt.workspace_allocator);
            if (inner_top_blob.empty())
                return -100;

            #pragma omp parallel for num_threads(opt.num_threads)
            for (int c = 0; c < bottom_blob.c; c++)
            {
                float* outptr = inner_bottom_blob.channel(c);

                for (int i = 0; i < inner_h; i++)
                {
                    const float* ptr = (const float*)bottom_blob.channel(c) + dilation * i * w + x * w + y;
                    for (int j = 0; j < inner_w; j++)
                    {
                        outptr[j] = ptr[j * dilation];
                    }
                    outptr += inner_w;
                }
            }

            Option opt_g = opt;
            opt_g.blob_allocator = inner_top_blob.allocator;
            convolution_dilation1->forward(inner_bottom_blob, inner_top_blob, opt_g);

            #pragma omp parallel for num_threads(opt.num_threads)
            for (int c = 0; c < num_output; c++)
            {
                float* outptr = (float*)top_blob.channel(c) + x * outw + y;
                for (int i = 0; i < inner_outh; i++)
                {
                    const float* ptr = (const float*)inner_top_blob.channel(c) + i * inner_outw;
                    for (int j = 0; j < inner_outw; j++)
                    {
                        outptr[j * dilation] = ptr[j];
                    }
                    outptr += dilation * outw;
                }
            }
        }
    }

    if (activation)
    {
        activation->forward_inplace(top_blob, opt);
    }

    return 0;
}

} // namespace ncnn<|MERGE_RESOLUTION|>--- conflicted
+++ resolved
@@ -309,25 +309,6 @@
     int kernel_size = kernel_w * kernel_h;
     int num_input = weight_data_size / kernel_size / num_output;
 
-    int elempack = 1;
-    int out_elempack = 1;
-
-#if __SSE2__
-    if (opt.use_packing_layout)
-    {
-#if __AVX512F__
-        elempack = num_input % 16 == 0 ? 16 : num_input % 8 == 0 ? 8 : num_input % 4 == 0 ? 4 : 1;
-        out_elempack = num_output % 16 == 0 ? 16 : num_output % 8 == 0 ? 8 : num_output % 4 == 0 ? 4 : 1;
-#elif __AVX__
-        elempack = num_input % 8 == 0 ? 8 : num_input % 4 == 0 ? 4 : 1;
-        out_elempack = num_output % 8 == 0 ? 8 : num_output % 4 == 0 ? 4 : 1;
-#else
-        elempack = num_input % 4 == 0 ? 4 : 1;
-        out_elempack = num_output % 4 == 0 ? 4 : 1;
-#endif
-    }
-#endif // __SSE2__
-
     if (!opt.use_packing_layout && kernel_w == kernel_h && dilation_w != 1 && dilation_h == dilation_w && stride_w == 1 && stride_h == 1)
     {
         convolution_dilation1 = ncnn::create_layer(ncnn::LayerType::Convolution);
@@ -375,9 +356,6 @@
         return 0;
     }
 
-<<<<<<< HEAD
-    bool prefer_winograd = (opt.use_winograd23_convolution || opt.use_winograd43_convolution || opt.use_winograd63_convolution) && num_input >= 16 && num_output >= 16;
-=======
     int elempack = 1;
     int out_elempack = 1;
 
@@ -398,7 +376,6 @@
 #endif // __SSE2__
 
     bool prefer_winograd = (opt.use_winograd23_convolution || opt.use_winograd43_convolution || opt.use_winograd63_convolution) && (num_input > 8 || num_output > 8);
->>>>>>> bd5bbe3f
 
     if (opt.use_winograd_convolution && prefer_winograd && kernel_w == 3 && kernel_h == 3 && dilation_w == 1 && dilation_h == 1 && stride_w == 1 && stride_h == 1)
     {
