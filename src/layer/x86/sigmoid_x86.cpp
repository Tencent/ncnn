--- conflicted
+++ resolved
@@ -64,14 +64,10 @@
 
 #if __AVX__
         int nn = size >> 3;
-<<<<<<< HEAD
-        int remain = size - (nn << 3);
-=======
         int remain = size & 7;
->>>>>>> 26999fab
 #else
         int remain = size;
-#endif // __ARM_NEON
+#endif // v
 
 #if __AVX__
         for (; nn > 0; nn--)
@@ -80,11 +76,7 @@
             _mm256_storeu_ps(ptr, sigmoid_avx(_p));
             ptr += 8;
         }
-<<<<<<< HEAD
 #endif // __AVX__
-=======
-#endif // __ARM_NEON
->>>>>>> 26999fab
         for (; remain > 0; remain--)
         {
             *ptr = 1.f / (1.f + exp(-*ptr));
