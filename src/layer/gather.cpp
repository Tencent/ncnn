--- conflicted
+++ resolved
@@ -1,4 +1,3 @@
-<<<<<<< HEAD
 // OpenMMLab is pleased to support the open source community by making ncnn available.
 //
 // Copyright (C) 2021 THL A29 Limited, a Tencent company. All rights reserved.
@@ -161,195 +160,4 @@
   return 0;
 }
 
-}  //  namespace ncnn
-=======
-// OpenMMLab is pleased to support the open source community by making ncnn available.
-//
-// Copyright (C) 2021 THL A29 Limited, a Tencent company. All rights reserved.
-//
-// Licensed under the BSD 3-Clause License (the "License"); you may not use this file except
-// in compliance with the License. You may obtain a copy of the License at
-//
-// https://opensource.org/licenses/BSD-3-Clause
-//
-// Unless required by applicable law or agreed to in writing, software distributed
-// under the License is distributed on an "AS IS" BASIS, WITHOUT WARRANTIES OR
-// CONDITIONS OF ANY KIND, either express or implied. See the License for the
-// specific language governing permissions and limitations under the License.
-
-#include "gather.h"
-
-namespace ncnn {
-
-Gather::Gather()
-{
-    one_blob_only = false;
-    support_inplace = false;
-}
-
-int Gather::load_param(const ParamDict& pd)
-{
-    axis = pd.get(0, 0);
-
-    return 0;
-}
-
-// Gather only support 1-dim of indices, because the data and indices all has
-// implicit batch in ncnn, this will lead to wrong shape to match onnx result.
-// When indices dim equals to 1, after eliminating implicit batch, the indices
-// dim still be 1. So there is only 1 implicit batch in data, this will make
-// the shape match onnx result.
-int Gather::forward(const std::vector<Mat>& bottom_blobs, std::vector<Mat>& top_blobs,
-                    const Option& opt) const
-{
-    const Mat& bottom_blob = bottom_blobs[0];
-    const Mat& indices = bottom_blobs[1];
-    int dims = bottom_blob.dims;
-    int indices_dims = indices.dims;
-    size_t elemsize = bottom_blob.elemsize;
-    int positive_axis = axis < 0 ? dims + axis : axis;
-    Mat& top_blob = top_blobs[0];
-    assert(indices.dims == 1);
-    const float* indices_ptr = indices;
-
-    if (dims == 1 && indices_dims == 1) // positive_axis == 0
-    {
-        int w = indices.w;
-        top_blob.create(w, elemsize, opt.blob_allocator);
-        if (top_blob.empty())
-        {
-            return -100;
-        }
-        const float* ptr = bottom_blob;
-        float* outptr = top_blob;
-        for (int i = 0; i < w; i++)
-        {
-            float indice = indices_ptr[i];
-            outptr[i] = ptr[(int)(indice + 0.5)];
-        }
-
-        return 0;
-    }
-
-    if (dims == 2 && positive_axis == 0 && indices_dims == 1)
-    {
-        int w = bottom_blob.w;
-        int h = bottom_blob.h;
-        top_blob.create(w, indices.w, elemsize, opt.blob_allocator);
-        // w -> w
-        // h -> indices.w
-        // h * w -> indices.w * w
-        if (top_blob.empty())
-        {
-            return -100;
-        }
-        const float* ptr = bottom_blob;
-        float* outptr = top_blob;
-        for (int i = 0; i < indices.w; i++)
-        {
-            const int selected = (int)(indices_ptr[i] + 0.5);
-            memcpy(top_blob.row(i), bottom_blob.row(selected), w * elemsize);
-        }
-
-        return 0;
-    }
-
-    if (dims == 2 && positive_axis == 1 && indices_dims == 1)
-    {
-        int w = bottom_blob.w;
-        int h = bottom_blob.h;
-        top_blob.create(indices.w, h, elemsize, opt.blob_allocator);
-        // w -> h
-        // h -> indices.w
-        // h * w -> indices.w * h
-        if (top_blob.empty())
-        {
-            return -100;
-        }
-        const float* ptr = bottom_blob;
-        float* outptr = top_blob;
-        for (int j = 0; j < h; j++)
-        {
-            for (int i = 0; i < indices.w; i++)
-            {
-                int selected = (int)(indices_ptr[i] + 0.5);
-                outptr[j * indices.w + i] = ptr[j * w + selected];
-            }
-        }
-        return 0;
-    }
-
-    if (dims == 3 && positive_axis == 0 && indices_dims == 1)
-    {
-        int w = bottom_blob.w;
-        int h = bottom_blob.h;
-        int channels = bottom_blob.c;
-        top_blob.create(w, h, indices.w, elemsize, opt.blob_allocator);
-
-        if (top_blob.empty())
-        {
-            return -100;
-        }
-        for (int i = 0; i < indices.w; i++)
-        {
-            int selected = (int)(indices_ptr[i] + 0.5);
-            const unsigned char* ptr = bottom_blob.channel(selected);
-            unsigned char* outptr = top_blob.channel(i);
-
-            memcpy(outptr, ptr, w * h * elemsize);
-        }
-        return 0;
-    }
-
-    if (dims == 3 && positive_axis == 1 && indices_dims == 1)
-    {
-        int w = bottom_blob.w;
-        int h = bottom_blob.h;
-        int channels = bottom_blob.c;
-        top_blob.create(w, indices.w, channels, elemsize, opt.blob_allocator);
-        #pragma omp parallel for num_threads(opt.num_threads)
-        for (int i = 0; i < channels; i++)
-        {
-            float* outptr = top_blob.channel(i);
-            const float* ptr = bottom_blob.channel(i);
-            for (int j = 0; j < indices.w; j++)
-            {
-                int selected = (int)(indices_ptr[j] + 0.5);
-                for (int k = 0; k < w; k++)
-                {
-                    outptr[j * w + k] = ptr[selected * w + k];
-                }
-            }
-        }
-
-        return 0;
-    }
-
-    if (dims == 3 && positive_axis == 2 && indices_dims == 1)
-    {
-        int w = bottom_blob.w;
-        int h = bottom_blob.h;
-        int channels = bottom_blob.c;
-        top_blob.create(indices.w, h, channels, elemsize, opt.blob_allocator);
-        #pragma omp parallel for num_threads(opt.num_threads)
-        for (int i = 0; i < channels; i++)
-        {
-            float* outptr = top_blob.channel(i);
-            const float* ptr = bottom_blob.channel(i);
-            for (int j = 0; j < h; j++)
-            {
-                for (int k = 0; k < indices.w; k++)
-                {
-                    int selected = (int)(indices_ptr[k] + 0.5);
-                    outptr[j * indices.w + k] = ptr[j * w + selected];
-                }
-            }
-        }
-        return 0;
-    }
-
-    return 0;
-}
-
-} //  namespace ncnn
->>>>>>> 016fd3ef
+}  //  namespace ncnn