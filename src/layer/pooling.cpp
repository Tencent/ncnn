--- conflicted
+++ resolved
@@ -138,9 +138,6 @@
         w = bottom_blob_bordered.w;
         h = bottom_blob_bordered.h;
     }
-<<<<<<< HEAD
-    else if (pad_mode == 2) // tensorflow padding=SAME
-=======
 
     int outw = (w - kernel_size) / stride + 1;
     int outh = (h - kernel_size) / stride + 1;
@@ -159,7 +156,6 @@
         htail = 0;
     }
     if (wtail != 0 || htail != 0)
->>>>>>> 240431ca
     {
         int wpad = kernel_w + (w - 1) / stride_w * stride_w - w;
         int hpad = kernel_h + (h - 1) / stride_h * stride_h - h;
