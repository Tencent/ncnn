// Tencent is pleased to support the open source community by making ncnn available.
//
// Copyright (C) 2021 THL A29 Limited, a Tencent company. All rights reserved.
//
// Licensed under the BSD 3-Clause License (the "License"); you may not use this file except
// in compliance with the License. You may obtain a copy of the License at
//
// https://opensource.org/licenses/BSD-3-Clause
//
// Unless required by applicable law or agreed to in writing, software distributed
// under the License is distributed on an "AS IS" BASIS, WITHOUT WARRANTIES OR
// CONDITIONS OF ANY KIND, either express or implied. See the License for the
// specific language governing permissions and limitations under the License.

#include "relu_mips.h"

#if __mips_msa
#include <msa.h>
#endif // __mips_msa
#if __mips_mxu2
#include <mips_mxu2_fix.h>
#endif // __mips_mxu2

#include "mips_usability.h"

namespace ncnn {

ReLU_mips::ReLU_mips()
{
#if __mips_msa || __mips_mxu2
    support_packing = true;
#endif
}

int ReLU_mips::forward_inplace(Mat& bottom_top_blob, const Option& opt) const
{
    int w = bottom_top_blob.w;
    int h = bottom_top_blob.h;
    int d = bottom_top_blob.d;
    int channels = bottom_top_blob.c;
    int elempack = bottom_top_blob.elempack;
<<<<<<< HEAD

#if __mips_msa || __mips_mxu2
    if (elempack == 4)
    {
        #pragma omp parallel for num_threads(opt.num_threads)
        for (int q = 0; q < channels; q++)
        {
            float* ptr = bottom_top_blob.channel(q);

            if (slope == 0.f)
            {
                v4f32 _zero = (v4f32)__msa_fill_w(0);

                for (int i = 0; i < size; i++)
                {
                    __builtin_prefetch(ptr + 16);
                    v4f32 _p = (v4f32)__msa_ld_w(ptr, 0);
                    _p = __msa_fmax_w(_p, _zero);
                    __msa_st_w((v4i32)_p, ptr, 0);

                    ptr += 4;
                }
            }
            else
            {
                v4f32 _zero = (v4f32)__msa_fill_w(0);
                v4f32 _slope = (v4f32)__msa_fill_w_f32(slope);

                for (int i = 0; i < size; i++)
                {
                    __builtin_prefetch(ptr + 16);
                    v4f32 _p = (v4f32)__msa_ld_w(ptr, 0);
                    v4i32_w _lemask = __msa_fcle_w(_p, _zero);
                    v4f32 _ps = __msa_fmul_w(_p, _slope);
                    _p = (v4f32)__msa_bsel_v((v16u8)_lemask, (v16u8)_p, (v16u8)_ps);
                    __msa_st_w((v4i32)_p, ptr, 0);

                    ptr += 4;
                }
            }
        }

        return 0;
    }
#endif // __mips_msa || __mips_mxu2
=======
    int size = w * h * d * elempack;
>>>>>>> 28e0c913

    #pragma omp parallel for num_threads(opt.num_threads)
    for (int q = 0; q < channels; q++)
    {
        float* ptr = bottom_top_blob.channel(q);

        if (slope == 0.f)
        {
            int i = 0;
#if __mips_msa || __mips_mxu2
            v4f32 _zero = (v4f32)__msa_fill_w(0);
            for (; i + 3 < size; i += 4)
            {
                __builtin_prefetch(ptr + 16);
                v4f32 _p = (v4f32)__msa_ld_w(ptr, 0);
                _p = __msa_fmax_w(_p, _zero);
                __msa_st_w((v4i32)_p, ptr, 0);

                ptr += 4;
            }
#endif // __mips_msa || __mips_mxu2
            for (; i < size; i++)
            {
                if (*ptr < 0)
                    *ptr = 0;
                ptr++;
            }
        }
        else
        {
            int i = 0;
#if __mips_msa || __mips_mxu2
            v4f32 _zero = (v4f32)__msa_fill_w(0);
            v4f32 _slope = (v4f32)__msa_fill_w_f32(slope);
            for (; i + 3 < size; i += 4)
            {
                __builtin_prefetch(ptr + 16);
                v4f32 _p = (v4f32)__msa_ld_w(ptr, 0);
                v4i32_w _lemask = __msa_fcle_w(_p, _zero);
                v4f32 _ps = __msa_fmul_w(_p, _slope);
                _p = (v4f32)__msa_bsel_v((v16u8)_lemask, (v16u8)_p, (v16u8)_ps);
                __msa_st_w((v4i32)_p, ptr, 0);

                ptr += 4;
            }
#endif // __mips_msa || __mips_mxu2
            for (; i < size; i++)
            {
                if (*ptr < 0)
                    *ptr *= slope;
                ptr++;
            }
        }
    }

    return 0;
}

} // namespace ncnn<|MERGE_RESOLUTION|>--- conflicted
+++ resolved
@@ -39,55 +39,7 @@
     int d = bottom_top_blob.d;
     int channels = bottom_top_blob.c;
     int elempack = bottom_top_blob.elempack;
-<<<<<<< HEAD
-
-#if __mips_msa || __mips_mxu2
-    if (elempack == 4)
-    {
-        #pragma omp parallel for num_threads(opt.num_threads)
-        for (int q = 0; q < channels; q++)
-        {
-            float* ptr = bottom_top_blob.channel(q);
-
-            if (slope == 0.f)
-            {
-                v4f32 _zero = (v4f32)__msa_fill_w(0);
-
-                for (int i = 0; i < size; i++)
-                {
-                    __builtin_prefetch(ptr + 16);
-                    v4f32 _p = (v4f32)__msa_ld_w(ptr, 0);
-                    _p = __msa_fmax_w(_p, _zero);
-                    __msa_st_w((v4i32)_p, ptr, 0);
-
-                    ptr += 4;
-                }
-            }
-            else
-            {
-                v4f32 _zero = (v4f32)__msa_fill_w(0);
-                v4f32 _slope = (v4f32)__msa_fill_w_f32(slope);
-
-                for (int i = 0; i < size; i++)
-                {
-                    __builtin_prefetch(ptr + 16);
-                    v4f32 _p = (v4f32)__msa_ld_w(ptr, 0);
-                    v4i32_w _lemask = __msa_fcle_w(_p, _zero);
-                    v4f32 _ps = __msa_fmul_w(_p, _slope);
-                    _p = (v4f32)__msa_bsel_v((v16u8)_lemask, (v16u8)_p, (v16u8)_ps);
-                    __msa_st_w((v4i32)_p, ptr, 0);
-
-                    ptr += 4;
-                }
-            }
-        }
-
-        return 0;
-    }
-#endif // __mips_msa || __mips_mxu2
-=======
     int size = w * h * d * elempack;
->>>>>>> 28e0c913
 
     #pragma omp parallel for num_threads(opt.num_threads)
     for (int q = 0; q < channels; q++)
