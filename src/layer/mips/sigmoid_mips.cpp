--- conflicted
+++ resolved
@@ -43,38 +43,7 @@
     int d = bottom_top_blob.d;
     int channels = bottom_top_blob.c;
     int elempack = bottom_top_blob.elempack;
-<<<<<<< HEAD
-
-#if __mips_msa || __mips_mxu2
-    if (elempack == 4)
-    {
-        #pragma omp parallel for num_threads(opt.num_threads)
-        for (int q = 0; q < channels; q++)
-        {
-            float* ptr = bottom_top_blob.channel(q);
-
-            v4f32 _one = (v4f32)__msa_fill_w_f32(1.f);
-
-            for (int i = 0; i < size; i++)
-            {
-                __builtin_prefetch(ptr + 16);
-                v4f32 _p = (v4f32)__msa_ld_w(ptr, 0);
-                _p = (v4f32)__msa_bnegi_w((v4u32)_p, 31);
-                _p = exp_ps(_p);
-                _p = __msa_fadd_w(_p, _one);
-                v4f32 _outp = __msa_fdiv_w(_one, _p);
-                __msa_st_w((v4i32)_outp, ptr, 0);
-
-                ptr += 4;
-            }
-        }
-
-        return 0;
-    }
-#endif // __mips_msa || __mips_mxu2
-=======
     int size = w * h * d * elempack;
->>>>>>> 28e0c913
 
     #pragma omp parallel for num_threads(opt.num_threads)
     for (int q = 0; q < channels; q++)
