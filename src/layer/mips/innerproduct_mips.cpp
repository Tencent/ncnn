--- conflicted
+++ resolved
@@ -61,12 +61,12 @@
 
     int out_elempack = 1;
 
-#if __mips_msa
+#if __mips_msa || __mips_mxu2
     if (opt.use_packing_layout)
     {
         out_elempack = num_output % 4 == 0 ? 4 : 1;
     }
-#endif // __mips_msa
+#endif
 
     if (out_elempack == 4)
     {
@@ -139,7 +139,7 @@
             return -100;
 
         int num_output_elempack = 1;
-#if __mips_msa
+#if __mips_msa || __mips_mxu2
         if (opt.use_packing_layout)
         {
             num_output_elempack = num_output % 4 == 0 ? 4 : 1;
@@ -149,11 +149,7 @@
         #pragma omp parallel for num_threads(opt.num_threads)
         for (int j = 0; j < h; j++)
         {
-<<<<<<< HEAD
-#if __mips_msa || __mips_mxu2
-            if (elempack == 4)
-=======
-#if __mips_msa
+#if __mips_msa || __mips_mxu2
             if (elempack == 4 && num_output_elempack == 4)
             {
                 float* outptr = top_blob.row(j);
@@ -264,7 +260,6 @@
             }
 
             if (elempack == 4 && num_output_elempack == 1)
->>>>>>> 8c061031
             {
                 float* outptr = top_blob.row(j);
 
@@ -317,7 +312,7 @@
                     }
 
                     int i = 0;
-#if __mips_msa
+#if __mips_msa || __mips_mxu2
                     v4f32 _sum = (v4f32)__msa_fill_w(0);
                     for (; i + 3 < num_input; i += 4)
                     {
@@ -331,7 +326,7 @@
                         kptr += 4;
                     }
                     sum += __msa_reduce_fadd_w(_sum);
-#endif // __mips_msa
+#endif // __mips_msa || __mips_mxu2
                     for (; i < num_input; i++)
                     {
                         sum += *m * *kptr;
@@ -351,21 +346,9 @@
         return 0;
     }
 
-<<<<<<< HEAD
-    int w = bottom_blob.w;
-    int h = bottom_blob.h;
-    int channels = bottom_blob.c;
-    size_t elemsize = bottom_blob.elemsize;
-    int elempack = bottom_blob.elempack;
-    int size = w * h;
-
-#if __mips_msa || __mips_mxu2
-    if (elempack == 4)
-=======
     // flatten
     Mat bottom_blob_flattened = bottom_blob;
     if (bottom_blob.dims != 1)
->>>>>>> 8c061031
     {
         Option opt_flatten = opt;
         opt_flatten.blob_allocator = opt.workspace_allocator;
@@ -377,19 +360,19 @@
     int elempack = bottom_blob_flattened.elempack;
 
     int out_elempack = 1;
-#if __mips_msa
+#if __mips_msa || __mips_mxu2
     if (opt.use_packing_layout)
     {
         out_elempack = num_output % 4 == 0 ? 4 : 1;
     }
-#endif // __mips_msa
+#endif
     size_t out_elemsize = elemsize / elempack * out_elempack;
 
     top_blob.create(num_output / out_elempack, out_elemsize, out_elempack, opt.blob_allocator);
     if (top_blob.empty())
         return -100;
 
-#if __mips_msa
+#if __mips_msa || __mips_mxu2
     if (out_elempack == 4)
     {
         #pragma omp parallel for num_threads(opt.num_threads)
@@ -437,14 +420,6 @@
                 kptr += 4;
             }
 
-<<<<<<< HEAD
-#if __mips_msa || __mips_mxu2
-        v4f32 _sum0 = (v4f32)__msa_fill_w(0);
-        v4f32 _sum1 = (v4f32)__msa_fill_w(0);
-        v4f32 _sum2 = (v4f32)__msa_fill_w(0);
-        v4f32 _sum3 = (v4f32)__msa_fill_w(0);
-#endif // __mips_msa || __mips_mxu2
-=======
             _sum0 = __msa_fadd_w(_sum0, _sum1);
             _sum2 = __msa_fadd_w(_sum2, _sum3);
             _sum0 = __msa_fadd_w(_sum0, _sum2);
@@ -455,8 +430,7 @@
             __msa_st_w((v4i32)_sum0, outptr + p * 4, 0);
         }
     }
-#endif // __mips_msa
->>>>>>> 8c061031
+#endif // __mips_msa || __mips_mxu2
 
     if (out_elempack == 1)
     {
@@ -489,17 +463,12 @@
             const float* m = bottom_blob_flattened;
 
             int i = 0;
-<<<<<<< HEAD
-#if __mips_msa || __mips_mxu2
-            for (; i + 3 < size; i += 4)
-=======
-#if __mips_msa
+#if __mips_msa || __mips_mxu2
             v4f32 _sum0 = (v4f32)__msa_fill_w(0);
             v4f32 _sum1 = (v4f32)__msa_fill_w(0);
             v4f32 _sum2 = (v4f32)__msa_fill_w(0);
             v4f32 _sum3 = (v4f32)__msa_fill_w(0);
             for (; i + 3 < num_input; i += 4)
->>>>>>> 8c061031
             {
                 __builtin_prefetch(m + 16);
                 __builtin_prefetch(w0 + 16);
@@ -522,13 +491,8 @@
                 w2 += 4;
                 w3 += 4;
             }
-<<<<<<< HEAD
 #endif // __mips_msa || __mips_mxu2
-            for (; i < size; i++)
-=======
-#endif // __mips_msa
             for (; i < num_input; i++)
->>>>>>> 8c061031
             {
                 sum0 += *m * *w0;
                 sum1 += *m * *w1;
@@ -542,21 +506,12 @@
                 w3++;
             }
 
-<<<<<<< HEAD
-#if __mips_msa || __mips_mxu2
-        sum0 += __msa_reduce_fadd_w(_sum0);
-        sum1 += __msa_reduce_fadd_w(_sum1);
-        sum2 += __msa_reduce_fadd_w(_sum2);
-        sum3 += __msa_reduce_fadd_w(_sum3);
-#endif // __mips_msa || __mips_mxu2
-=======
-#if __mips_msa
+#if __mips_msa || __mips_mxu2
             sum0 += __msa_reduce_fadd_w(_sum0);
             sum1 += __msa_reduce_fadd_w(_sum1);
             sum2 += __msa_reduce_fadd_w(_sum2);
             sum3 += __msa_reduce_fadd_w(_sum3);
-#endif // __mips_msa
->>>>>>> 8c061031
+#endif // __mips_msa || __mips_mxu2
 
             sum0 = activation_ss(sum0, activation_type, activation_params);
             sum1 = activation_ss(sum1, activation_type, activation_params);
@@ -583,7 +538,7 @@
             const float* m = bottom_blob_flattened;
 
             int i = 0;
-#if __mips_msa
+#if __mips_msa || __mips_mxu2
             v4f32 _sum0 = (v4f32)__msa_fill_w(0);
             for (; i + 3 < num_input; i += 4)
             {
@@ -597,7 +552,7 @@
                 w += 4;
             }
             sum += __msa_reduce_fadd_w(_sum0);
-#endif // __mips_msa
+#endif // __mips_msa || __mips_mxu2
             for (; i < num_input; i++)
             {
                 sum += *m * *w;
@@ -621,12 +576,12 @@
     const int num_input = weight_data_size / num_output;
 
     int out_elempack = 1;
-#if __mips_msa
+#if __mips_msa || __mips_mxu2
     if (opt.use_packing_layout)
     {
         out_elempack = num_output % 8 == 0 ? 8 : 1;
     }
-#endif // __mips_msa
+#endif
 
     // src = inch-outch
     // dst = pb-inch-outch/pb
@@ -695,7 +650,7 @@
         int h = bottom_blob_int8_unpacked.h;
 
         int out_elempack = 1;
-#if __mips_msa
+#if __mips_msa || __mips_mxu2
         if (opt.use_packing_layout)
         {
             out_elempack = h % 4 == 0 ? 4 : 1;
@@ -709,14 +664,14 @@
             return -100;
 
         int num_output_elempack = 1;
-#if __mips_msa
+#if __mips_msa || __mips_mxu2
         if (opt.use_packing_layout)
         {
             num_output_elempack = num_output % 8 == 0 ? 8 : 1;
         }
 #endif
 
-#if __mips_msa
+#if __mips_msa || __mips_mxu2
         if (num_output_elempack == 8 && out_elempack == 4)
         {
             #pragma omp parallel for num_threads(opt.num_threads)
@@ -987,7 +942,7 @@
                 }
             }
         }
-#endif // __mips_msa
+#endif // __mips_msa || __mips_mxu2
 
         if (num_output_elempack == 1 && out_elempack == 1)
         {
@@ -1035,19 +990,19 @@
     //     int elempack = bottom_blob_int8_flattened.elempack;
 
     int out_elempack = 1;
-#if __mips_msa
+#if __mips_msa || __mips_mxu2
     if (opt.use_packing_layout)
     {
         out_elempack = num_output % 8 == 0 ? 8 : 1;
     }
-#endif // __mips_msa
+#endif
     //     size_t out_elemsize = elemsize / elempack * out_elempack;
 
     top_blob.create(num_output / out_elempack, (size_t)(4u * out_elempack), out_elempack, opt.blob_allocator);
     if (top_blob.empty())
         return -100;
 
-#if __mips_msa
+#if __mips_msa || __mips_mxu2
     if (out_elempack == 8)
     {
         #pragma omp parallel for num_threads(opt.num_threads)
@@ -1109,7 +1064,7 @@
             __msa_st_w((v4i32)_sumfp32_1, outptr + 4, 0);
         }
     }
-#endif // __mips_msa
+#endif // __mips_msa || __mips_mxu2
 
     if (out_elempack == 1)
     {
