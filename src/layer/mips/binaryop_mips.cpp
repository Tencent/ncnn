--- conflicted
+++ resolved
@@ -989,19 +989,13 @@
 
 int BinaryOp_mips::forward(const std::vector<Mat>& bottom_blobs, std::vector<Mat>& top_blobs, const Option& opt) const
 {
-#if __mips_msa
+#if __mips_msa || __mips_mxu2
     using namespace BinaryOp_mips_functor;
 
     const Mat& bottom_blob = bottom_blobs[0];
     const Mat& bottom_blob1 = bottom_blobs[1];
     Mat& top_blob = top_blobs[0];
 
-<<<<<<< HEAD
-#if __mips_msa || __mips_mxu2
-    using namespace BinaryOp_mips_functor;
-
-=======
->>>>>>> 28e0c913
     int elempack = bottom_blob.elempack;
     int elempack1 = bottom_blob1.elempack;
 
