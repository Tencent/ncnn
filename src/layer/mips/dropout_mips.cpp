// Tencent is pleased to support the open source community by making ncnn available.
//
// Copyright (C) 2021 THL A29 Limited, a Tencent company. All rights reserved.
//
// Licensed under the BSD 3-Clause License (the "License"); you may not use this file except
// in compliance with the License. You may obtain a copy of the License at
//
// https://opensource.org/licenses/BSD-3-Clause
//
// Unless required by applicable law or agreed to in writing, software distributed
// under the License is distributed on an "AS IS" BASIS, WITHOUT WARRANTIES OR
// CONDITIONS OF ANY KIND, either express or implied. See the License for the
// specific language governing permissions and limitations under the License.

#include "dropout_mips.h"

#if __mips_msa
#include <msa.h>
#endif // __mips_msa
#if __mips_mxu2
#include <mips_mxu2_fix.h>
#endif // __mips_mxu2

#include "mips_usability.h"

namespace ncnn {

Dropout_mips::Dropout_mips()
{
#if __mips_msa || __mips_mxu2
    support_packing = true;
#endif
}

int Dropout_mips::forward_inplace(Mat& bottom_top_blob, const Option& opt) const
{
    if (scale == 1.f)
    {
        return 0;
    }

    int w = bottom_top_blob.w;
    int h = bottom_top_blob.h;
    int d = bottom_top_blob.d;
    int channels = bottom_top_blob.c;
    int elempack = bottom_top_blob.elempack;
    int size = w * h * d * elempack;

<<<<<<< HEAD
#if __mips_msa || __mips_mxu2
    if (elempack == 4)
=======
    #pragma omp parallel for num_threads(opt.num_threads)
    for (int q = 0; q < channels; q++)
>>>>>>> 28e0c913
    {
        float* ptr = bottom_top_blob.channel(q);

        int i = 0;
#if __mips_msa
        v4f32 _scale = (v4f32)__msa_fill_w_f32(scale);
        for (; i + 3 < size; i += 4)
        {
            __builtin_prefetch(ptr + 16);
            v4f32 _p = (v4f32)__msa_ld_w(ptr, 0);
            _p = __msa_fmul_w(_p, _scale);
            __msa_st_w((v4i32)_p, ptr, 0);

            ptr += 4;
        }
#endif // __mips_msa
        for (; i < size; i++)
        {
            *ptr = *ptr * scale;

            ptr++;
        }
    }
<<<<<<< HEAD
#endif // __mips_msa || __mips_mxu2
=======
>>>>>>> 28e0c913

    return 0;
}

} // namespace ncnn<|MERGE_RESOLUTION|>--- conflicted
+++ resolved
@@ -46,18 +46,13 @@
     int elempack = bottom_top_blob.elempack;
     int size = w * h * d * elempack;
 
-<<<<<<< HEAD
-#if __mips_msa || __mips_mxu2
-    if (elempack == 4)
-=======
     #pragma omp parallel for num_threads(opt.num_threads)
     for (int q = 0; q < channels; q++)
->>>>>>> 28e0c913
     {
         float* ptr = bottom_top_blob.channel(q);
 
         int i = 0;
-#if __mips_msa
+#if __mips_msa || __mips_mxu2
         v4f32 _scale = (v4f32)__msa_fill_w_f32(scale);
         for (; i + 3 < size; i += 4)
         {
@@ -68,7 +63,7 @@
 
             ptr += 4;
         }
-#endif // __mips_msa
+#endif // __mips_msa || __mips_mxu2
         for (; i < size; i++)
         {
             *ptr = *ptr * scale;
@@ -76,10 +71,6 @@
             ptr++;
         }
     }
-<<<<<<< HEAD
-#endif // __mips_msa || __mips_mxu2
-=======
->>>>>>> 28e0c913
 
     return 0;
 }
