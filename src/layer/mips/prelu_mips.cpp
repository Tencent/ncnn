// Tencent is pleased to support the open source community by making ncnn available.
//
// Copyright (C) 2021 THL A29 Limited, a Tencent company. All rights reserved.
//
// Licensed under the BSD 3-Clause License (the "License"); you may not use this file except
// in compliance with the License. You may obtain a copy of the License at
//
// https://opensource.org/licenses/BSD-3-Clause
//
// Unless required by applicable law or agreed to in writing, software distributed
// under the License is distributed on an "AS IS" BASIS, WITHOUT WARRANTIES OR
// CONDITIONS OF ANY KIND, either express or implied. See the License for the
// specific language governing permissions and limitations under the License.

#include "prelu_mips.h"

#if __mips_msa
#include <msa.h>
#endif // __mips_msa
#if __mips_mxu2
#include <mips_mxu2_fix.h>
#endif // __mips_mxu2

#include "mips_usability.h"

namespace ncnn {

PReLU_mips::PReLU_mips()
{
#if __mips_msa || __mips_mxu2
    support_packing = true;
#endif
}

int PReLU_mips::forward_inplace(Mat& bottom_top_blob, const Option& opt) const
{
    int dims = bottom_top_blob.dims;
    int elempack = bottom_top_blob.elempack;

<<<<<<< HEAD
#if __mips_msa || __mips_mxu2
    if (elempack == 4)
=======
    if (dims == 1)
>>>>>>> 28e0c913
    {
        int w = bottom_top_blob.w * elempack;

#if __mips_msa
        int nn_w = w / 4;
        int remain_w_start = nn_w * 4;
#else
        int remain_w_start = 0;
#endif // __mips_msa

        float* ptr = bottom_top_blob;

        if (num_slope > 1)
        {
            const float* slope = slope_data;

#if __mips_msa
            #pragma omp parallel for num_threads(opt.num_threads)
            for (int i = 0; i < nn_w; i++)
            {
                float* ptr0 = ptr + i * 4;

                v4f32 _p = (v4f32)__msa_ld_w(ptr0, 0);
                v4f32 _zero = (v4f32)__msa_fill_w(0);
                v4f32 _slope = (v4f32)__msa_ld_w(slope + i * 4, 0);
                v4i32_w _lemask = __msa_fcle_w(_p, _zero);
                v4f32 _ps = __msa_fmul_w(_p, _slope);
                _p = (v4f32)__msa_bsel_v((v16u8)_lemask, (v16u8)_p, (v16u8)_ps);
                __msa_st_w((v4i32)_p, ptr0, 0);
            }
<<<<<<< HEAD
        }

        return 0;
    }
#endif // __mips_msa || __mips_mxu2
=======
#endif // __mips_msa
>>>>>>> 28e0c913

            #pragma omp parallel for num_threads(opt.num_threads)
            for (int i = remain_w_start; i < w; i++)
            {
                float v = ptr[i];
                if (v < 0.f)
                    ptr[i] = v * slope[i];
            }
        }
        else
        {
            const float slope = slope_data[0];

#if __mips_msa
            #pragma omp parallel for num_threads(opt.num_threads)
            for (int i = 0; i < nn_w; i++)
            {
                float* ptr0 = ptr + i * 4;

                v4f32 _p = (v4f32)__msa_ld_w(ptr0, 0);
                v4f32 _zero = (v4f32)__msa_fill_w(0);
                v4f32 _slope = (v4f32)__msa_fill_w_f32(slope);
                v4i32_w _lemask = __msa_fcle_w(_p, _zero);
                v4f32 _ps = __msa_fmul_w(_p, _slope);
                _p = (v4f32)__msa_bsel_v((v16u8)_lemask, (v16u8)_p, (v16u8)_ps);
                __msa_st_w((v4i32)_p, ptr0, 0);
            }
#endif // __mips_msa

            #pragma omp parallel for num_threads(opt.num_threads)
            for (int i = remain_w_start; i < w; i++)
            {
                float v = ptr[i];
                if (v < 0.f)
                    ptr[i] = v * slope;
            }
        }
    }

    if (dims == 2)
    {
        int w = bottom_top_blob.w * elempack;
        int h = bottom_top_blob.h;

        #pragma omp parallel for num_threads(opt.num_threads)
        for (int i = 0; i < h; i++)
        {
            float* ptr = bottom_top_blob.row(i);

            const float slope = num_slope > 1 ? slope_data[i] : slope_data[0];

            int j = 0;
#if __mips_msa || __mips_mxu2
            v4f32 _zero = (v4f32)__msa_fill_w(0);
            v4f32 _slope = (elempack == 4 && num_slope > 1) ? (v4f32)__msa_ld_w((const float*)slope_data + i * 4, 0) : (v4f32)__msa_fill_w_f32(slope);

            for (; j + 3 < w; j += 4)
            {
                __builtin_prefetch(ptr + 16);
                v4f32 _p = (v4f32)__msa_ld_w(ptr, 0);
                v4i32_w _lemask = __msa_fcle_w(_p, _zero);
                v4f32 _ps = __msa_fmul_w(_p, _slope);
                _p = (v4f32)__msa_bsel_v((v16u8)_lemask, (v16u8)_p, (v16u8)_ps);
                __msa_st_w((v4i32)_p, ptr, 0);

                ptr += 4;
            }
#endif // __mips_msa || __mips_mxu2
            for (; j < w; j++)
            {
                float v = *ptr;
                if (v < 0.f)
                    *ptr = v * slope;

                ptr++;
            }
        }
    }

    if (dims == 3)
    {
        int w = bottom_top_blob.w;
        int h = bottom_top_blob.h;
        int channels = bottom_top_blob.c;
        int size = w * h * elempack;

        const float* slope_data_ptr = slope_data;

        #pragma omp parallel for num_threads(opt.num_threads)
        for (int q = 0; q < channels; q++)
        {
            float* ptr = bottom_top_blob.channel(q);
            float slope = num_slope > 1 ? slope_data_ptr[q] : slope_data_ptr[0];

            int i = 0;
#if __mips_msa || __mips_mxu2
            v4f32 _zero = (v4f32)__msa_fill_w(0);
            v4f32 _slope = (elempack == 4 && num_slope > 1) ? (v4f32)__msa_ld_w((const float*)slope_data + q * 4, 0) : (v4f32)__msa_fill_w_f32(slope);

            for (; i + 3 < size; i += 4)
            {
                __builtin_prefetch(ptr + 16);
                v4f32 _p = (v4f32)__msa_ld_w(ptr, 0);
                v4i32_w _lemask = __msa_fcle_w(_p, _zero);
                v4f32 _ps = __msa_fmul_w(_p, _slope);
                _p = (v4f32)__msa_bsel_v((v16u8)_lemask, (v16u8)_p, (v16u8)_ps);
                __msa_st_w((v4i32)_p, ptr, 0);

                ptr += 4;
            }
#endif // __mips_msa || __mips_mxu2
            for (; i < size; i++)
            {
                if (*ptr < 0)
                    *ptr *= slope;

                ptr++;
            }
        }
    }

    return 0;
}

} // namespace ncnn<|MERGE_RESOLUTION|>--- conflicted
+++ resolved
@@ -37,21 +37,16 @@
     int dims = bottom_top_blob.dims;
     int elempack = bottom_top_blob.elempack;
 
-<<<<<<< HEAD
-#if __mips_msa || __mips_mxu2
-    if (elempack == 4)
-=======
     if (dims == 1)
->>>>>>> 28e0c913
     {
         int w = bottom_top_blob.w * elempack;
 
-#if __mips_msa
+#if __mips_msa || __mips_mxu2
         int nn_w = w / 4;
         int remain_w_start = nn_w * 4;
 #else
         int remain_w_start = 0;
-#endif // __mips_msa
+#endif // __mips_msa || __mips_mxu2
 
         float* ptr = bottom_top_blob;
 
@@ -59,7 +54,7 @@
         {
             const float* slope = slope_data;
 
-#if __mips_msa
+#if __mips_msa || __mips_mxu2
             #pragma omp parallel for num_threads(opt.num_threads)
             for (int i = 0; i < nn_w; i++)
             {
@@ -73,15 +68,7 @@
                 _p = (v4f32)__msa_bsel_v((v16u8)_lemask, (v16u8)_p, (v16u8)_ps);
                 __msa_st_w((v4i32)_p, ptr0, 0);
             }
-<<<<<<< HEAD
-        }
-
-        return 0;
-    }
 #endif // __mips_msa || __mips_mxu2
-=======
-#endif // __mips_msa
->>>>>>> 28e0c913
 
             #pragma omp parallel for num_threads(opt.num_threads)
             for (int i = remain_w_start; i < w; i++)
@@ -95,7 +82,7 @@
         {
             const float slope = slope_data[0];
 
-#if __mips_msa
+#if __mips_msa || __mips_mxu2
             #pragma omp parallel for num_threads(opt.num_threads)
             for (int i = 0; i < nn_w; i++)
             {
@@ -109,7 +96,7 @@
                 _p = (v4f32)__msa_bsel_v((v16u8)_lemask, (v16u8)_p, (v16u8)_ps);
                 __msa_st_w((v4i32)_p, ptr0, 0);
             }
-#endif // __mips_msa
+#endif // __mips_msa || __mips_mxu2
 
             #pragma omp parallel for num_threads(opt.num_threads)
             for (int i = remain_w_start; i < w; i++)
