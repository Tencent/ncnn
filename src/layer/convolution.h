--- conflicted
+++ resolved
@@ -60,9 +60,6 @@
     Mat weight_data;
     Mat bias_data;
 
-<<<<<<< HEAD
-    Mat weight_data_int8_scales;
-=======
 #if NCNN_VULKAN
     VkMat weight_data_gpu;
     VkMat bias_data_gpu;
@@ -72,8 +69,7 @@
     Pipeline* convolution_1x1s1d1;
 #endif // NCNN_VULKAN
 
-    float weight_data_int8_scale;
->>>>>>> 10b8ac68
+    Mat weight_data_int8_scales;
     float bottom_blob_int8_scale;
 
     bool use_int8_inference;
