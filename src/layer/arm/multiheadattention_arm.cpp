// Tencent is pleased to support the open source community by making ncnn available.
//
// Copyright (C) 2023 THL A29 Limited, a Tencent company. All rights reserved.
//
// Licensed under the BSD 3-Clause License (the "License"); you may not use this file except
// in compliance with the License. You may obtain a copy of the License at
//
// https://opensource.org/licenses/BSD-3-Clause
//
// Unless required by applicable law or agreed to in writing, software distributed
// under the License is distributed on an "AS IS" BASIS, WITHOUT WARRANTIES OR
// CONDITIONS OF ANY KIND, either express or implied. See the License for the
// specific language governing permissions and limitations under the License.

#include "multiheadattention_arm.h"

#include "cpu.h"
#include "layer_type.h"

namespace ncnn {

MultiHeadAttention_arm::MultiHeadAttention_arm()
{
#if __ARM_NEON
    support_packing = true;
#if NCNN_ARM82
    support_fp16_storage = cpu_support_arm_asimdhp();
#endif
#endif // __ARM_NEON

    support_bf16_storage = false;

    q_gemm = 0;
    k_gemm = 0;
    v_gemm = 0;
    o_gemm = 0;

    qk_gemm = 0;
    qkv_gemm = 0;

    qk_softmax = 0;
}

int MultiHeadAttention_arm::create_pipeline(const Option& _opt)
{
    Option opt = _opt;
    opt.use_bf16_storage = false;

    {
        qk_softmax = ncnn::create_layer(ncnn::LayerType::Softmax);
        ncnn::ParamDict pd;
        pd.set(0, -1);
        pd.set(1, 1);
        qk_softmax->load_param(pd);
        qk_softmax->load_model(ModelBinFromMatArray(0));
        qk_softmax->create_pipeline(opt);
    }

#if NCNN_ARM82
    if (support_fp16_storage && opt.use_fp16_storage)
    {
        {
            const int embed_dim_per_head = embed_dim / num_heads;
            const float inv_sqrt_embed_dim_per_head = 1.f / sqrtf(embed_dim_per_head);

            q_gemm = ncnn::create_layer(ncnn::LayerType::Gemm);
            ncnn::ParamDict pd;
            pd.set(0, inv_sqrt_embed_dim_per_head);
            pd.set(1, 1.f);
            pd.set(2, 0);         // transA
            pd.set(3, 1);         // transB
            pd.set(4, 1);         // constantA
            pd.set(5, 0);         // constantB
            pd.set(6, 1);         // constantC
            pd.set(7, embed_dim); // M
            pd.set(8, 0);         // N
            pd.set(9, embed_dim); // K
            pd.set(10, 1);        // constant_broadcast_type_C
            pd.set(11, 0);        // output_N1M
            pd.set(12, 1);        // output_elempack
            pd.set(14, 0);        // output_transpose
            q_gemm->load_param(pd);
            Mat weights[2];
            weights[0] = q_weight_data;
            weights[1] = q_bias_data;
            q_gemm->load_model(ModelBinFromMatArray(weights));
            q_gemm->create_pipeline(opt);

            if (opt.lightmode)
            {
                q_weight_data.release();
                q_bias_data.release();
            }
        }

        {
            k_gemm = ncnn::create_layer(ncnn::LayerType::Gemm);
            ncnn::ParamDict pd;
            pd.set(2, 0);         // transA
            pd.set(3, 1);         // transB
            pd.set(4, 1);         // constantA
            pd.set(5, 0);         // constantB
            pd.set(6, 1);         // constantC
            pd.set(7, embed_dim); // M
            pd.set(8, 0);         // N
            pd.set(9, kdim);      // K
            pd.set(10, 1);        // constant_broadcast_type_C
            pd.set(11, 0);        // output_N1M
            pd.set(12, 1);        // output_elempack
            pd.set(14, 0);        // output_transpose
            k_gemm->load_param(pd);
            Mat weights[2];
            weights[0] = k_weight_data;
            weights[1] = k_bias_data;
            k_gemm->load_model(ModelBinFromMatArray(weights));
            k_gemm->create_pipeline(opt);

            if (opt.lightmode)
            {
                k_weight_data.release();
                k_bias_data.release();
            }
        }

        {
            v_gemm = ncnn::create_layer(ncnn::LayerType::Gemm);
            ncnn::ParamDict pd;
            pd.set(2, 0);         // transA
            pd.set(3, 1);         // transB
            pd.set(4, 1);         // constantA
            pd.set(5, 0);         // constantB
            pd.set(6, 1);         // constantC
            pd.set(7, embed_dim); // M
            pd.set(8, 0);         // N
            pd.set(9, vdim);      // K
            pd.set(10, 1);        // constant_broadcast_type_C
            pd.set(11, 0);        // output_N1M
            pd.set(12, 1);        // output_elempack
            pd.set(14, 0);        // output_transpose
            v_gemm->load_param(pd);
            Mat weights[2];
            weights[0] = v_weight_data;
            weights[1] = v_bias_data;
            v_gemm->load_model(ModelBinFromMatArray(weights));
            v_gemm->create_pipeline(opt);

            if (opt.lightmode)
            {
                v_weight_data.release();
                v_bias_data.release();
            }
        }

        {
            o_gemm = ncnn::create_layer(ncnn::LayerType::Gemm);
            ncnn::ParamDict pd;
            pd.set(2, 1);         // transA
            pd.set(3, 1);         // transB
            pd.set(4, 0);         // constantA
            pd.set(5, 1);         // constantB
            pd.set(6, 1);         // constantC
            pd.set(7, 0);         // M = outch
            pd.set(8, embed_dim); // N = size
            pd.set(9, embed_dim); // K = maxk*inch
            pd.set(10, 4);        // constant_broadcast_type_C = null
            pd.set(11, 0);        // output_N1M
            o_gemm->load_param(pd);
            Mat weights[2];
            weights[0] = out_weight_data;
            weights[1] = out_bias_data;
            o_gemm->load_model(ModelBinFromMatArray(weights));
            o_gemm->create_pipeline(opt);

            if (opt.lightmode)
            {
                out_weight_data.release();
                out_bias_data.release();
            }
        }

        {
            qk_gemm = ncnn::create_layer(ncnn::LayerType::Gemm);
            ncnn::ParamDict pd;
            pd.set(2, 1);                   // transA
            pd.set(3, 0);                   // transB
            pd.set(4, 0);                   // constantA
            pd.set(5, 0);                   // constantB
            pd.set(6, attn_mask ? 0 : 1);   // constantC
            pd.set(7, 0);                   // M
            pd.set(8, 0);                   // N
            pd.set(9, 0);                   // K
            pd.set(10, attn_mask ? 3 : -1); // constant_broadcast_type_C
            pd.set(11, 0);                  // output_N1M
            pd.set(12, 1);                  // output_elempack
            qk_gemm->load_param(pd);
            qk_gemm->load_model(ModelBinFromMatArray(0));
            Option opt1 = opt;
            opt1.num_threads = 1;
            qk_gemm->create_pipeline(opt1);
        }

        {
            qkv_gemm = ncnn::create_layer(ncnn::LayerType::Gemm);
            ncnn::ParamDict pd;
            pd.set(2, 0);   // transA
            pd.set(3, 1);   // transB
            pd.set(4, 0);   // constantA
            pd.set(5, 0);   // constantB
            pd.set(6, 1);   // constantC
            pd.set(7, 0);   // M
            pd.set(8, 0);   // N
            pd.set(9, 0);   // K
            pd.set(10, -1); // constant_broadcast_type_C
            pd.set(11, 0);  // output_N1M
            pd.set(12, 1);  // output_elempack
            pd.set(14, 1);  // output_transpose
            qkv_gemm->load_param(pd);
            qkv_gemm->load_model(ModelBinFromMatArray(0));
            Option opt1 = opt;
            opt1.num_threads = 1;
            qkv_gemm->create_pipeline(opt1);
        }

        return 0;
    }
#endif

    {
        const int embed_dim_per_head = embed_dim / num_heads;
        const float inv_sqrt_embed_dim_per_head = 1.f / sqrtf(embed_dim_per_head);

        q_gemm = ncnn::create_layer(ncnn::LayerType::Gemm);
        ncnn::ParamDict pd;
        pd.set(0, inv_sqrt_embed_dim_per_head);
        pd.set(1, 1.f);
        pd.set(2, 0);         // transA
        pd.set(3, 1);         // transB
        pd.set(4, 1);         // constantA
        pd.set(5, 0);         // constantB
        pd.set(6, 1);         // constantC
        pd.set(7, embed_dim); // M
        pd.set(8, 0);         // N
        pd.set(9, embed_dim); // K
        pd.set(10, 1);        // constant_broadcast_type_C
        pd.set(11, 0);        // output_N1M
        pd.set(12, 1);        // output_elempack
        pd.set(14, 0);        // output_transpose
        q_gemm->load_param(pd);
        Mat weights[2];
        weights[0] = q_weight_data;
        weights[1] = q_bias_data;
        q_gemm->load_model(ModelBinFromMatArray(weights));
        q_gemm->create_pipeline(opt);

        if (opt.lightmode)
        {
            q_weight_data.release();
            q_bias_data.release();
        }
    }

    {
        k_gemm = ncnn::create_layer(ncnn::LayerType::Gemm);
        ncnn::ParamDict pd;
        pd.set(2, 0);         // transA
        pd.set(3, 1);         // transB
        pd.set(4, 1);         // constantA
        pd.set(5, 0);         // constantB
        pd.set(6, 1);         // constantC
        pd.set(7, embed_dim); // M
        pd.set(8, 0);         // N
        pd.set(9, kdim);      // K
        pd.set(10, 1);        // constant_broadcast_type_C
        pd.set(11, 0);        // output_N1M
        pd.set(12, 1);        // output_elempack
        pd.set(14, 0);        // output_transpose
        k_gemm->load_param(pd);
        Mat weights[2];
        weights[0] = k_weight_data;
        weights[1] = k_bias_data;
        k_gemm->load_model(ModelBinFromMatArray(weights));
        k_gemm->create_pipeline(opt);

        if (opt.lightmode)
        {
            k_weight_data.release();
            k_bias_data.release();
        }
    }

    {
        v_gemm = ncnn::create_layer(ncnn::LayerType::Gemm);
        ncnn::ParamDict pd;
        pd.set(2, 0);         // transA
        pd.set(3, 1);         // transB
        pd.set(4, 1);         // constantA
        pd.set(5, 0);         // constantB
        pd.set(6, 1);         // constantC
        pd.set(7, embed_dim); // M
        pd.set(8, 0);         // N
        pd.set(9, vdim);      // K
        pd.set(10, 1);        // constant_broadcast_type_C
        pd.set(11, 0);        // output_N1M
        pd.set(12, 1);        // output_elempack
        pd.set(14, 0);        // output_transpose
        v_gemm->load_param(pd);
        Mat weights[2];
        weights[0] = v_weight_data;
        weights[1] = v_bias_data;
        v_gemm->load_model(ModelBinFromMatArray(weights));
        v_gemm->create_pipeline(opt);

        if (opt.lightmode)
        {
            v_weight_data.release();
            v_bias_data.release();
        }
    }

    {
        o_gemm = ncnn::create_layer(ncnn::LayerType::Gemm);
        ncnn::ParamDict pd;
        pd.set(2, 1);         // transA
        pd.set(3, 1);         // transB
        pd.set(4, 0);         // constantA
        pd.set(5, 1);         // constantB
        pd.set(6, 1);         // constantC
        pd.set(7, 0);         // M = outch
        pd.set(8, embed_dim); // N = size
        pd.set(9, embed_dim); // K = maxk*inch
        pd.set(10, 4);        // constant_broadcast_type_C = null
        pd.set(11, 0);        // output_N1M
        o_gemm->load_param(pd);
        Mat weights[2];
        weights[0] = out_weight_data;
        weights[1] = out_bias_data;
        o_gemm->load_model(ModelBinFromMatArray(weights));
        o_gemm->create_pipeline(opt);

        if (opt.lightmode)
        {
            out_weight_data.release();
            out_bias_data.release();
        }
    }

    {
        qk_gemm = ncnn::create_layer(ncnn::LayerType::Gemm);
        ncnn::ParamDict pd;
        pd.set(2, 1);                   // transA
        pd.set(3, 0);                   // transB
        pd.set(4, 0);                   // constantA
        pd.set(5, 0);                   // constantB
        pd.set(6, attn_mask ? 0 : 1);   // constantC
        pd.set(7, 0);                   // M
        pd.set(8, 0);                   // N
        pd.set(9, 0);                   // K
        pd.set(10, attn_mask ? 3 : -1); // constant_broadcast_type_C
        pd.set(11, 0);                  // output_N1M
        pd.set(12, 1);                  // output_elempack
        qk_gemm->load_param(pd);
        qk_gemm->load_model(ModelBinFromMatArray(0));
        Option opt1 = opt;
        opt1.num_threads = 1;
        qk_gemm->create_pipeline(opt1);
    }

    {
        qkv_gemm = ncnn::create_layer(ncnn::LayerType::Gemm);
        ncnn::ParamDict pd;
        pd.set(2, 0);   // transA
        pd.set(3, 1);   // transB
        pd.set(4, 0);   // constantA
        pd.set(5, 0);   // constantB
        pd.set(6, 1);   // constantC
        pd.set(7, 0);   // M
        pd.set(8, 0);   // N
        pd.set(9, 0);   // K
        pd.set(10, -1); // constant_broadcast_type_C
        pd.set(11, 0);  // output_N1M
        pd.set(12, 1);  // output_elempack
        pd.set(14, 1);  // output_transpose
        qkv_gemm->load_param(pd);
        qkv_gemm->load_model(ModelBinFromMatArray(0));
        Option opt1 = opt;
        opt1.num_threads = 1;
        qkv_gemm->create_pipeline(opt1);
    }

    return 0;
}

int MultiHeadAttention_arm::destroy_pipeline(const Option& _opt)
{
    Option opt = _opt;
    opt.use_bf16_storage = false;

    if (qk_softmax)
    {
        qk_softmax->destroy_pipeline(opt);
        delete qk_softmax;
        qk_softmax = 0;
    }

#if NCNN_ARM82
    if (support_fp16_storage && opt.use_fp16_storage)
    {
        if (q_gemm)
        {
            q_gemm->destroy_pipeline(opt);
            delete q_gemm;
            q_gemm = 0;
        }

        if (k_gemm)
        {
            k_gemm->destroy_pipeline(opt);
            delete k_gemm;
            k_gemm = 0;
        }

        if (v_gemm)
        {
            v_gemm->destroy_pipeline(opt);
            delete v_gemm;
            v_gemm = 0;
        }

        if (o_gemm)
        {
            o_gemm->destroy_pipeline(opt);
            delete o_gemm;
            o_gemm = 0;
        }

        if (qk_gemm)
        {
            qk_gemm->destroy_pipeline(opt);
            delete qk_gemm;
            qk_gemm = 0;
        }

        if (qkv_gemm)
        {
            qkv_gemm->destroy_pipeline(opt);
            delete qkv_gemm;
            qkv_gemm = 0;
        }

        return 0;
    }
#endif

    if (q_gemm)
    {
        q_gemm->destroy_pipeline(opt);
        delete q_gemm;
        q_gemm = 0;
    }

    if (k_gemm)
    {
        k_gemm->destroy_pipeline(opt);
        delete k_gemm;
        k_gemm = 0;
    }

    if (v_gemm)
    {
        v_gemm->destroy_pipeline(opt);
        delete v_gemm;
        v_gemm = 0;
    }

    if (o_gemm)
    {
        o_gemm->destroy_pipeline(opt);
        delete o_gemm;
        o_gemm = 0;
    }

    if (qk_gemm)
    {
        qk_gemm->destroy_pipeline(opt);
        delete qk_gemm;
        qk_gemm = 0;
    }

    if (qkv_gemm)
    {
        qkv_gemm->destroy_pipeline(opt);
        delete qkv_gemm;
        qkv_gemm = 0;
    }

    return 0;
}

int MultiHeadAttention_arm::forward(const std::vector<Mat>& bottom_blobs, std::vector<Mat>& top_blobs, const Option& _opt) const
{
    const Mat& q_blob = bottom_blobs[0];
    const Mat& k_blob = (bottom_blobs.size() == 1 || (bottom_blobs.size() == 2 && attn_mask)) ? q_blob : bottom_blobs[1];
    const Mat& v_blob = (bottom_blobs.size() == 1 || (bottom_blobs.size() == 2 && attn_mask)) ? q_blob : (bottom_blobs.size() == 2 || (bottom_blobs.size() == 3 && attn_mask)) ? k_blob : bottom_blobs[2];
    const Mat& attn_mask_blob = attn_mask ? bottom_blobs[bottom_blobs.size() - 1] : Mat();

    Mat attn_mask_blob_unpacked;
    if (attn_mask_blob.elempack != 1)
    {
        convert_packing(attn_mask_blob, attn_mask_blob_unpacked, 1, opt);
    }
    else
    {
        attn_mask_blob_unpacked = attn_mask_blob;
    }

    const int embed_dim_per_head = embed_dim / num_heads;
    const int src_seqlen = q_blob.h * q_blob.elempack;
    const int dst_seqlen = k_blob.h * k_blob.elempack;

    const int elembits = q_blob.elembits();

    Option opt = _opt;
    opt.use_bf16_storage = false;

#if NCNN_ARM82
    if (support_fp16_storage && opt.use_fp16_storage && elembits == 16)
    {
        // TODO implement true fp16s with gemm output_elemtype fp32
        Mat q_affine;
        q_gemm->forward(q_blob, q_affine, opt);

        Mat k_affine;
        k_gemm->forward(k_blob, k_affine, opt);

<<<<<<< HEAD
        Mat qk_cross(dst_seqlen, src_seqlen * num_head, 2u, opt.blob_allocator);
        #pragma omp parallel for num_threads(opt.num_threads)
        for (int i = 0; i < num_head; i++)
=======
        Mat qk_cross(dst_seqlen, src_seqlen * num_heads, 2u, optn.blob_allocator);
        #pragma omp parallel for num_threads(optn.num_threads)
        for (int i = 0; i < num_heads; i++)
>>>>>>> 669ee2f2
        {
            std::vector<Mat> qk_bottom_blobs(2);
            qk_bottom_blobs[0] = q_affine.row_range(i * embed_dim_per_head, embed_dim_per_head);
            qk_bottom_blobs[1] = k_affine.row_range(i * embed_dim_per_head, embed_dim_per_head);
            if (attn_mask)
            {
                const Mat& maskm = attn_mask_blob_unpacked.dims == 3 ? attn_mask_blob_unpacked.channel(i) : attn_mask_blob_unpacked;
                qk_bottom_blobs.push_back(maskm);
            }
            std::vector<Mat> qk_top_blobs(1);
            qk_top_blobs[0] = qk_cross.row_range(i * src_seqlen, src_seqlen);
            Option opt1 = opt;
            opt1.num_threads = 1;
            qk_gemm->forward(qk_bottom_blobs, qk_top_blobs, opt1);
        }

        q_affine.release();
        k_affine.release();

        qk_softmax->forward_inplace(qk_cross, opt);

        Mat v_affine;
        v_gemm->forward(v_blob, v_affine, opt);

<<<<<<< HEAD
        Mat qkv_cross(src_seqlen, embed_dim_per_head * num_head, 2u, opt.blob_allocator);
        #pragma omp parallel for num_threads(opt.num_threads)
        for (int i = 0; i < num_head; i++)
=======
        Mat qkv_cross(src_seqlen, embed_dim_per_head * num_heads, 2u, optn.blob_allocator);
        #pragma omp parallel for num_threads(optn.num_threads)
        for (int i = 0; i < num_heads; i++)
>>>>>>> 669ee2f2
        {
            std::vector<Mat> qkv_bottom_blobs(2);
            qkv_bottom_blobs[0] = qk_cross.row_range(i * src_seqlen, src_seqlen);
            qkv_bottom_blobs[1] = v_affine.row_range(i * embed_dim_per_head, embed_dim_per_head);
            std::vector<Mat> qkv_top_blobs(1);
            qkv_top_blobs[0] = qkv_cross.row_range(i * embed_dim_per_head, embed_dim_per_head);
            Option opt1 = opt;
            opt1.num_threads = 1;
            qkv_gemm->forward(qkv_bottom_blobs, qkv_top_blobs, opt1);
        }

        v_affine.release();

        o_gemm->forward(qkv_cross, top_blobs[0], opt);

        return 0;
    }
#endif

    Mat q_affine;
    q_gemm->forward(q_blob, q_affine, opt);

    Mat k_affine;
    k_gemm->forward(k_blob, k_affine, opt);

<<<<<<< HEAD
    Mat qk_cross(dst_seqlen, src_seqlen * num_head, 4u, opt.blob_allocator);
    #pragma omp parallel for num_threads(opt.num_threads)
    for (int i = 0; i < num_head; i++)
=======
    Mat qk_cross(dst_seqlen, src_seqlen * num_heads, 4u, opt32.blob_allocator);
    #pragma omp parallel for num_threads(opt32.num_threads)
    for (int i = 0; i < num_heads; i++)
>>>>>>> 669ee2f2
    {
        std::vector<Mat> qk_bottom_blobs(2);
        qk_bottom_blobs[0] = q_affine.row_range(i * embed_dim_per_head, embed_dim_per_head);
        qk_bottom_blobs[1] = k_affine.row_range(i * embed_dim_per_head, embed_dim_per_head);
        if (attn_mask)
        {
            const Mat& maskm = attn_mask_blob_unpacked.dims == 3 ? attn_mask_blob_unpacked.channel(i) : attn_mask_blob_unpacked;
            qk_bottom_blobs.push_back(maskm);
        }
        std::vector<Mat> qk_top_blobs(1);
        qk_top_blobs[0] = qk_cross.row_range(i * src_seqlen, src_seqlen);
        Option opt1 = opt;
        opt1.num_threads = 1;
        qk_gemm->forward(qk_bottom_blobs, qk_top_blobs, opt1);
    }

    q_affine.release();
    k_affine.release();

    qk_softmax->forward_inplace(qk_cross, opt);

    Mat v_affine;
    v_gemm->forward(v_blob, v_affine, opt);

<<<<<<< HEAD
    Mat qkv_cross(src_seqlen, embed_dim_per_head * num_head, 4u, opt.blob_allocator);
    #pragma omp parallel for num_threads(opt.num_threads)
    for (int i = 0; i < num_head; i++)
=======
    Mat qkv_cross(src_seqlen, embed_dim_per_head * num_heads, 4u, opt32.blob_allocator);
    #pragma omp parallel for num_threads(opt32.num_threads)
    for (int i = 0; i < num_heads; i++)
>>>>>>> 669ee2f2
    {
        std::vector<Mat> qkv_bottom_blobs(2);
        qkv_bottom_blobs[0] = qk_cross.row_range(i * src_seqlen, src_seqlen);
        qkv_bottom_blobs[1] = v_affine.row_range(i * embed_dim_per_head, embed_dim_per_head);
        std::vector<Mat> qkv_top_blobs(1);
        qkv_top_blobs[0] = qkv_cross.row_range(i * embed_dim_per_head, embed_dim_per_head);
        Option opt1 = opt;
        opt1.num_threads = 1;
        qkv_gemm->forward(qkv_bottom_blobs, qkv_top_blobs, opt1);
    }

    v_affine.release();

    o_gemm->forward(qkv_cross, top_blobs[0], opt);

    return 0;
}

} // namespace ncnn<|MERGE_RESOLUTION|>--- conflicted
+++ resolved
@@ -532,15 +532,9 @@
         Mat k_affine;
         k_gemm->forward(k_blob, k_affine, opt);
 
-<<<<<<< HEAD
         Mat qk_cross(dst_seqlen, src_seqlen * num_head, 2u, opt.blob_allocator);
         #pragma omp parallel for num_threads(opt.num_threads)
         for (int i = 0; i < num_head; i++)
-=======
-        Mat qk_cross(dst_seqlen, src_seqlen * num_heads, 2u, optn.blob_allocator);
-        #pragma omp parallel for num_threads(optn.num_threads)
-        for (int i = 0; i < num_heads; i++)
->>>>>>> 669ee2f2
         {
             std::vector<Mat> qk_bottom_blobs(2);
             qk_bottom_blobs[0] = q_affine.row_range(i * embed_dim_per_head, embed_dim_per_head);
@@ -565,15 +559,9 @@
         Mat v_affine;
         v_gemm->forward(v_blob, v_affine, opt);
 
-<<<<<<< HEAD
         Mat qkv_cross(src_seqlen, embed_dim_per_head * num_head, 2u, opt.blob_allocator);
         #pragma omp parallel for num_threads(opt.num_threads)
         for (int i = 0; i < num_head; i++)
-=======
-        Mat qkv_cross(src_seqlen, embed_dim_per_head * num_heads, 2u, optn.blob_allocator);
-        #pragma omp parallel for num_threads(optn.num_threads)
-        for (int i = 0; i < num_heads; i++)
->>>>>>> 669ee2f2
         {
             std::vector<Mat> qkv_bottom_blobs(2);
             qkv_bottom_blobs[0] = qk_cross.row_range(i * src_seqlen, src_seqlen);
@@ -599,15 +587,9 @@
     Mat k_affine;
     k_gemm->forward(k_blob, k_affine, opt);
 
-<<<<<<< HEAD
     Mat qk_cross(dst_seqlen, src_seqlen * num_head, 4u, opt.blob_allocator);
     #pragma omp parallel for num_threads(opt.num_threads)
     for (int i = 0; i < num_head; i++)
-=======
-    Mat qk_cross(dst_seqlen, src_seqlen * num_heads, 4u, opt32.blob_allocator);
-    #pragma omp parallel for num_threads(opt32.num_threads)
-    for (int i = 0; i < num_heads; i++)
->>>>>>> 669ee2f2
     {
         std::vector<Mat> qk_bottom_blobs(2);
         qk_bottom_blobs[0] = q_affine.row_range(i * embed_dim_per_head, embed_dim_per_head);
@@ -632,15 +614,9 @@
     Mat v_affine;
     v_gemm->forward(v_blob, v_affine, opt);
 
-<<<<<<< HEAD
     Mat qkv_cross(src_seqlen, embed_dim_per_head * num_head, 4u, opt.blob_allocator);
     #pragma omp parallel for num_threads(opt.num_threads)
     for (int i = 0; i < num_head; i++)
-=======
-    Mat qkv_cross(src_seqlen, embed_dim_per_head * num_heads, 4u, opt32.blob_allocator);
-    #pragma omp parallel for num_threads(opt32.num_threads)
-    for (int i = 0; i < num_heads; i++)
->>>>>>> 669ee2f2
     {
         std::vector<Mat> qkv_bottom_blobs(2);
         qkv_bottom_blobs[0] = qk_cross.row_range(i * src_seqlen, src_seqlen);
