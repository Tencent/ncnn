--- conflicted
+++ resolved
@@ -387,49 +387,7 @@
             }
         }
 
-        if (impl_type > 0 && impl_type < 6 && impl_type != 4)
-        {
-            switch (impl_type)
-            {
-                case 1:
-                    // winograd
-                    conv3x3s1_winograd64_transform_kernel_neon5(weight_data, weight_3x3_winograd64_data, num_input, num_output);
-                    break;
-                case 2:
-                    // pointwise
-                    conv1x1s1_sgemm_transform_kernel_neon(weight_data, weight_1x1_sgemm_data, num_input, num_output);
-                    break;
-                case 3:
-                    // im2col
-                    conv_im2col_sgemm_transform_kernel_neon(weight_data, weight_sgemm_data, num_input, num_output, maxk);
-                    break;
-//                 case 4:
-//                     // direct
-//                     break;
-                case 5:
-                    // conv3x3s2
-                    conv3x3s2_transform_kernel_neon(weight_data, weight_3x3s2_data, num_input, num_output);
-                    break;
-            }
-        }
-
-        if (kernel_w == 3 && kernel_h == 3 && dilation_w == 1 && dilation_h == 1 && stride_w == 2 && stride_h == 2)
-        {
-            conv3x3s2_transform_kernel_neon(weight_data, weight_3x3s2_data, num_input, num_output);
-        }
-
-        if (kernel_w == 1 && kernel_h == 1 && stride_w == 2 && stride_h == 2 && dilation_w == 1 && dilation_h == 1)
-        {
-            conv_im2col_sgemm_transform_kernel_neon(weight_data, weight_sgemm_data, num_input, num_output, maxk);
-        }
-
-<<<<<<< HEAD
-        return 0;
-    }
-
-    if (impl_type != Impl::NONE)
-    {
-        switch(impl_type)
+        switch (impl_type)
         {
             case Impl::WINOGRAD:
                 // winograd
@@ -443,20 +401,28 @@
                 // im2col
                 conv_im2col_sgemm_transform_kernel_neon(weight_data, weight_sgemm_data, num_input, num_output, maxk);
                 break;
-            case Impl::DIRECT:
-                // direct
-                break;
             case Impl::CONV3x3S2:
                 // conv3x3s2
                 conv3x3s2_transform_kernel_neon(weight_data, weight_3x3s2_data, num_input, num_output);
                 break;
-            default:
-                return -1;
-=======
+            case Impl::NONE:
+            case Impl::DIRECT:
+                break;
+        }
+
+        if (kernel_w == 3 && kernel_h == 3 && dilation_w == 1 && dilation_h == 1 && stride_w == 2 && stride_h == 2)
+        {
+            conv3x3s2_transform_kernel_neon(weight_data, weight_3x3s2_data, num_input, num_output);
+        }
+
+        if (kernel_w == 1 && kernel_h == 1 && stride_w == 2 && stride_h == 2 && dilation_w == 1 && dilation_h == 1)
+        {
+            conv_im2col_sgemm_transform_kernel_neon(weight_data, weight_sgemm_data, num_input, num_output, maxk);
+        }
+
         if (kernel_w == 3 && kernel_h == 3 && stride_w == 2 && stride_h == 2 && dilation_w == 1 && dilation_h == 1)
         {
             conv_im2col_sgemm_transform_kernel_neon(weight_data, weight_sgemm_data, num_input, num_output, maxk);
->>>>>>> fa5f02c3
         }
     }
 
@@ -946,25 +912,26 @@
 
     if (elempack == 1 && out_elempack == 1)
     {
-        if (impl_type > 0 && impl_type < 6 && impl_type != 4)
+        if (impl_type != Impl::NONE && impl_type != Impl::DIRECT)
         {
             // engineering is magic.
             switch (impl_type)
             {
-                case 1:
+                case Impl::WINOGRAD:
                     conv3x3s1_winograd64_neon5(bottom_blob_bordered, top_blob, weight_3x3_winograd64_data, bias_data, opt);
                     break;
-                case 2:
+                case Impl::POINTWISE:
                     conv1x1s1_sgemm_neon(bottom_blob_bordered, top_blob, weight_1x1_sgemm_data, bias_data, opt);
                     break;
-                case 3:
+                case Impl::IM2COL:
                     conv_im2col_sgemm_neon(bottom_blob_bordered, top_blob, weight_sgemm_data, bias_data, kernel_w, kernel_h, stride_w, stride_h, opt);
                     break;
-//                 case 4: FIXME fallback to auto path
-//                     conv(bottom_blob_bordered, top_blob, weight_data, bias_data, opt);
-//                     break;
-                case 5:
+                case Impl::CONV3x3S2:
                     conv3x3s2_packed_neon(bottom_blob_bordered, top_blob, weight_3x3s2_data, bias_data, opt);
+                    break;
+                case Impl::NONE:
+                case Impl::DIRECT:
+//                  FIXME fallback to auto path
                     break;
             }
 
@@ -1296,43 +1263,11 @@
             requantize_ops[p]->forward(top_blob_tm_g, top_blob_g, opt_g);
         }                     
     }
-<<<<<<< HEAD
-
-    // float32
-    top_blob.create(outw, outh, num_output, elemsize, opt.blob_allocator);
-    if (top_blob.empty())
-        return -100;
-
-    if (impl_type != Impl::NONE)
-    {
-        // engineering is magic.
-        switch(impl_type)
-        {
-            case Impl::WINOGRAD:
-                conv3x3s1_winograd64_neon5(bottom_blob_bordered, top_blob, weight_3x3_winograd64_data, bias_data, opt);
-                break;
-            case Impl::POINTWISE:
-                conv1x1s1_sgemm_neon(bottom_blob_bordered, top_blob, weight_1x1_sgemm_data, bias_data, opt);
-                break;
-            case Impl::IM2COL:
-                conv_im2col_sgemm_neon(bottom_blob_bordered, top_blob, weight_sgemm_data, bias_data, kernel_w, kernel_h, stride_w, stride_h, opt);
-                break;
-            case Impl::DIRECT:
-                conv(bottom_blob_bordered, top_blob, weight_data, bias_data, opt);
-                break;
-            case Impl::CONV3x3S2:
-                conv3x3s2_packed_neon(bottom_blob_bordered, top_blob, weight_3x3s2_data, bias_data, opt);
-                break;
-            default:
-                return -1;
-        }
-=======
     else
     {
         top_blob.create(outw, outh, num_output, (size_t)4u, opt.blob_allocator);
         if (top_blob.empty())
             return -100; 
->>>>>>> fa5f02c3
 
         if (use_sgemm1x1)
         {
