--- conflicted
+++ resolved
@@ -422,15 +422,9 @@
     y2 = vfmaq_f16(vdupq_n_f16(c_sincof_p1), z, vdupq_n_f16(c_sincof_p0));
     y1 = vfmaq_f16(vdupq_n_f16(c_coscof_p2), y1, z);
     y2 = vfmaq_f16(vdupq_n_f16(c_sincof_p2), y2, z);
-<<<<<<< HEAD
     y1 = vmulq_f16(y1, z);
     y2 = vmulq_f16(y2, z);
     y1 = vmulq_f16(y1, z);
-=======
-    y1 = vmulq_f16(y1, z);
-    y2 = vmulq_f16(y2, z);
-    y1 = vmulq_f16(y1, z);
->>>>>>> 5841f667
     y1 = vfmsq_f16(y1, z, vdupq_n_f16(0.5f));
     y2 = vfmaq_f16(x, y2, x);
     y1 = vaddq_f16(y1, vdupq_n_f16(1));
