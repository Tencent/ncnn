<<<<<<< HEAD
// yala is pleased to support the open source community by making ncnn available.
//
// Copyright (C) 2022 yala <zhaojunchao@loongson.cn>;<junchao82@qq.com>. All rights reserved.
// Licensed under the BSD 3-Clause License (the "License"); you may not use this file except
// in compliance with the License. You may obtain a copy of the License at
//
// https://opensource.org/licenses/BSD-3-Clause
//
// Unless required by applicable law or agreed to in writing, software distributed
// under the License is distributed on an "AS IS" BASIS, WITHOUT WARRANTIES OR
// CONDITIONS OF ANY KIND, either express or implied. See the License for the
// specific language governing permissions and limitations under the License.
=======
// Copyright 2022 yala <zhaojunchao@loongson.cn>;<junchao82@qq.com>
// SPDX-License-Identifier: BSD-3-Clause
>>>>>>> cae9e636

#ifndef LOONGARCH_USABILITY_H
#define LOONGARCH_USABILITY_H

#if __loongarch_sx
#include <lsxintrin.h>
#endif // __loongarch_sx

#if __loongarch_asx
#include <lasxintrin.h>
#endif // __loongarch_asx

#include <stdint.h>

namespace ncnn {

typedef union
{
    int32_t i;
    float f;
} FloatInt;

} // namespace ncnn

#if __loongarch_sx
/* declare some loongarch constants with union */
#define _LOONGARCH_FLOAT_CONST(Name, Val) \
    static const ncnn::FloatInt Name = {.f = Val}
#endif

#if __loongarch_asx
/* declare some loongarch constants with union */
#define _LOONGARCH_FLOAT_CONST_PS256(Name, Val) \
    static const ncnn::FloatInt _ps256_##Name = {.f = Val}
#endif

#if __loongarch_sx
/* float type data load instructions */
static NCNN_FORCEINLINE __m128 __lsx_vreplfr2vr_s(float val)
{
    ncnn::FloatInt fi_tmpval = {.f = val};
    return (__m128)__lsx_vreplgr2vr_w(fi_tmpval.i);
}

static NCNN_FORCEINLINE float __lsx_reduce_fadd_s(__m128 _v)
{
    // TODO find a more efficient way
    float* _v_p = (float*)&_v;
    return _v_p[0] + _v_p[1] + _v_p[2] + _v_p[3];
}

static NCNN_FORCEINLINE int __lsx_reduce_add_w(__m128i _v)
{
    // TODO find a more efficient way
    int* _v_p = (int*)&_v;
    return _v_p[0] + _v_p[1] + _v_p[2] + _v_p[3];
}

#endif // __loongarch_sx

#if __loongarch_asx
/* float type data load instructions */
static NCNN_FORCEINLINE __m256 __lasx_xvreplfr2vr_s(float val)
{
    ncnn::FloatInt fi_tmpval = {.f = val};
    return (__m256)__lasx_xvreplgr2vr_w(fi_tmpval.i);
}

static NCNN_FORCEINLINE float __lasx_reduce_fadd_s(__m256 _v)
{
    // TODO find a more efficient way
    float* _v_p = (float*)&_v;
    return _v_p[0] + _v_p[1] + _v_p[2] + _v_p[3] + _v_p[4] + _v_p[5] + _v_p[6] + _v_p[7];
}

static NCNN_FORCEINLINE int __lasx_reduce_add_w(__m256i _v)
{
    // TODO find a more efficient way
    int* _v_p = (int*)&_v;
    return _v_p[0] + _v_p[1] + _v_p[2] + _v_p[3] + _v_p[4] + _v_p[5] + _v_p[6] + _v_p[7];
}
#endif // __loongarch_asx

static NCNN_FORCEINLINE signed char float2int8(float v)
{
    int int32 = round(v);
    if (int32 > 127) return 127;
    if (int32 < -127) return -127;
    return (signed char)int32;
}

#if __loongarch_sx
static NCNN_FORCEINLINE __m128i round(__m128 _v)
{
    __m128 _p5 = (__m128)__lsx_vreplfr2vr_s(0.5f);
    __m128i _signmask = __lsx_vreplgr2vr_w(1 << 31);

    __m128i _sign = __lsx_vand_v((__m128i)_v, _signmask);
    __m128 _p5s = (__m128)__lsx_vor_v((__m128i)_p5, (__m128i)_sign);
    __m128 _v5 = __lsx_vfadd_s(_v, _p5s);
    __m128i _v32 = __lsx_vftintrz_w_s(_v5);

    return _v32;
}

static NCNN_FORCEINLINE __m128i float2int8(__m128 _v)
{
    __m128i _v32 = round(_v);

    __m128i _v32_16 = __lsx_vsat_w(_v32, 15);
    __m128i _v16 = __lsx_vpickev_h(_v32_16, _v32_16);
    _v16 = __lsx_vmax_h(_v16, __lsx_vreplgr2vr_h(-127));
    __m128i _v16_8 = __lsx_vsat_h(_v16, 7);
    __m128i _v8 = __lsx_vpickev_b(_v16_8, _v16_8);

    return _v8;
}

static NCNN_FORCEINLINE int64_t float2int8(__m128 _vlow, __m128 _vhigh)
{
    // simulate round to nearest via +/-0.5
    __m128 _p5 = (__m128)__lsx_vreplfr2vr_s(0.5f);
    __m128i _signmask = __lsx_vreplgr2vr_w(1 << 31);

    __m128i _signlow = __lsx_vand_v((__m128i)_vlow, _signmask);
    __m128i _signhigh = __lsx_vand_v((__m128i)_vhigh, _signmask);
    __m128 _p5low = (__m128)__lsx_vor_v((__m128i)_p5, _signlow);
    __m128 _p5high = (__m128)__lsx_vor_v((__m128i)_p5, _signhigh);
    __m128 _vlow5 = __lsx_vfadd_s(_vlow, _p5low);
    __m128 _vhigh5 = __lsx_vfadd_s(_vhigh, _p5high);
    __m128i _vlow32 = __lsx_vftintrz_w_s(_vlow5);
    __m128i _vhigh32 = __lsx_vftintrz_w_s(_vhigh5);

    __m128i _vlow32_16 = __lsx_vsat_w(_vlow32, 15);
    __m128i _vhigh32_16 = __lsx_vsat_w(_vhigh32, 15);
    __m128i _v16 = __lsx_vpickev_h(_vhigh32_16, _vlow32_16);
    _v16 = __lsx_vmax_h(_v16, __lsx_vreplgr2vr_h(-127));
    __m128i _v16_8 = __lsx_vsat_h(_v16, 7);
    __m128i _v8 = __lsx_vpickev_b(_v16_8, _v16_8);

    return _v8[0];
}

static NCNN_FORCEINLINE __m128i float2int8relu(__m128 _v)
{
    __m128i _v32 = round(_v);

    __m128i _v32_16 = __lsx_vsat_w(_v32, 15);
    __m128i _v16 = __lsx_vpickev_h(_v32_16, _v32_16);
    _v16 = __lsx_vmaxi_h(_v16, 0);
    __m128i _v16_8 = __lsx_vsat_h(_v16, 7);
    __m128i _v8 = __lsx_vpickev_b(_v16_8, _v16_8);

    return _v8;
}

static NCNN_FORCEINLINE int64_t float2int8relu(__m128 _vlow, __m128 _vhigh)
{
    // simulate round to nearest via +/-0.5
    __m128 _p5 = (__m128)__lsx_vreplfr2vr_s(0.5f);
    __m128i _signmask = __lsx_vreplgr2vr_w(1 << 31);

    __m128i _signlow = __lsx_vand_v((__m128i)_vlow, _signmask);
    __m128i _signhigh = __lsx_vand_v((__m128i)_vhigh, _signmask);
    __m128 _p5low = (__m128)__lsx_vor_v((__m128i)_p5, _signlow);
    __m128 _p5high = (__m128)__lsx_vor_v((__m128i)_p5, _signhigh);
    __m128 _vlow5 = __lsx_vfadd_s(_vlow, _p5low);
    __m128 _vhigh5 = __lsx_vfadd_s(_vhigh, _p5high);
    __m128i _vlow32 = __lsx_vftintrz_w_s(_vlow5);
    __m128i _vhigh32 = __lsx_vftintrz_w_s(_vhigh5);

    __m128i _vlow32_16 = __lsx_vsat_w(_vlow32, 15);
    __m128i _vhigh32_16 = __lsx_vsat_w(_vhigh32, 15);
    __m128i _v16 = __lsx_vpickev_h(_vhigh32_16, _vlow32_16);
    _v16 = __lsx_vmaxi_h(_v16, 0);
    __m128i _v16_8 = __lsx_vsat_h(_v16, 7);
    __m128i _v8 = __lsx_vpickev_b(_v16_8, _v16_8);

    return _v8[0];
}

static NCNN_FORCEINLINE __m128i float2int8leakyrelu(__m128 _v, __m128 _slope)
{
    __m128 _v_leaky = __lsx_vfmul_s(_v, _slope);

    // simulate round to nearest via +/-0.5
    __m128 _p5 = (__m128)__lsx_vreplfr2vr_s(0.5f);
    __m128i _signmask = __lsx_vreplgr2vr_w(1 << 31);

    __m128i _sign = __lsx_vand_v((__m128i)_v, _signmask);
    __m128 _p5s = (__m128)__lsx_vor_v((__m128i)_p5, _sign);
    __m128 _v5 = __lsx_vfadd_s(_v, _p5s);
    __m128i _v32 = __lsx_vftintrz_w_s(_v5);

    __m128i _sign_leaky = __lsx_vand_v((__m128i)_v_leaky, _signmask);
    __m128 _p5_leaky = (__m128)__lsx_vor_v((__m128i)_p5, _sign_leaky);
    __m128 _v5_leaky = __lsx_vfadd_s(_v_leaky, _p5_leaky);
    __m128i _v32_leaky = __lsx_vftintrz_w_s(_v5_leaky);

    __m128i _v32_16 = __lsx_vsat_w(_v32, 15);
    __m128i _v16 = __lsx_vpickev_h(_v32_16, _v32_16);

    __m128i _v32_16_leaky = __lsx_vsat_w(_v32_leaky, 15);
    __m128i _v16_leaky = __lsx_vpickev_h(_v32_16_leaky, _v32_16_leaky);

    _v16 = __lsx_vmax_h(_v16, _v16_leaky);
    __m128i _v16_8 = __lsx_vsat_h(_v16, 7);
    __m128i _v8 = __lsx_vpickev_b(_v16_8, _v16_8);

    return _v8;
}

static NCNN_FORCEINLINE int64_t float2int8leakyrelu(__m128 _vlow, __m128 _vhigh, __m128 _slope)
{
    __m128 _vlow_leaky = __lsx_vfmul_s(_vlow, _slope);
    __m128 _vhigh_leaky = __lsx_vfmul_s(_vhigh, _slope);

    // simulate round to nearest via +/-0.5
    __m128i _p5 = (__m128i)__lsx_vreplfr2vr_s(0.5f);
    __m128i _signmask = __lsx_vreplgr2vr_w(1 << 31);

    __m128i _signlow = __lsx_vand_v((__m128i)_vlow, _signmask);
    __m128i _signhigh = __lsx_vand_v((__m128i)_vhigh, _signmask);
    __m128 _p5low = (__m128)__lsx_vor_v(_p5, _signlow);
    __m128 _p5high = (__m128)__lsx_vor_v(_p5, _signhigh);
    __m128 _vlow5 = __lsx_vfadd_s(_vlow, _p5low);
    __m128 _vhigh5 = __lsx_vfadd_s(_vhigh, _p5high);
    __m128i _vlow32 = __lsx_vftintrz_w_s(_vlow5);
    __m128i _vhigh32 = __lsx_vftintrz_w_s(_vhigh5);

    __m128i _signlow_leaky = __lsx_vand_v((__m128i)_vlow_leaky, _signmask);
    __m128i _signhigh_leaky = __lsx_vand_v((__m128i)_vhigh_leaky, _signmask);
    __m128 _p5low_leaky = (__m128)__lsx_vor_v(_p5, _signlow_leaky);
    __m128 _p5high_leaky = (__m128)__lsx_vor_v(_p5, _signhigh_leaky);
    __m128 _vlow5_leaky = __lsx_vfadd_s(_vlow_leaky, _p5low_leaky);
    __m128 _vhigh5_leaky = __lsx_vfadd_s(_vhigh_leaky, _p5high_leaky);
    __m128i _vlow32_leaky = __lsx_vftintrz_w_s(_vlow5_leaky);
    __m128i _vhigh32_leaky = __lsx_vftintrz_w_s(_vhigh5_leaky);

    __m128i _vlow32_16 = __lsx_vsat_w(_vlow32, 15);
    __m128i _vhigh32_16 = __lsx_vsat_w(_vhigh32, 15);
    __m128i _v16 = __lsx_vpickev_h(_vhigh32_16, _vlow32_16);

    __m128i _vlow32_16_leaky = __lsx_vsat_w(_vlow32_leaky, 15);
    __m128i _vhigh32_16_leaky = __lsx_vsat_w(_vhigh32_leaky, 15);
    __m128i _v16_leaky = __lsx_vpickev_h(_vhigh32_16_leaky, _vlow32_16_leaky);

    _v16 = __lsx_vmax_h(_v16, _v16_leaky);
    __m128i _v16_8 = __lsx_vsat_h(_v16, 7);
    __m128i _v8 = __lsx_vpickev_b(_v16_8, _v16_8);

    return _v8[0];
}
#endif // __loongarch_sx

#if __loongarch_asx
static NCNN_FORCEINLINE __m256i round(__m256 _v)
{
    __m256 _p5 = (__m256)__lasx_xvreplfr2vr_s(0.5f);
    __m256i _signmask = __lasx_xvreplgr2vr_w(1 << 31);

    __m256i _sign = __lasx_xvand_v((__m256i)_v, _signmask);
    __m256 _p5s = (__m256)__lasx_xvor_v((__m256i)_p5, (__m256i)_sign);
    __m256 _v5 = __lasx_xvfadd_s(_v, _p5s);
    __m256i _v32 = __lasx_xvftintrz_w_s(_v5);

    return _v32;
}

static NCNN_FORCEINLINE __m256i float2int8(__m256 _v)
{
    __m256i _v32 = round(_v);

    __m256i _v32_16 = __lasx_xvsat_w(_v32, 15);
    __m256i _v16 = __lasx_xvpickev_h(_v32_16, _v32_16);
    _v16 = __lasx_xvmax_h(_v16, __lasx_xvreplgr2vr_h(-127));
    __m256i _v16_8 = __lasx_xvsat_h(_v16, 7);
    __m256i _v8 = __lasx_xvpickev_b(_v16_8, _v16_8);

    return _v8;
}

static NCNN_FORCEINLINE int64_t float2int8(__m256 _vlow, __m256 _vhigh)
{
    // simulate round to nearest via +/-0.5
    __m256 _p5 = (__m256)__lasx_xvreplfr2vr_s(0.5f);
    __m256i _signmask = __lasx_xvreplgr2vr_w(1 << 31);

    __m256i _signlow = __lasx_xvand_v((__m256i)_vlow, _signmask);
    __m256i _signhigh = __lasx_xvand_v((__m256i)_vhigh, _signmask);
    __m256 _p5low = (__m256)__lasx_xvor_v((__m256i)_p5, _signlow);
    __m256 _p5high = (__m256)__lasx_xvor_v((__m256i)_p5, _signhigh);
    __m256 _vlow5 = __lasx_xvfadd_s(_vlow, _p5low);
    __m256 _vhigh5 = __lasx_xvfadd_s(_vhigh, _p5high);
    __m256i _vlow32 = __lasx_xvftintrz_w_s(_vlow5);
    __m256i _vhigh32 = __lasx_xvftintrz_w_s(_vhigh5);

    __m256i _vlow32_16 = __lasx_xvsat_w(_vlow32, 15);
    __m256i _vhigh32_16 = __lasx_xvsat_w(_vhigh32, 15);
    __m256i _v16 = __lasx_xvpickev_h(_vhigh32_16, _vlow32_16);
    _v16 = __lasx_xvmax_h(_v16, __lasx_xvreplgr2vr_h(-127));
    __m256i _v16_8 = __lasx_xvsat_h(_v16, 7);
    __m256i _v8 = __lasx_xvpickev_b(_v16_8, _v16_8);

    return _v8[0];
}

static NCNN_FORCEINLINE __m256i float2int8relu(__m256 _v)
{
    __m256i _v32 = round(_v);

    __m256i _v32_16 = __lasx_xvsat_w(_v32, 15);
    __m256i _v16 = __lasx_xvpickev_h(_v32_16, _v32_16);
    _v16 = __lasx_xvmaxi_h(_v16, 0);
    __m256i _v16_8 = __lasx_xvsat_h(_v16, 7);
    __m256i _v8 = __lasx_xvpickev_b(_v16_8, _v16_8);

    return _v8;
}

static NCNN_FORCEINLINE int64_t float2int8relu(__m256 _vlow, __m256 _vhigh)
{
    // simulate round to nearest via +/-0.5
    __m256 _p5 = (__m256)__lasx_xvreplfr2vr_s(0.5f);
    __m256i _signmask = __lasx_xvreplgr2vr_w(1 << 31);

    __m256i _signlow = __lasx_xvand_v((__m256i)_vlow, _signmask);
    __m256i _signhigh = __lasx_xvand_v((__m256i)_vhigh, _signmask);
    __m256 _p5low = (__m256)__lasx_xvor_v((__m256i)_p5, _signlow);
    __m256 _p5high = (__m256)__lasx_xvor_v((__m256i)_p5, _signhigh);
    __m256 _vlow5 = __lasx_xvfadd_s(_vlow, _p5low);
    __m256 _vhigh5 = __lasx_xvfadd_s(_vhigh, _p5high);
    __m256i _vlow32 = __lasx_xvftintrz_w_s(_vlow5);
    __m256i _vhigh32 = __lasx_xvftintrz_w_s(_vhigh5);

    __m256i _vlow32_16 = __lasx_xvsat_w(_vlow32, 15);
    __m256i _vhigh32_16 = __lasx_xvsat_w(_vhigh32, 15);
    __m256i _v16 = __lasx_xvpickev_h(_vhigh32_16, _vlow32_16);
    _v16 = __lasx_xvmaxi_h(_v16, 0);
    __m256i _v16_8 = __lasx_xvsat_h(_v16, 7);
    __m256i _v8 = __lasx_xvpickev_b(_v16_8, _v16_8);

    return _v8[0];
}

static NCNN_FORCEINLINE __m256i float2int8leakyrelu(__m256 _v, __m256 _slope)
{
    __m256 _v_leaky = __lasx_xvfmul_s(_v, _slope);

    // simulate round to nearest via +/-0.5
    __m256 _p5 = (__m256)__lasx_xvreplfr2vr_s(0.5f);
    __m256i _signmask = __lasx_xvreplgr2vr_w(1 << 31);

    __m256i _sign = __lasx_xvand_v((__m256i)_v, _signmask);
    __m256 _p5s = (__m256)__lasx_xvor_v((__m256i)_p5, _sign);
    __m256 _v5 = __lasx_xvfadd_s(_v, _p5s);
    __m256i _v32 = __lasx_xvftintrz_w_s(_v5);

    __m256i _sign_leaky = __lasx_xvand_v((__m256i)_v_leaky, _signmask);
    __m256 _p5_leaky = (__m256)__lasx_xvor_v((__m256i)_p5, _sign_leaky);
    __m256 _v5_leaky = __lasx_xvfadd_s(_v_leaky, _p5_leaky);
    __m256i _v32_leaky = __lasx_xvftintrz_w_s(_v5_leaky);

    __m256i _v32_16 = __lasx_xvsat_w(_v32, 15);
    __m256i _v16 = __lasx_xvpickev_h(_v32_16, _v32_16);

    __m256i _v32_16_leaky = __lasx_xvsat_w(_v32_leaky, 15);
    __m256i _v16_leaky = __lasx_xvpickev_h(_v32_16_leaky, _v32_16_leaky);

    _v16 = __lasx_xvmax_h(_v16, _v16_leaky);
    __m256i _v16_8 = __lasx_xvsat_h(_v16, 7);
    __m256i _v8 = __lasx_xvpickev_b(_v16_8, _v16_8);

    return _v8;
}

static NCNN_FORCEINLINE int64_t float2int8leakyrelu(__m256 _vlow, __m256 _vhigh, __m256 _slope)
{
    __m256 _vlow_leaky = __lasx_xvfmul_s(_vlow, _slope);
    __m256 _vhigh_leaky = __lasx_xvfmul_s(_vhigh, _slope);

    // simulate round to nearest via +/-0.5
    __m256i _p5 = (__m256i)__lasx_xvreplfr2vr_s(0.5f);
    __m256i _signmask = __lasx_xvreplgr2vr_w(1 << 31);

    __m256i _signlow = __lasx_xvand_v((__m256i)_vlow, _signmask);
    __m256i _signhigh = __lasx_xvand_v((__m256i)_vhigh, _signmask);
    __m256 _p5low = (__m256)__lasx_xvor_v(_p5, _signlow);
    __m256 _p5high = (__m256)__lasx_xvor_v(_p5, _signhigh);
    __m256 _vlow5 = __lasx_xvfadd_s(_vlow, _p5low);
    __m256 _vhigh5 = __lasx_xvfadd_s(_vhigh, _p5high);
    __m256i _vlow32 = __lasx_xvftintrz_w_s(_vlow5);
    __m256i _vhigh32 = __lasx_xvftintrz_w_s(_vhigh5);

    __m256i _signlow_leaky = __lasx_xvand_v((__m256i)_vlow_leaky, _signmask);
    __m256i _signhigh_leaky = __lasx_xvand_v((__m256i)_vhigh_leaky, _signmask);
    __m256 _p5low_leaky = (__m256)__lasx_xvor_v(_p5, _signlow_leaky);
    __m256 _p5high_leaky = (__m256)__lasx_xvor_v(_p5, _signhigh_leaky);
    __m256 _vlow5_leaky = __lasx_xvfadd_s(_vlow_leaky, _p5low_leaky);
    __m256 _vhigh5_leaky = __lasx_xvfadd_s(_vhigh_leaky, _p5high_leaky);
    __m256i _vlow32_leaky = __lasx_xvftintrz_w_s(_vlow5_leaky);
    __m256i _vhigh32_leaky = __lasx_xvftintrz_w_s(_vhigh5_leaky);

    __m256i _vlow32_16 = __lasx_xvsat_w(_vlow32, 15);
    __m256i _vhigh32_16 = __lasx_xvsat_w(_vhigh32, 15);
    __m256i _v16 = __lasx_xvpickev_h(_vhigh32_16, _vlow32_16);

    __m256i _vlow32_16_leaky = __lasx_xvsat_w(_vlow32_leaky, 15);
    __m256i _vhigh32_16_leaky = __lasx_xvsat_w(_vhigh32_leaky, 15);
    __m256i _v16_leaky = __lasx_xvpickev_h(_vhigh32_16_leaky, _vlow32_16_leaky);

    _v16 = __lasx_xvmax_h(_v16, _v16_leaky);
    __m256i _v16_8 = __lasx_xvsat_h(_v16, 7);
    __m256i _v8 = __lasx_xvpickev_b(_v16_8, _v16_8);

    return _v8[0];
}
#endif // __loongarch_asx

#endif // LOONGARCH_USABILITY_H<|MERGE_RESOLUTION|>--- conflicted
+++ resolved
@@ -1,20 +1,5 @@
-<<<<<<< HEAD
-// yala is pleased to support the open source community by making ncnn available.
-//
-// Copyright (C) 2022 yala <zhaojunchao@loongson.cn>;<junchao82@qq.com>. All rights reserved.
-// Licensed under the BSD 3-Clause License (the "License"); you may not use this file except
-// in compliance with the License. You may obtain a copy of the License at
-//
-// https://opensource.org/licenses/BSD-3-Clause
-//
-// Unless required by applicable law or agreed to in writing, software distributed
-// under the License is distributed on an "AS IS" BASIS, WITHOUT WARRANTIES OR
-// CONDITIONS OF ANY KIND, either express or implied. See the License for the
-// specific language governing permissions and limitations under the License.
-=======
 // Copyright 2022 yala <zhaojunchao@loongson.cn>;<junchao82@qq.com>
 // SPDX-License-Identifier: BSD-3-Clause
->>>>>>> cae9e636
 
 #ifndef LOONGARCH_USABILITY_H
 #define LOONGARCH_USABILITY_H
