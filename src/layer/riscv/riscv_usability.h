--- conflicted
+++ resolved
@@ -86,42 +86,332 @@
     return vloxei32_v_f32m8(ptr, bindex, vl);
 }
 
-<<<<<<< HEAD
-static inline void transpose4x4_f16(vfloat16mf2_t& _r0, vfloat16mf2_t& _r1, vfloat16mf2_t& _r2, vfloat16mf2_t& _r3, size_t vl)
-{
-    __fp16 tmp[4][4];
-    vsse16_v_f16m1(&tmp[0][0], sizeof(__fp16) * 4, _r0, vl);
-    vsse16_v_f16m1(&tmp[0][1], sizeof(__fp16) * 4, _r1, vl);
-    vsse16_v_f16m1(&tmp[0][2], sizeof(__fp16) * 4, _r2, vl);
-    vsse16_v_f16m1(&tmp[0][3], sizeof(__fp16) * 4, _r3, vl);
-    __fp16* ptr = (__fp16*)tmp;
-    _r0 = vle16_v_f16m1(ptr + 0 * 4, vl);
-    _r1 = vle16_v_f16m1(ptr + 1 * 4, vl);
-    _r2 = vle16_v_f16m1(ptr + 2 * 4, vl);
-    _r3 = vle16_v_f16m1(ptr + 3 * 4, vl);
-}
-
-static inline void transpose8x8_f16(vfloat16m1_t& _r0, vfloat16m1_t _r1, vfloat16m1_t& _r2, vfloat16m1_t& _r3, vfloat16m1_t& _r4, vfloat16m1_t& _r5, vfloat16m1_t& _r6, vfloat16m1_t& _r7, size_t vl)
-{
-    __fp16 tmp[8][8];
-    vsse16_v_f16m1(&tmp[0][0], sizeof(__fp16) * 8, _r0, vl);
-    vsse16_v_f16m1(&tmp[0][1], sizeof(__fp16) * 8, _r1, vl);
-    vsse16_v_f16m1(&tmp[0][2], sizeof(__fp16) * 8, _r2, vl);
-    vsse16_v_f16m1(&tmp[0][3], sizeof(__fp16) * 8, _r3, vl);
-    vsse16_v_f16m1(&tmp[0][4], sizeof(__fp16) * 8, _r4, vl);
-    vsse16_v_f16m1(&tmp[0][5], sizeof(__fp16) * 8, _r5, vl);
-    vsse16_v_f16m1(&tmp[0][6], sizeof(__fp16) * 8, _r6, vl);
-    vsse16_v_f16m1(&tmp[0][7], sizeof(__fp16) * 8, _r7, vl);
-    __fp16* ptr = (__fp16*)tmp;
-    _r0 = vle16_v_f16m1(ptr + 0 * 4, vl);
-    _r1 = vle16_v_f16m1(ptr + 1 * 4, vl);
-    _r2 = vle16_v_f16m1(ptr + 2 * 4, vl);
-    _r3 = vle16_v_f16m1(ptr + 3 * 4, vl);
-    _r4 = vle16_v_f16m1(ptr + 4 * 4, vl);
-    _r5 = vle16_v_f16m1(ptr + 5 * 4, vl);
-    _r6 = vle16_v_f16m1(ptr + 6 * 4, vl);
-    _r7 = vle16_v_f16m1(ptr + 7 * 4, vl);
-}
+#if __riscv_zfh
+static inline vfloat16m8_t vle16_v_f16m8_f16m1(const __fp16* ptr)
+{
+    const int packn = csrr_vlenb() / 2;
+    const size_t vl = vsetvl_e16m8(packn * 8);
+
+    // NOTE vloxei8_v_f16m8 gets illegal instruction on d1  --- nihui
+
+    // 128bit
+    static const uint16_t index_128bit[64] = {
+        0, 2, 4, 6, 8, 10, 12, 14,
+        0, 2, 4, 6, 8, 10, 12, 14,
+        0, 2, 4, 6, 8, 10, 12, 14,
+        0, 2, 4, 6, 8, 10, 12, 14,
+        0, 2, 4, 6, 8, 10, 12, 14,
+        0, 2, 4, 6, 8, 10, 12, 14,
+        0, 2, 4, 6, 8, 10, 12, 14,
+        0, 2, 4, 6, 8, 10, 12, 14
+    };
+
+    // 256bit
+    static const uint16_t index_256bit[128] = {
+        0, 2, 4, 6, 8, 10, 12, 14, 16, 18, 20, 22, 24, 26, 28, 30,
+        0, 2, 4, 6, 8, 10, 12, 14, 16, 18, 20, 22, 24, 26, 28, 30,
+        0, 2, 4, 6, 8, 10, 12, 14, 16, 18, 20, 22, 24, 26, 28, 30,
+        0, 2, 4, 6, 8, 10, 12, 14, 16, 18, 20, 22, 24, 26, 28, 30,
+        0, 2, 4, 6, 8, 10, 12, 14, 16, 18, 20, 22, 24, 26, 28, 30,
+        0, 2, 4, 6, 8, 10, 12, 14, 16, 18, 20, 22, 24, 26, 28, 30,
+        0, 2, 4, 6, 8, 10, 12, 14, 16, 18, 20, 22, 24, 26, 28, 30,
+        0, 2, 4, 6, 8, 10, 12, 14, 16, 18, 20, 22, 24, 26, 28, 30
+    };
+
+    const uint16_t* index = packn == 8 ? index_128bit : index_256bit;
+    vuint16m8_t bindex = vle16_v_u16m8(index, vl);
+    return vloxei16_v_f16m8(ptr, bindex, vl);
+}
+#endif // __riscv_zfh
+#endif // __riscv_vector
+
+#if __riscv_vector && __rvv_tuple
+
+// f32m1, vsseg.v
+static inline void vsseg8e32_v_f32m1(float32_t* base, vfloat32m1_t v0, vfloat32m1_t v1, vfloat32m1_t v2, vfloat32m1_t v3, vfloat32m1_t v4, vfloat32m1_t v5, vfloat32m1_t v6, vfloat32m1_t v7, size_t vl)
+{
+    vfloat32m1x8_t _tmp = vcreate_f32m1x8(v0, v1, v2, v3, v4, v5, v6, v7);
+    vsseg8e32_v_f32m1x8(base, _tmp, vl);
+}
+
+static inline void vsseg4e32_v_f32m1(float32_t* base, vfloat32m1_t v0, vfloat32m1_t v1, vfloat32m1_t v2, vfloat32m1_t v3, size_t vl)
+{
+    vfloat32m1x4_t _tmp = vcreate_f32m1x4(v0, v1, v2, v3);
+    vsseg4e32_v_f32m1x4(base, _tmp, vl);
+}
+
+static inline void vsseg2e32_v_f32m1(float32_t* base, vfloat32m1_t v0, vfloat32m1_t v1, size_t vl)
+{
+    vfloat32m1x2_t _tmp = vcreate_f32m1x2(v0, v1);
+    vsseg2e32_v_f32m1x2(base, _tmp, vl);
+}
+
+// f32m1, vssseg.v, 8/4/2
+static inline void vssseg8e32_v_f32m1(float32_t* base, ptrdiff_t bstride, vfloat32m1_t v0, vfloat32m1_t v1, vfloat32m1_t v2, vfloat32m1_t v3, vfloat32m1_t v4, vfloat32m1_t v5, vfloat32m1_t v6, vfloat32m1_t v7, size_t vl)
+{
+    vfloat32m1x8_t _tmp = vcreate_f32m1x8(v0, v1, v2, v3, v4, v5, v6, v7);
+    vssseg8e32_v_f32m1x8(base, bstride, _tmp, vl);
+}
+
+static inline void vssseg4e32_v_f32m1(float32_t* base, ptrdiff_t bstride, vfloat32m1_t v0, vfloat32m1_t v1, vfloat32m1_t v2, vfloat32m1_t v3, size_t vl)
+{
+    vfloat32m1x4_t _tmp = vcreate_f32m1x4(v0, v1, v2, v3);
+    vssseg4e32_v_f32m1x4(base, bstride, _tmp, vl);
+}
+
+static inline void vssseg2e32_v_f32m1(float32_t* base, ptrdiff_t bstride, vfloat32m1_t v0, vfloat32m1_t v1, size_t vl)
+{
+    vfloat32m1x2_t _tmp = vcreate_f32m1x2(v0, v1);
+    vssseg2e32_v_f32m1x2(base, bstride, _tmp, vl);
+}
+
+// f32m2, vsseg.v, 4/2
+static inline void vsseg4e32_v_f32m2(float32_t* base, vfloat32m2_t v0, vfloat32m2_t v1, vfloat32m2_t v2, vfloat32m2_t v3, size_t vl)
+{
+    vfloat32m2x4_t _tmp = vcreate_f32m2x4(v0, v1, v2, v3);
+    vsseg4e32_v_f32m2x4(base, _tmp, vl);
+}
+
+static inline void vsseg2e32_v_f32m2(float32_t* base, vfloat32m2_t v0, vfloat32m2_t v1, size_t vl)
+{
+    vfloat32m2x2_t _tmp = vcreate_f32m2x2(v0, v1);
+    vsseg2e32_v_f32m2x2(base, _tmp, vl);
+}
+
+// u16m1, vsseg.v, 8/4
+static inline void vsseg8e16_v_u16m1(uint16_t* base, vuint16m1_t v0, vuint16m1_t v1, vuint16m1_t v2, vuint16m1_t v3, vuint16m1_t v4, vuint16m1_t v5, vuint16m1_t v6, vuint16m1_t v7, size_t vl)
+{
+    vuint16m1x8_t _tmp = vcreate_u16m1x8(v0, v1, v2, v3, v4, v5, v6, v7);
+    vsseg8e16_v_u16m1x8(base, _tmp, vl);
+}
+
+static inline void vsseg4e16_v_u16m1(uint16_t* base, vuint16m1_t v0, vuint16m1_t v1, vuint16m1_t v2, vuint16m1_t v3, size_t vl)
+{
+    vuint16m1x4_t _tmp = vcreate_u16m1x4(v0, v1, v2, v3);
+    vsseg4e16_v_u16m1x4(base, _tmp, vl);
+}
+
+// u16m2, vsseg.v, 4/2
+static inline void vsseg4e16_v_u16m2(uint16_t* base, vuint16m2_t v0, vuint16m2_t v1, vuint16m2_t v2, vuint16m2_t v3, size_t vl)
+{
+    vuint16m2x4_t _tmp = vcreate_u16m2x4(v0, v1, v2, v3);
+    vsseg4e16_v_u16m2x4(base, _tmp, vl);
+}
+
+static inline void vsseg2e16_v_u16m2(uint16_t* base, vuint16m2_t v0, vuint16m2_t v1, size_t vl)
+{
+    vuint16m2x2_t _tmp = vcreate_u16m2x2(v0, v1);
+    vsseg2e16_v_u16m2x2(base, _tmp, vl);
+}
+
+// f32m1, vlseg.v 8/4/2
+static inline void vlseg8e32_v_f32m1(vfloat32m1_t* v0, vfloat32m1_t* v1, vfloat32m1_t* v2, vfloat32m1_t* v3, vfloat32m1_t* v4, vfloat32m1_t* v5, vfloat32m1_t* v6, vfloat32m1_t* v7, const float32_t* base, size_t vl)
+{
+    vfloat32m1x8_t _tmp = vlseg8e32_v_f32m1x8(base, vl);
+    *v0 = vget_f32m1x8_f32m1(_tmp, 0);
+    *v1 = vget_f32m1x8_f32m1(_tmp, 1);
+    *v2 = vget_f32m1x8_f32m1(_tmp, 2);
+    *v3 = vget_f32m1x8_f32m1(_tmp, 3);
+    *v4 = vget_f32m1x8_f32m1(_tmp, 4);
+    *v5 = vget_f32m1x8_f32m1(_tmp, 5);
+    *v6 = vget_f32m1x8_f32m1(_tmp, 6);
+    *v7 = vget_f32m1x8_f32m1(_tmp, 7);
+}
+
+static inline void vlseg4e32_v_f32m1(vfloat32m1_t* v0, vfloat32m1_t* v1, vfloat32m1_t* v2, vfloat32m1_t* v3, const float32_t* base, size_t vl)
+{
+    vfloat32m1x4_t _tmp = vlseg4e32_v_f32m1x4(base, vl);
+    *v0 = vget_f32m1x4_f32m1(_tmp, 0);
+    *v1 = vget_f32m1x4_f32m1(_tmp, 1);
+    *v2 = vget_f32m1x4_f32m1(_tmp, 2);
+    *v3 = vget_f32m1x4_f32m1(_tmp, 3);
+}
+
+static inline void vlseg2e32_v_f32m1(vfloat32m1_t* v0, vfloat32m1_t* v1, const float32_t* base, size_t vl)
+{
+    vfloat32m1x2_t _tmp = vlseg2e32_v_f32m1x2(base, vl);
+    *v0 = vget_f32m1x2_f32m1(_tmp, 0);
+    *v1 = vget_f32m1x2_f32m1(_tmp, 1);
+}
+
+// f32m2, vlseg.v, 4
+static inline void vlseg4e32_v_f32m2(vfloat32m2_t* v0, vfloat32m2_t* v1, vfloat32m2_t* v2, vfloat32m2_t* v3, const float32_t* base, size_t vl)
+{
+    vfloat32m2x4_t _tmp = vlseg4e32_v_f32m2x4(base, vl);
+    *v0 = vget_f32m2x4_f32m2(_tmp, 0);
+    *v1 = vget_f32m2x4_f32m2(_tmp, 1);
+    *v2 = vget_f32m2x4_f32m2(_tmp, 2);
+    *v3 = vget_f32m2x4_f32m2(_tmp, 3);
+}
+
+// f32m4, vlseg.v, 2
+static inline void vlseg2e32_v_f32m4(vfloat32m4_t* v0, vfloat32m4_t* v1, const float32_t* base, size_t vl)
+{
+    vfloat32m4x2_t _tmp = vlseg2e32_v_f32m4x2(base, vl);
+    *v0 = vget_f32m4x2_f32m4(_tmp, 0);
+    *v1 = vget_f32m4x2_f32m4(_tmp, 1);
+}
+
+// f32m4, vloxseg.v
+static inline void vloxseg2ei32_v_f32m4(vfloat32m4_t* v0, vfloat32m4_t* v1, const float32_t* base, vuint32m4_t bindex, size_t vl)
+{
+    vfloat32m4x2_t _tmp = vloxseg2ei32_v_f32m4x2(base, bindex, vl);
+    *v0 = vget_f32m4x2_f32m4(_tmp, 0);
+    *v1 = vget_f32m4x2_f32m4(_tmp, 1);
+}
+
+// u16m1, vlseg.v 8/4/2
+static inline void vlseg8e16_v_u16m1(vuint16m1_t* v0, vuint16m1_t* v1, vuint16m1_t* v2, vuint16m1_t* v3, vuint16m1_t* v4, vuint16m1_t* v5, vuint16m1_t* v6, vuint16m1_t* v7, const uint16_t* base, size_t vl)
+{
+    vuint16m1x8_t _tmp = vlseg8e16_v_u16m1x8(base, vl);
+    *v0 = vget_u16m1x8_u16m1(_tmp, 0);
+    *v1 = vget_u16m1x8_u16m1(_tmp, 1);
+    *v2 = vget_u16m1x8_u16m1(_tmp, 2);
+    *v3 = vget_u16m1x8_u16m1(_tmp, 3);
+    *v4 = vget_u16m1x8_u16m1(_tmp, 4);
+    *v5 = vget_u16m1x8_u16m1(_tmp, 5);
+    *v6 = vget_u16m1x8_u16m1(_tmp, 6);
+    *v7 = vget_u16m1x8_u16m1(_tmp, 7);
+}
+
+static inline void vlseg4e16_v_u16m1(vuint16m1_t* v0, vuint16m1_t* v1, vuint16m1_t* v2, vuint16m1_t* v3, const uint16_t* base, size_t vl)
+{
+    vuint16m1x4_t _tmp = vlseg4e16_v_u16m1x4(base, vl);
+    *v0 = vget_u16m1x4_u16m1(_tmp, 0);
+    *v1 = vget_u16m1x4_u16m1(_tmp, 1);
+    *v2 = vget_u16m1x4_u16m1(_tmp, 2);
+    *v3 = vget_u16m1x4_u16m1(_tmp, 3);
+}
+
+static inline void vlseg2e16_v_u16m1(vuint16m1_t* v0, vuint16m1_t* v1, const uint16_t* base, size_t vl)
+{
+    vuint16m1x2_t _tmp = vlseg2e16_v_u16m1x2(base, vl);
+    *v0 = vget_u16m1x2_u16m1(_tmp, 0);
+    *v1 = vget_u16m1x2_u16m1(_tmp, 1);
+}
+
+// u16m2, vlseg.v, 4
+static inline void vlseg4e16_v_u16m2(vuint16m2_t* v0, vuint16m2_t* v1, vuint16m2_t* v2, vuint16m2_t* v3, const uint16_t* base, size_t vl)
+{
+    vuint16m2x4_t _tmp = vlseg4e16_v_u16m2x4(base, vl);
+    *v0 = vget_u16m2x4_u16m2(_tmp, 0);
+    *v1 = vget_u16m2x4_u16m2(_tmp, 1);
+    *v2 = vget_u16m2x4_u16m2(_tmp, 2);
+    *v3 = vget_u16m2x4_u16m2(_tmp, 3);
+}
+
+// u16m4, vlseg.v, 2
+static inline void vlseg2e16_v_u16m4(vuint16m4_t* v0, vuint16m4_t* v1, const uint16_t* base, size_t vl)
+{
+    vuint16m4x2_t _tmp = vlseg2e16_v_u16m4x2(base, vl);
+    *v0 = vget_u16m4x2_u16m4(_tmp, 0);
+    *v1 = vget_u16m4x2_u16m4(_tmp, 1);
+}
+
+#if __riscv_zfh
+
+// f16m1, vsseg.v, 8/4/2
+static inline void vsseg4e16_v_f16mf2(float16_t* base, vfloat16mf2_t v0, vfloat16mf2_t v1, vfloat16mf2_t v2, vfloat16mf2_t v3, size_t vl)
+{
+    vfloat16mf2x4_t _tmp = vcreate_f16mf2x4(v0, v1, v2, v3);
+    vsseg4e16_v_f16mf2x4(base, _tmp, vl);
+}
+
+static inline void vsseg2e16_v_f16mf2(float16_t* base, vfloat16mf2_t v0, vfloat16mf2_t v1, size_t vl)
+{
+    vfloat16mf2x2_t _tmp = vcreate_f16mf2x2(v0, v1);
+    vsseg2e16_v_f16mf2x2(base, _tmp, vl);
+}
+
+static inline void vsseg8e16_v_f16m1(float16_t* base, vfloat16m1_t v0, vfloat16m1_t v1, vfloat16m1_t v2, vfloat16m1_t v3, vfloat16m1_t v4, vfloat16m1_t v5, vfloat16m1_t v6, vfloat16m1_t v7, size_t vl)
+{
+    vfloat16m1x8_t _tmp = vcreate_f16m1x8(v0, v1, v2, v3, v4, v5, v6, v7);
+    vsseg8e16_v_f16m1x8(base, _tmp, vl);
+}
+
+static inline void vsseg4e16_v_f16m1(float16_t* base, vfloat16m1_t v0, vfloat16m1_t v1, vfloat16m1_t v2, vfloat16m1_t v3, size_t vl)
+{
+    vfloat16m1x4_t _tmp = vcreate_f16m1x4(v0, v1, v2, v3);
+    vsseg4e16_v_f16m1x4(base, _tmp, vl);
+}
+
+static inline void vsseg2e16_v_f16m1(float16_t* base, vfloat16m1_t v0, vfloat16m1_t v1, size_t vl)
+{
+    vfloat16m1x2_t _tmp = vcreate_f16m1x2(v0, v1);
+    vsseg2e16_v_f16m1x2(base, _tmp, vl);
+}
+
+// f16m1, vssseg.v, 8/4/2
+static inline void vssseg8e16_v_f16m1(float16_t* base, ptrdiff_t bstride, vfloat16m1_t v0, vfloat16m1_t v1, vfloat16m1_t v2, vfloat16m1_t v3, vfloat16m1_t v4, vfloat16m1_t v5, vfloat16m1_t v6, vfloat16m1_t v7, size_t vl)
+{
+    vfloat16m1x8_t _tmp = vcreate_f16m1x8(v0, v1, v2, v3, v4, v5, v6, v7);
+    vssseg8e16_v_f16m1x8(base, bstride, _tmp, vl);
+}
+
+static inline void vssseg4e16_v_f16m1(float16_t* base, ptrdiff_t bstride, vfloat16m1_t v0, vfloat16m1_t v1, vfloat16m1_t v2, vfloat16m1_t v3, size_t vl)
+{
+    vfloat16m1x4_t _tmp = vcreate_f16m1x4(v0, v1, v2, v3);
+    vssseg4e16_v_f16m1x4(base, bstride, _tmp, vl);
+}
+
+static inline void vssseg2e16_v_f16m1(float16_t* base, ptrdiff_t bstride, vfloat16m1_t v0, vfloat16m1_t v1, size_t vl)
+{
+    vfloat16m1x2_t _tmp = vcreate_f16m1x2(v0, v1);
+    vssseg2e16_v_f16m1x2(base, bstride, _tmp, vl);
+}
+
+// f16m1, vlseg.v 8/4/2
+static inline void vlseg8e16_v_f16m1(vfloat16m1_t* v0, vfloat16m1_t* v1, vfloat16m1_t* v2, vfloat16m1_t* v3, vfloat16m1_t* v4, vfloat16m1_t* v5, vfloat16m1_t* v6, vfloat16m1_t* v7, const float16_t* base, size_t vl)
+{
+    vfloat16m1x8_t _tmp = vlseg8e16_v_f16m1x8(base, vl);
+    *v0 = vget_f16m1x8_f16m1(_tmp, 0);
+    *v1 = vget_f16m1x8_f16m1(_tmp, 1);
+    *v2 = vget_f16m1x8_f16m1(_tmp, 2);
+    *v3 = vget_f16m1x8_f16m1(_tmp, 3);
+    *v4 = vget_f16m1x8_f16m1(_tmp, 4);
+    *v5 = vget_f16m1x8_f16m1(_tmp, 5);
+    *v6 = vget_f16m1x8_f16m1(_tmp, 6);
+    *v7 = vget_f16m1x8_f16m1(_tmp, 7);
+}
+
+static inline void vlseg4e16_v_f16m1(vfloat16m1_t* v0, vfloat16m1_t* v1, vfloat16m1_t* v2, vfloat16m1_t* v3, const float16_t* base, size_t vl)
+{
+    vfloat16m1x4_t _tmp = vlseg4e16_v_f16m1x4(base, vl);
+    *v0 = vget_f16m1x4_f16m1(_tmp, 0);
+    *v1 = vget_f16m1x4_f16m1(_tmp, 1);
+    *v2 = vget_f16m1x4_f16m1(_tmp, 2);
+    *v3 = vget_f16m1x4_f16m1(_tmp, 3);
+}
+
+static inline void vlseg2e16_v_f16m1(vfloat16m1_t* v0, vfloat16m1_t* v1, const float16_t* base, size_t vl)
+{
+    vfloat16m1x2_t _tmp = vlseg2e16_v_f16m1x2(base, vl);
+    *v0 = vget_f16m1x2_f16m1(_tmp, 0);
+    *v1 = vget_f16m1x2_f16m1(_tmp, 1);
+}
+
+// f16m2, vlseg.v, 4
+static inline void vlseg4e16_v_f16m2(vfloat16m2_t* v0, vfloat16m2_t* v1, vfloat16m2_t* v2, vfloat16m2_t* v3, const float16_t* base, size_t vl)
+{
+    vfloat16m2x4_t _tmp = vlseg4e16_v_f16m2x4(base, vl);
+    *v0 = vget_f16m2x4_f16m2(_tmp, 0);
+    *v1 = vget_f16m2x4_f16m2(_tmp, 1);
+    *v2 = vget_f16m2x4_f16m2(_tmp, 2);
+    *v3 = vget_f16m2x4_f16m2(_tmp, 3);
+}
+
+// f16m4, vlseg.v, 2
+static inline void vlseg2e16_v_f16m4(vfloat16m4_t* v0, vfloat16m4_t* v1, const float16_t* base, size_t vl)
+{
+    vfloat16m4x2_t _tmp = vlseg2e16_v_f16m4x2(base, vl);
+    *v0 = vget_f16m4x2_f16m4(_tmp, 0);
+    *v1 = vget_f16m4x2_f16m4(_tmp, 1);
+}
+
+#endif // __riscv_zfh
+#endif // __riscv_vector
+
+#ifdef __riscv_vector
 
 static inline void transpose8x8_ps(vfloat32m1_t& _r0l, vfloat32m1_t& _r0h,
                                    vfloat32m1_t& _r1l, vfloat32m1_t& _r1h,
@@ -132,23 +422,9 @@
                                    vfloat32m1_t& _r6l, vfloat32m1_t& _r6h,
                                    vfloat32m1_t& _r7l, vfloat32m1_t& _r7h, size_t vl)
 {
-    float tmp[8][8];
-    vsse32_v_f32m1(&tmp[0][0], sizeof(float) * 8, _r0l, vl);
-    vsse32_v_f32m1(&tmp[4][0], sizeof(float) * 8, _r0h, vl);
-    vsse32_v_f32m1(&tmp[0][1], sizeof(float) * 8, _r1l, vl);
-    vsse32_v_f32m1(&tmp[4][1], sizeof(float) * 8, _r1h, vl);
-    vsse32_v_f32m1(&tmp[0][2], sizeof(float) * 8, _r2l, vl);
-    vsse32_v_f32m1(&tmp[4][2], sizeof(float) * 8, _r2h, vl);
-    vsse32_v_f32m1(&tmp[0][3], sizeof(float) * 8, _r3l, vl);
-    vsse32_v_f32m1(&tmp[4][3], sizeof(float) * 8, _r3h, vl);
-    vsse32_v_f32m1(&tmp[0][4], sizeof(float) * 8, _r4l, vl);
-    vsse32_v_f32m1(&tmp[4][4], sizeof(float) * 8, _r4h, vl);
-    vsse32_v_f32m1(&tmp[0][5], sizeof(float) * 8, _r5l, vl);
-    vsse32_v_f32m1(&tmp[4][5], sizeof(float) * 8, _r5h, vl);
-    vsse32_v_f32m1(&tmp[0][6], sizeof(float) * 8, _r6l, vl);
-    vsse32_v_f32m1(&tmp[4][6], sizeof(float) * 8, _r6h, vl);
-    vsse32_v_f32m1(&tmp[0][7], sizeof(float) * 8, _r7l, vl);
-    vsse32_v_f32m1(&tmp[4][7], sizeof(float) * 8, _r7h, vl);
+    float tmp[64];
+    vsseg8e32_v_f32m1(&tmp[0], _r0l, _r1l, _r2l, _r3l, _r4l, _r5l, _r6l, _r7l, vl);
+    vsseg8e32_v_f32m1(&tmp[32], _r0h, _r1h, _r2h, _r3h, _r4h, _r5h, _r6h, _r7h, vl);
     float* ptr = (float*)tmp;
     _r0l = vle32_v_f32m1(ptr + 0 * 4, vl);
     _r0h = vle32_v_f32m1(ptr + 1 * 4, vl);
@@ -170,11 +446,8 @@
 
 static inline void transpose4x4_ps(vfloat32m1_t& _r0, vfloat32m1_t& _r1, vfloat32m1_t& _r2, vfloat32m1_t& _r3, size_t vl)
 {
-    float tmp[4][4];
-    vsse32_v_f32m1(&tmp[0][0], sizeof(float) * 4, _r0, vl);
-    vsse32_v_f32m1(&tmp[0][1], sizeof(float) * 4, _r1, vl);
-    vsse32_v_f32m1(&tmp[0][2], sizeof(float) * 4, _r2, vl);
-    vsse32_v_f32m1(&tmp[0][3], sizeof(float) * 4, _r3, vl);
+    float tmp[16];
+    vsseg4e32_v_f32m1(&tmp[0], _r0, _r1, _r2, _r3, vl);
     float* ptr = (float*)tmp;
     _r0 = vle32_v_f32m1(ptr + 0 * 4, vl);
     _r1 = vle32_v_f32m1(ptr + 1 * 4, vl);
@@ -196,6 +469,7 @@
                                     vfloat32m1_t& _rbl, vfloat32m1_t& _rbh, size_t vl)
 {
     float tmp[8][12];
+
     vsse32_v_f32m1(&tmp[0][0], sizeof(float) * 12, _r0l, vl);
     vsse32_v_f32m1(&tmp[4][0], sizeof(float) * 12, _r0h, vl);
     vsse32_v_f32m1(&tmp[0][1], sizeof(float) * 12, _r1l, vl);
@@ -256,31 +530,11 @@
                                     vfloat32m1_t& _r6l, vfloat32m1_t& _r6m, vfloat32m1_t& _r6h,
                                     vfloat32m1_t& _r7l, vfloat32m1_t& _r7m, vfloat32m1_t& _r7h, size_t vl)
 {
-    float tmp[12][8];
-    vsse32_v_f32m1(&tmp[0][0], sizeof(float) * 8, _r0l, vl);
-    vsse32_v_f32m1(&tmp[4][0], sizeof(float) * 8, _r0m, vl);
-    vsse32_v_f32m1(&tmp[8][0], sizeof(float) * 8, _r0h, vl);
-    vsse32_v_f32m1(&tmp[0][1], sizeof(float) * 8, _r1l, vl);
-    vsse32_v_f32m1(&tmp[4][1], sizeof(float) * 8, _r1m, vl);
-    vsse32_v_f32m1(&tmp[8][0], sizeof(float) * 8, _r1h, vl);
-    vsse32_v_f32m1(&tmp[0][2], sizeof(float) * 8, _r2l, vl);
-    vsse32_v_f32m1(&tmp[4][2], sizeof(float) * 8, _r2m, vl);
-    vsse32_v_f32m1(&tmp[8][2], sizeof(float) * 8, _r2h, vl);
-    vsse32_v_f32m1(&tmp[0][3], sizeof(float) * 8, _r3l, vl);
-    vsse32_v_f32m1(&tmp[4][3], sizeof(float) * 8, _r3m, vl);
-    vsse32_v_f32m1(&tmp[8][3], sizeof(float) * 8, _r3h, vl);
-    vsse32_v_f32m1(&tmp[0][4], sizeof(float) * 8, _r4l, vl);
-    vsse32_v_f32m1(&tmp[4][4], sizeof(float) * 8, _r4m, vl);
-    vsse32_v_f32m1(&tmp[8][4], sizeof(float) * 8, _r4h, vl);
-    vsse32_v_f32m1(&tmp[0][5], sizeof(float) * 8, _r5l, vl);
-    vsse32_v_f32m1(&tmp[4][5], sizeof(float) * 8, _r5m, vl);
-    vsse32_v_f32m1(&tmp[8][5], sizeof(float) * 8, _r5h, vl);
-    vsse32_v_f32m1(&tmp[0][6], sizeof(float) * 8, _r6l, vl);
-    vsse32_v_f32m1(&tmp[4][6], sizeof(float) * 8, _r6m, vl);
-    vsse32_v_f32m1(&tmp[8][6], sizeof(float) * 8, _r6h, vl);
-    vsse32_v_f32m1(&tmp[0][7], sizeof(float) * 8, _r7l, vl);
-    vsse32_v_f32m1(&tmp[4][7], sizeof(float) * 8, _r7m, vl);
-    vsse32_v_f32m1(&tmp[8][7], sizeof(float) * 8, _r7h, vl);
+    float tmp[96];
+    vsseg8e32_v_f32m1(&tmp[0], _r0l, _r1l, _r2l, _r3l, _r4l, _r5l, _r6l, _r7l, vl);
+    vsseg8e32_v_f32m1(&tmp[32], _r0m, _r1m, _r2m, _r3m, _r4m, _r5m, _r6m, _r7m, vl);
+    vsseg8e32_v_f32m1(&tmp[64], _r0h, _r1h, _r2h, _r3h, _r4h, _r5h, _r6h, _r7h, vl);
+
     float* ptr = (float*)tmp;
     _r0l = vle32_v_f32m1(ptr + 0 * 4, vl);
     _r0m = vle32_v_f32m1(ptr + 1 * 4, vl);
@@ -310,15 +564,9 @@
 
 static inline void transpose4x8_ps(vfloat32m1_t& _r0, vfloat32m1_t& _r1, vfloat32m1_t& _r2, vfloat32m1_t& _r3, vfloat32m1_t& _r4, vfloat32m1_t& _r5, vfloat32m1_t& _r6, vfloat32m1_t& _r7, size_t vl)
 {
-    float tmp[4][8];
-    vsse32_v_f32m1(&tmp[0][0], sizeof(float) * 8, _r0, vl);
-    vsse32_v_f32m1(&tmp[0][1], sizeof(float) * 8, _r1, vl);
-    vsse32_v_f32m1(&tmp[0][2], sizeof(float) * 8, _r2, vl);
-    vsse32_v_f32m1(&tmp[0][3], sizeof(float) * 8, _r3, vl);
-    vsse32_v_f32m1(&tmp[0][4], sizeof(float) * 8, _r4, vl);
-    vsse32_v_f32m1(&tmp[0][5], sizeof(float) * 8, _r5, vl);
-    vsse32_v_f32m1(&tmp[0][6], sizeof(float) * 8, _r6, vl);
-    vsse32_v_f32m1(&tmp[0][7], sizeof(float) * 8, _r7, vl);
+    float tmp[32];
+    vsseg8e32_v_f32m1(&tmp[0], _r0, _r1, _r2, _r3, _r4, _r5, _r6, _r7, vl);
+
     float* ptr = (float*)tmp;
     _r0 = vle32_v_f32m1(ptr + 0 * 4, vl);
     _r1 = vle32_v_f32m1(ptr + 1 * 4, vl);
@@ -365,569 +613,6 @@
                                    vfloat32m1_t& _r2l, vfloat32m1_t& _r2h,
                                    vfloat32m1_t& _r3l, vfloat32m1_t& _r3h, size_t vl)
 {
-    float tmp[8][4];
-    vsse32_v_f32m1(&tmp[0][0], sizeof(float) * 4, _r0l, vl);
-    vsse32_v_f32m1(&tmp[4][0], sizeof(float) * 4, _r0h, vl);
-    vsse32_v_f32m1(&tmp[0][1], sizeof(float) * 4, _r1l, vl);
-    vsse32_v_f32m1(&tmp[4][1], sizeof(float) * 4, _r1h, vl);
-    vsse32_v_f32m1(&tmp[0][2], sizeof(float) * 4, _r2l, vl);
-    vsse32_v_f32m1(&tmp[4][2], sizeof(float) * 4, _r2h, vl);
-    vsse32_v_f32m1(&tmp[0][3], sizeof(float) * 4, _r3l, vl);
-    vsse32_v_f32m1(&tmp[4][3], sizeof(float) * 4, _r3h, vl);
-    float* ptr = (float*)tmp;
-    _r0l = vle32_v_f32m1(ptr + 0 * 4, vl);
-    _r0h = vle32_v_f32m1(ptr + 1 * 4, vl);
-    _r1l = vle32_v_f32m1(ptr + 2 * 4, vl);
-    _r1h = vle32_v_f32m1(ptr + 3 * 4, vl);
-    _r2l = vle32_v_f32m1(ptr + 4 * 4, vl);
-    _r2h = vle32_v_f32m1(ptr + 5 * 4, vl);
-    _r3l = vle32_v_f32m1(ptr + 6 * 4, vl);
-    _r3h = vle32_v_f32m1(ptr + 7 * 4, vl);
-}
-
-static inline void store_float_v2(vfloat32m1_t& vector1, vfloat32m1_t& vector2, float* buf, size_t vl)
-{
-    vsse32_v_f32m1(buf + 0, sizeof(float) * 2, vector1, vl);
-    vsse32_v_f32m1(buf + 1, sizeof(float) * 2, vector2, vl);
-}
-
-static inline void store_float_v4(vfloat32m1_t& vector1, vfloat32m1_t& vector2, vfloat32m1_t& vector3, vfloat32m1_t& vector4, float* buf, size_t vl)
-{
-    vsse32_v_f32m1(buf + 0, sizeof(float) * 4, vector1, vl);
-    vsse32_v_f32m1(buf + 1, sizeof(float) * 4, vector2, vl);
-    vsse32_v_f32m1(buf + 2, sizeof(float) * 4, vector3, vl);
-    vsse32_v_f32m1(buf + 3, sizeof(float) * 4, vector4, vl);
-}
-
-=======
->>>>>>> 5fdbb54b
-#if __riscv_zfh
-static inline vfloat16m8_t vle16_v_f16m8_f16m1(const __fp16* ptr)
-{
-    const int packn = csrr_vlenb() / 2;
-    const size_t vl = vsetvl_e16m8(packn * 8);
-
-    // NOTE vloxei8_v_f16m8 gets illegal instruction on d1  --- nihui
-
-    // 128bit
-    static const uint16_t index_128bit[64] = {
-        0, 2, 4, 6, 8, 10, 12, 14,
-        0, 2, 4, 6, 8, 10, 12, 14,
-        0, 2, 4, 6, 8, 10, 12, 14,
-        0, 2, 4, 6, 8, 10, 12, 14,
-        0, 2, 4, 6, 8, 10, 12, 14,
-        0, 2, 4, 6, 8, 10, 12, 14,
-        0, 2, 4, 6, 8, 10, 12, 14,
-        0, 2, 4, 6, 8, 10, 12, 14
-    };
-
-    // 256bit
-    static const uint16_t index_256bit[128] = {
-        0, 2, 4, 6, 8, 10, 12, 14, 16, 18, 20, 22, 24, 26, 28, 30,
-        0, 2, 4, 6, 8, 10, 12, 14, 16, 18, 20, 22, 24, 26, 28, 30,
-        0, 2, 4, 6, 8, 10, 12, 14, 16, 18, 20, 22, 24, 26, 28, 30,
-        0, 2, 4, 6, 8, 10, 12, 14, 16, 18, 20, 22, 24, 26, 28, 30,
-        0, 2, 4, 6, 8, 10, 12, 14, 16, 18, 20, 22, 24, 26, 28, 30,
-        0, 2, 4, 6, 8, 10, 12, 14, 16, 18, 20, 22, 24, 26, 28, 30,
-        0, 2, 4, 6, 8, 10, 12, 14, 16, 18, 20, 22, 24, 26, 28, 30,
-        0, 2, 4, 6, 8, 10, 12, 14, 16, 18, 20, 22, 24, 26, 28, 30
-    };
-
-    const uint16_t* index = packn == 8 ? index_128bit : index_256bit;
-    vuint16m8_t bindex = vle16_v_u16m8(index, vl);
-    return vloxei16_v_f16m8(ptr, bindex, vl);
-}
-#endif // __riscv_zfh
-#endif // __riscv_vector
-
-#if __riscv_vector && __rvv_tuple
-
-// f32m1, vsseg.v
-static inline void vsseg8e32_v_f32m1(float32_t* base, vfloat32m1_t v0, vfloat32m1_t v1, vfloat32m1_t v2, vfloat32m1_t v3, vfloat32m1_t v4, vfloat32m1_t v5, vfloat32m1_t v6, vfloat32m1_t v7, size_t vl)
-{
-    vfloat32m1x8_t _tmp = vcreate_f32m1x8(v0, v1, v2, v3, v4, v5, v6, v7);
-    vsseg8e32_v_f32m1x8(base, _tmp, vl);
-}
-
-static inline void vsseg4e32_v_f32m1(float32_t* base, vfloat32m1_t v0, vfloat32m1_t v1, vfloat32m1_t v2, vfloat32m1_t v3, size_t vl)
-{
-    vfloat32m1x4_t _tmp = vcreate_f32m1x4(v0, v1, v2, v3);
-    vsseg4e32_v_f32m1x4(base, _tmp, vl);
-}
-
-static inline void vsseg2e32_v_f32m1(float32_t* base, vfloat32m1_t v0, vfloat32m1_t v1, size_t vl)
-{
-    vfloat32m1x2_t _tmp = vcreate_f32m1x2(v0, v1);
-    vsseg2e32_v_f32m1x2(base, _tmp, vl);
-}
-
-// f32m1, vssseg.v, 8/4/2
-static inline void vssseg8e32_v_f32m1(float32_t* base, ptrdiff_t bstride, vfloat32m1_t v0, vfloat32m1_t v1, vfloat32m1_t v2, vfloat32m1_t v3, vfloat32m1_t v4, vfloat32m1_t v5, vfloat32m1_t v6, vfloat32m1_t v7, size_t vl)
-{
-    vfloat32m1x8_t _tmp = vcreate_f32m1x8(v0, v1, v2, v3, v4, v5, v6, v7);
-    vssseg8e32_v_f32m1x8(base, bstride, _tmp, vl);
-}
-
-static inline void vssseg4e32_v_f32m1(float32_t* base, ptrdiff_t bstride, vfloat32m1_t v0, vfloat32m1_t v1, vfloat32m1_t v2, vfloat32m1_t v3, size_t vl)
-{
-    vfloat32m1x4_t _tmp = vcreate_f32m1x4(v0, v1, v2, v3);
-    vssseg4e32_v_f32m1x4(base, bstride, _tmp, vl);
-}
-
-static inline void vssseg2e32_v_f32m1(float32_t* base, ptrdiff_t bstride, vfloat32m1_t v0, vfloat32m1_t v1, size_t vl)
-{
-    vfloat32m1x2_t _tmp = vcreate_f32m1x2(v0, v1);
-    vssseg2e32_v_f32m1x2(base, bstride, _tmp, vl);
-}
-
-// f32m2, vsseg.v, 4/2
-static inline void vsseg4e32_v_f32m2(float32_t* base, vfloat32m2_t v0, vfloat32m2_t v1, vfloat32m2_t v2, vfloat32m2_t v3, size_t vl)
-{
-    vfloat32m2x4_t _tmp = vcreate_f32m2x4(v0, v1, v2, v3);
-    vsseg4e32_v_f32m2x4(base, _tmp, vl);
-}
-
-static inline void vsseg2e32_v_f32m2(float32_t* base, vfloat32m2_t v0, vfloat32m2_t v1, size_t vl)
-{
-    vfloat32m2x2_t _tmp = vcreate_f32m2x2(v0, v1);
-    vsseg2e32_v_f32m2x2(base, _tmp, vl);
-}
-
-// u16m1, vsseg.v, 8/4
-static inline void vsseg8e16_v_u16m1(uint16_t* base, vuint16m1_t v0, vuint16m1_t v1, vuint16m1_t v2, vuint16m1_t v3, vuint16m1_t v4, vuint16m1_t v5, vuint16m1_t v6, vuint16m1_t v7, size_t vl)
-{
-    vuint16m1x8_t _tmp = vcreate_u16m1x8(v0, v1, v2, v3, v4, v5, v6, v7);
-    vsseg8e16_v_u16m1x8(base, _tmp, vl);
-}
-
-static inline void vsseg4e16_v_u16m1(uint16_t* base, vuint16m1_t v0, vuint16m1_t v1, vuint16m1_t v2, vuint16m1_t v3, size_t vl)
-{
-    vuint16m1x4_t _tmp = vcreate_u16m1x4(v0, v1, v2, v3);
-    vsseg4e16_v_u16m1x4(base, _tmp, vl);
-}
-
-// u16m2, vsseg.v, 4/2
-static inline void vsseg4e16_v_u16m2(uint16_t* base, vuint16m2_t v0, vuint16m2_t v1, vuint16m2_t v2, vuint16m2_t v3, size_t vl)
-{
-    vuint16m2x4_t _tmp = vcreate_u16m2x4(v0, v1, v2, v3);
-    vsseg4e16_v_u16m2x4(base, _tmp, vl);
-}
-
-static inline void vsseg2e16_v_u16m2(uint16_t* base, vuint16m2_t v0, vuint16m2_t v1, size_t vl)
-{
-    vuint16m2x2_t _tmp = vcreate_u16m2x2(v0, v1);
-    vsseg2e16_v_u16m2x2(base, _tmp, vl);
-}
-
-// f32m1, vlseg.v 8/4/2
-static inline void vlseg8e32_v_f32m1(vfloat32m1_t* v0, vfloat32m1_t* v1, vfloat32m1_t* v2, vfloat32m1_t* v3, vfloat32m1_t* v4, vfloat32m1_t* v5, vfloat32m1_t* v6, vfloat32m1_t* v7, const float32_t* base, size_t vl)
-{
-    vfloat32m1x8_t _tmp = vlseg8e32_v_f32m1x8(base, vl);
-    *v0 = vget_f32m1x8_f32m1(_tmp, 0);
-    *v1 = vget_f32m1x8_f32m1(_tmp, 1);
-    *v2 = vget_f32m1x8_f32m1(_tmp, 2);
-    *v3 = vget_f32m1x8_f32m1(_tmp, 3);
-    *v4 = vget_f32m1x8_f32m1(_tmp, 4);
-    *v5 = vget_f32m1x8_f32m1(_tmp, 5);
-    *v6 = vget_f32m1x8_f32m1(_tmp, 6);
-    *v7 = vget_f32m1x8_f32m1(_tmp, 7);
-}
-
-static inline void vlseg4e32_v_f32m1(vfloat32m1_t* v0, vfloat32m1_t* v1, vfloat32m1_t* v2, vfloat32m1_t* v3, const float32_t* base, size_t vl)
-{
-    vfloat32m1x4_t _tmp = vlseg4e32_v_f32m1x4(base, vl);
-    *v0 = vget_f32m1x4_f32m1(_tmp, 0);
-    *v1 = vget_f32m1x4_f32m1(_tmp, 1);
-    *v2 = vget_f32m1x4_f32m1(_tmp, 2);
-    *v3 = vget_f32m1x4_f32m1(_tmp, 3);
-}
-
-static inline void vlseg2e32_v_f32m1(vfloat32m1_t* v0, vfloat32m1_t* v1, const float32_t* base, size_t vl)
-{
-    vfloat32m1x2_t _tmp = vlseg2e32_v_f32m1x2(base, vl);
-    *v0 = vget_f32m1x2_f32m1(_tmp, 0);
-    *v1 = vget_f32m1x2_f32m1(_tmp, 1);
-}
-
-// f32m2, vlseg.v, 4
-static inline void vlseg4e32_v_f32m2(vfloat32m2_t* v0, vfloat32m2_t* v1, vfloat32m2_t* v2, vfloat32m2_t* v3, const float32_t* base, size_t vl)
-{
-    vfloat32m2x4_t _tmp = vlseg4e32_v_f32m2x4(base, vl);
-    *v0 = vget_f32m2x4_f32m2(_tmp, 0);
-    *v1 = vget_f32m2x4_f32m2(_tmp, 1);
-    *v2 = vget_f32m2x4_f32m2(_tmp, 2);
-    *v3 = vget_f32m2x4_f32m2(_tmp, 3);
-}
-
-// f32m4, vlseg.v, 2
-static inline void vlseg2e32_v_f32m4(vfloat32m4_t* v0, vfloat32m4_t* v1, const float32_t* base, size_t vl)
-{
-    vfloat32m4x2_t _tmp = vlseg2e32_v_f32m4x2(base, vl);
-    *v0 = vget_f32m4x2_f32m4(_tmp, 0);
-    *v1 = vget_f32m4x2_f32m4(_tmp, 1);
-}
-
-// f32m4, vloxseg.v
-static inline void vloxseg2ei32_v_f32m4(vfloat32m4_t* v0, vfloat32m4_t* v1, const float32_t* base, vuint32m4_t bindex, size_t vl)
-{
-    vfloat32m4x2_t _tmp = vloxseg2ei32_v_f32m4x2(base, bindex, vl);
-    *v0 = vget_f32m4x2_f32m4(_tmp, 0);
-    *v1 = vget_f32m4x2_f32m4(_tmp, 1);
-}
-
-// u16m1, vlseg.v 8/4/2
-static inline void vlseg8e16_v_u16m1(vuint16m1_t* v0, vuint16m1_t* v1, vuint16m1_t* v2, vuint16m1_t* v3, vuint16m1_t* v4, vuint16m1_t* v5, vuint16m1_t* v6, vuint16m1_t* v7, const uint16_t* base, size_t vl)
-{
-    vuint16m1x8_t _tmp = vlseg8e16_v_u16m1x8(base, vl);
-    *v0 = vget_u16m1x8_u16m1(_tmp, 0);
-    *v1 = vget_u16m1x8_u16m1(_tmp, 1);
-    *v2 = vget_u16m1x8_u16m1(_tmp, 2);
-    *v3 = vget_u16m1x8_u16m1(_tmp, 3);
-    *v4 = vget_u16m1x8_u16m1(_tmp, 4);
-    *v5 = vget_u16m1x8_u16m1(_tmp, 5);
-    *v6 = vget_u16m1x8_u16m1(_tmp, 6);
-    *v7 = vget_u16m1x8_u16m1(_tmp, 7);
-}
-
-static inline void vlseg4e16_v_u16m1(vuint16m1_t* v0, vuint16m1_t* v1, vuint16m1_t* v2, vuint16m1_t* v3, const uint16_t* base, size_t vl)
-{
-    vuint16m1x4_t _tmp = vlseg4e16_v_u16m1x4(base, vl);
-    *v0 = vget_u16m1x4_u16m1(_tmp, 0);
-    *v1 = vget_u16m1x4_u16m1(_tmp, 1);
-    *v2 = vget_u16m1x4_u16m1(_tmp, 2);
-    *v3 = vget_u16m1x4_u16m1(_tmp, 3);
-}
-
-static inline void vlseg2e16_v_u16m1(vuint16m1_t* v0, vuint16m1_t* v1, const uint16_t* base, size_t vl)
-{
-    vuint16m1x2_t _tmp = vlseg2e16_v_u16m1x2(base, vl);
-    *v0 = vget_u16m1x2_u16m1(_tmp, 0);
-    *v1 = vget_u16m1x2_u16m1(_tmp, 1);
-}
-
-// u16m2, vlseg.v, 4
-static inline void vlseg4e16_v_u16m2(vuint16m2_t* v0, vuint16m2_t* v1, vuint16m2_t* v2, vuint16m2_t* v3, const uint16_t* base, size_t vl)
-{
-    vuint16m2x4_t _tmp = vlseg4e16_v_u16m2x4(base, vl);
-    *v0 = vget_u16m2x4_u16m2(_tmp, 0);
-    *v1 = vget_u16m2x4_u16m2(_tmp, 1);
-    *v2 = vget_u16m2x4_u16m2(_tmp, 2);
-    *v3 = vget_u16m2x4_u16m2(_tmp, 3);
-}
-
-// u16m4, vlseg.v, 2
-static inline void vlseg2e16_v_u16m4(vuint16m4_t* v0, vuint16m4_t* v1, const uint16_t* base, size_t vl)
-{
-    vuint16m4x2_t _tmp = vlseg2e16_v_u16m4x2(base, vl);
-    *v0 = vget_u16m4x2_u16m4(_tmp, 0);
-    *v1 = vget_u16m4x2_u16m4(_tmp, 1);
-}
-
-#if __riscv_zfh
-
-// f16m1, vsseg.v, 8/4/2
-static inline void vsseg4e16_v_f16mf2(float16_t* base, vfloat16mf2_t v0, vfloat16mf2_t v1, vfloat16mf2_t v2, vfloat16mf2_t v3, size_t vl)
-{
-    vfloat16mf2x4_t _tmp = vcreate_f16mf2x4(v0, v1, v2, v3);
-    vsseg4e16_v_f16mf2x4(base, _tmp, vl);
-}
-
-static inline void vsseg2e16_v_f16mf2(float16_t* base, vfloat16mf2_t v0, vfloat16mf2_t v1, size_t vl)
-{
-    vfloat16mf2x2_t _tmp = vcreate_f16mf2x2(v0, v1);
-    vsseg2e16_v_f16mf2x2(base, _tmp, vl);
-}
-
-static inline void vsseg8e16_v_f16m1(float16_t* base, vfloat16m1_t v0, vfloat16m1_t v1, vfloat16m1_t v2, vfloat16m1_t v3, vfloat16m1_t v4, vfloat16m1_t v5, vfloat16m1_t v6, vfloat16m1_t v7, size_t vl)
-{
-    vfloat16m1x8_t _tmp = vcreate_f16m1x8(v0, v1, v2, v3, v4, v5, v6, v7);
-    vsseg8e16_v_f16m1x8(base, _tmp, vl);
-}
-
-static inline void vsseg4e16_v_f16m1(float16_t* base, vfloat16m1_t v0, vfloat16m1_t v1, vfloat16m1_t v2, vfloat16m1_t v3, size_t vl)
-{
-    vfloat16m1x4_t _tmp = vcreate_f16m1x4(v0, v1, v2, v3);
-    vsseg4e16_v_f16m1x4(base, _tmp, vl);
-}
-
-static inline void vsseg2e16_v_f16m1(float16_t* base, vfloat16m1_t v0, vfloat16m1_t v1, size_t vl)
-{
-    vfloat16m1x2_t _tmp = vcreate_f16m1x2(v0, v1);
-    vsseg2e16_v_f16m1x2(base, _tmp, vl);
-}
-
-// f16m1, vssseg.v, 8/4/2
-static inline void vssseg8e16_v_f16m1(float16_t* base, ptrdiff_t bstride, vfloat16m1_t v0, vfloat16m1_t v1, vfloat16m1_t v2, vfloat16m1_t v3, vfloat16m1_t v4, vfloat16m1_t v5, vfloat16m1_t v6, vfloat16m1_t v7, size_t vl)
-{
-    vfloat16m1x8_t _tmp = vcreate_f16m1x8(v0, v1, v2, v3, v4, v5, v6, v7);
-    vssseg8e16_v_f16m1x8(base, bstride, _tmp, vl);
-}
-
-static inline void vssseg4e16_v_f16m1(float16_t* base, ptrdiff_t bstride, vfloat16m1_t v0, vfloat16m1_t v1, vfloat16m1_t v2, vfloat16m1_t v3, size_t vl)
-{
-    vfloat16m1x4_t _tmp = vcreate_f16m1x4(v0, v1, v2, v3);
-    vssseg4e16_v_f16m1x4(base, bstride, _tmp, vl);
-}
-
-static inline void vssseg2e16_v_f16m1(float16_t* base, ptrdiff_t bstride, vfloat16m1_t v0, vfloat16m1_t v1, size_t vl)
-{
-    vfloat16m1x2_t _tmp = vcreate_f16m1x2(v0, v1);
-    vssseg2e16_v_f16m1x2(base, bstride, _tmp, vl);
-}
-
-// f16m1, vlseg.v 8/4/2
-static inline void vlseg8e16_v_f16m1(vfloat16m1_t* v0, vfloat16m1_t* v1, vfloat16m1_t* v2, vfloat16m1_t* v3, vfloat16m1_t* v4, vfloat16m1_t* v5, vfloat16m1_t* v6, vfloat16m1_t* v7, const float16_t* base, size_t vl)
-{
-    vfloat16m1x8_t _tmp = vlseg8e16_v_f16m1x8(base, vl);
-    *v0 = vget_f16m1x8_f16m1(_tmp, 0);
-    *v1 = vget_f16m1x8_f16m1(_tmp, 1);
-    *v2 = vget_f16m1x8_f16m1(_tmp, 2);
-    *v3 = vget_f16m1x8_f16m1(_tmp, 3);
-    *v4 = vget_f16m1x8_f16m1(_tmp, 4);
-    *v5 = vget_f16m1x8_f16m1(_tmp, 5);
-    *v6 = vget_f16m1x8_f16m1(_tmp, 6);
-    *v7 = vget_f16m1x8_f16m1(_tmp, 7);
-}
-
-static inline void vlseg4e16_v_f16m1(vfloat16m1_t* v0, vfloat16m1_t* v1, vfloat16m1_t* v2, vfloat16m1_t* v3, const float16_t* base, size_t vl)
-{
-    vfloat16m1x4_t _tmp = vlseg4e16_v_f16m1x4(base, vl);
-    *v0 = vget_f16m1x4_f16m1(_tmp, 0);
-    *v1 = vget_f16m1x4_f16m1(_tmp, 1);
-    *v2 = vget_f16m1x4_f16m1(_tmp, 2);
-    *v3 = vget_f16m1x4_f16m1(_tmp, 3);
-}
-
-static inline void vlseg2e16_v_f16m1(vfloat16m1_t* v0, vfloat16m1_t* v1, const float16_t* base, size_t vl)
-{
-    vfloat16m1x2_t _tmp = vlseg2e16_v_f16m1x2(base, vl);
-    *v0 = vget_f16m1x2_f16m1(_tmp, 0);
-    *v1 = vget_f16m1x2_f16m1(_tmp, 1);
-}
-
-// f16m2, vlseg.v, 4
-static inline void vlseg4e16_v_f16m2(vfloat16m2_t* v0, vfloat16m2_t* v1, vfloat16m2_t* v2, vfloat16m2_t* v3, const float16_t* base, size_t vl)
-{
-    vfloat16m2x4_t _tmp = vlseg4e16_v_f16m2x4(base, vl);
-    *v0 = vget_f16m2x4_f16m2(_tmp, 0);
-    *v1 = vget_f16m2x4_f16m2(_tmp, 1);
-    *v2 = vget_f16m2x4_f16m2(_tmp, 2);
-    *v3 = vget_f16m2x4_f16m2(_tmp, 3);
-}
-
-// f16m4, vlseg.v, 2
-static inline void vlseg2e16_v_f16m4(vfloat16m4_t* v0, vfloat16m4_t* v1, const float16_t* base, size_t vl)
-{
-    vfloat16m4x2_t _tmp = vlseg2e16_v_f16m4x2(base, vl);
-    *v0 = vget_f16m4x2_f16m4(_tmp, 0);
-    *v1 = vget_f16m4x2_f16m4(_tmp, 1);
-}
-
-#endif // __riscv_zfh
-#endif // __riscv_vector
-
-#ifdef __riscv_vector
-
-static inline void transpose8x8_ps(vfloat32m1_t& _r0l, vfloat32m1_t& _r0h,
-                                   vfloat32m1_t& _r1l, vfloat32m1_t& _r1h,
-                                   vfloat32m1_t& _r2l, vfloat32m1_t& _r2h,
-                                   vfloat32m1_t& _r3l, vfloat32m1_t& _r3h,
-                                   vfloat32m1_t& _r4l, vfloat32m1_t& _r4h,
-                                   vfloat32m1_t& _r5l, vfloat32m1_t& _r5h,
-                                   vfloat32m1_t& _r6l, vfloat32m1_t& _r6h,
-                                   vfloat32m1_t& _r7l, vfloat32m1_t& _r7h, size_t vl)
-{
-    float tmp[64];
-    vsseg8e32_v_f32m1(&tmp[0], _r0l, _r1l, _r2l, _r3l, _r4l, _r5l, _r6l, _r7l, vl);
-    vsseg8e32_v_f32m1(&tmp[32], _r0h, _r1h, _r2h, _r3h, _r4h, _r5h, _r6h, _r7h, vl);
-    float* ptr = (float*)tmp;
-    _r0l = vle32_v_f32m1(ptr + 0 * 4, vl);
-    _r0h = vle32_v_f32m1(ptr + 1 * 4, vl);
-    _r1l = vle32_v_f32m1(ptr + 2 * 4, vl);
-    _r1h = vle32_v_f32m1(ptr + 3 * 4, vl);
-    _r2l = vle32_v_f32m1(ptr + 4 * 4, vl);
-    _r2h = vle32_v_f32m1(ptr + 5 * 4, vl);
-    _r3l = vle32_v_f32m1(ptr + 6 * 4, vl);
-    _r3h = vle32_v_f32m1(ptr + 7 * 4, vl);
-    _r4l = vle32_v_f32m1(ptr + 8 * 4, vl);
-    _r4h = vle32_v_f32m1(ptr + 9 * 4, vl);
-    _r5l = vle32_v_f32m1(ptr + 10 * 4, vl);
-    _r5h = vle32_v_f32m1(ptr + 11 * 4, vl);
-    _r6l = vle32_v_f32m1(ptr + 12 * 4, vl);
-    _r6h = vle32_v_f32m1(ptr + 13 * 4, vl);
-    _r7l = vle32_v_f32m1(ptr + 14 * 4, vl);
-    _r7h = vle32_v_f32m1(ptr + 15 * 4, vl);
-}
-
-static inline void transpose4x4_ps(vfloat32m1_t& _r0, vfloat32m1_t& _r1, vfloat32m1_t& _r2, vfloat32m1_t& _r3, size_t vl)
-{
-    float tmp[16];
-    vsseg4e32_v_f32m1(&tmp[0], _r0, _r1, _r2, _r3, vl);
-    float* ptr = (float*)tmp;
-    _r0 = vle32_v_f32m1(ptr + 0 * 4, vl);
-    _r1 = vle32_v_f32m1(ptr + 1 * 4, vl);
-    _r2 = vle32_v_f32m1(ptr + 2 * 4, vl);
-    _r3 = vle32_v_f32m1(ptr + 3 * 4, vl);
-}
-
-static inline void transpose8x12_ps(vfloat32m1_t& _r0l, vfloat32m1_t& _r0h,
-                                    vfloat32m1_t& _r1l, vfloat32m1_t& _r1h,
-                                    vfloat32m1_t& _r2l, vfloat32m1_t& _r2h,
-                                    vfloat32m1_t& _r3l, vfloat32m1_t& _r3h,
-                                    vfloat32m1_t& _r4l, vfloat32m1_t& _r4h,
-                                    vfloat32m1_t& _r5l, vfloat32m1_t& _r5h,
-                                    vfloat32m1_t& _r6l, vfloat32m1_t& _r6h,
-                                    vfloat32m1_t& _r7l, vfloat32m1_t& _r7h,
-                                    vfloat32m1_t& _r8l, vfloat32m1_t& _r8h,
-                                    vfloat32m1_t& _r9l, vfloat32m1_t& _r9h,
-                                    vfloat32m1_t& _ral, vfloat32m1_t& _rah,
-                                    vfloat32m1_t& _rbl, vfloat32m1_t& _rbh, size_t vl)
-{
-    float tmp[8][12];
-
-    vsse32_v_f32m1(&tmp[0][0], sizeof(float) * 12, _r0l, vl);
-    vsse32_v_f32m1(&tmp[4][0], sizeof(float) * 12, _r0h, vl);
-    vsse32_v_f32m1(&tmp[0][1], sizeof(float) * 12, _r1l, vl);
-    vsse32_v_f32m1(&tmp[4][1], sizeof(float) * 12, _r1h, vl);
-    vsse32_v_f32m1(&tmp[0][2], sizeof(float) * 12, _r2l, vl);
-    vsse32_v_f32m1(&tmp[4][2], sizeof(float) * 12, _r2h, vl);
-    vsse32_v_f32m1(&tmp[0][3], sizeof(float) * 12, _r3l, vl);
-    vsse32_v_f32m1(&tmp[4][3], sizeof(float) * 12, _r3h, vl);
-    vsse32_v_f32m1(&tmp[0][4], sizeof(float) * 12, _r4l, vl);
-    vsse32_v_f32m1(&tmp[4][4], sizeof(float) * 12, _r4h, vl);
-    vsse32_v_f32m1(&tmp[0][5], sizeof(float) * 12, _r5l, vl);
-    vsse32_v_f32m1(&tmp[4][5], sizeof(float) * 12, _r5h, vl);
-    vsse32_v_f32m1(&tmp[0][6], sizeof(float) * 12, _r6l, vl);
-    vsse32_v_f32m1(&tmp[4][6], sizeof(float) * 12, _r6h, vl);
-    vsse32_v_f32m1(&tmp[0][7], sizeof(float) * 12, _r7l, vl);
-    vsse32_v_f32m1(&tmp[4][7], sizeof(float) * 12, _r7h, vl);
-    vsse32_v_f32m1(&tmp[0][8], sizeof(float) * 12, _r8l, vl);
-    vsse32_v_f32m1(&tmp[4][8], sizeof(float) * 12, _r8h, vl);
-    vsse32_v_f32m1(&tmp[0][9], sizeof(float) * 12, _r9l, vl);
-    vsse32_v_f32m1(&tmp[4][9], sizeof(float) * 12, _r9h, vl);
-    vsse32_v_f32m1(&tmp[0][10], sizeof(float) * 12, _ral, vl);
-    vsse32_v_f32m1(&tmp[4][10], sizeof(float) * 12, _rah, vl);
-    vsse32_v_f32m1(&tmp[0][11], sizeof(float) * 12, _rbl, vl);
-    vsse32_v_f32m1(&tmp[4][11], sizeof(float) * 12, _rbh, vl);
-    float* ptr = (float*)tmp;
-    _r0l = vle32_v_f32m1(ptr + 0 * 4, vl);
-    _r0h = vle32_v_f32m1(ptr + 1 * 4, vl);
-    _r1l = vle32_v_f32m1(ptr + 2 * 4, vl);
-    _r1h = vle32_v_f32m1(ptr + 3 * 4, vl);
-    _r2l = vle32_v_f32m1(ptr + 4 * 4, vl);
-    _r2h = vle32_v_f32m1(ptr + 5 * 4, vl);
-    _r3l = vle32_v_f32m1(ptr + 6 * 4, vl);
-    _r3h = vle32_v_f32m1(ptr + 7 * 4, vl);
-    _r4l = vle32_v_f32m1(ptr + 8 * 4, vl);
-    _r4h = vle32_v_f32m1(ptr + 9 * 4, vl);
-    _r5l = vle32_v_f32m1(ptr + 10 * 4, vl);
-    _r5h = vle32_v_f32m1(ptr + 11 * 4, vl);
-    _r6l = vle32_v_f32m1(ptr + 12 * 4, vl);
-    _r6h = vle32_v_f32m1(ptr + 13 * 4, vl);
-    _r7l = vle32_v_f32m1(ptr + 14 * 4, vl);
-    _r7h = vle32_v_f32m1(ptr + 15 * 4, vl);
-    _r8l = vle32_v_f32m1(ptr + 16 * 4, vl);
-    _r8h = vle32_v_f32m1(ptr + 17 * 4, vl);
-    _r9l = vle32_v_f32m1(ptr + 18 * 4, vl);
-    _r9h = vle32_v_f32m1(ptr + 19 * 4, vl);
-    _ral = vle32_v_f32m1(ptr + 20 * 4, vl);
-    _rah = vle32_v_f32m1(ptr + 21 * 4, vl);
-    _rbl = vle32_v_f32m1(ptr + 22 * 4, vl);
-    _rbh = vle32_v_f32m1(ptr + 23 * 4, vl);
-}
-
-static inline void transpose12x8_ps(vfloat32m1_t& _r0l, vfloat32m1_t& _r0m, vfloat32m1_t& _r0h,
-                                    vfloat32m1_t& _r1l, vfloat32m1_t& _r1m, vfloat32m1_t& _r1h,
-                                    vfloat32m1_t& _r2l, vfloat32m1_t& _r2m, vfloat32m1_t& _r2h,
-                                    vfloat32m1_t& _r3l, vfloat32m1_t& _r3m, vfloat32m1_t& _r3h,
-                                    vfloat32m1_t& _r4l, vfloat32m1_t& _r4m, vfloat32m1_t& _r4h,
-                                    vfloat32m1_t& _r5l, vfloat32m1_t& _r5m, vfloat32m1_t& _r5h,
-                                    vfloat32m1_t& _r6l, vfloat32m1_t& _r6m, vfloat32m1_t& _r6h,
-                                    vfloat32m1_t& _r7l, vfloat32m1_t& _r7m, vfloat32m1_t& _r7h, size_t vl)
-{
-    float tmp[96];
-    vsseg8e32_v_f32m1(&tmp[0], _r0l, _r1l, _r2l, _r3l, _r4l, _r5l, _r6l, _r7l, vl);
-    vsseg8e32_v_f32m1(&tmp[32], _r0m, _r1m, _r2m, _r3m, _r4m, _r5m, _r6m, _r7m, vl);
-    vsseg8e32_v_f32m1(&tmp[64], _r0h, _r1h, _r2h, _r3h, _r4h, _r5h, _r6h, _r7h, vl);
-
-    float* ptr = (float*)tmp;
-    _r0l = vle32_v_f32m1(ptr + 0 * 4, vl);
-    _r0m = vle32_v_f32m1(ptr + 1 * 4, vl);
-    _r0h = vle32_v_f32m1(ptr + 2 * 4, vl);
-    _r1l = vle32_v_f32m1(ptr + 3 * 4, vl);
-    _r1m = vle32_v_f32m1(ptr + 4 * 4, vl);
-    _r1h = vle32_v_f32m1(ptr + 5 * 4, vl);
-    _r2l = vle32_v_f32m1(ptr + 6 * 4, vl);
-    _r2m = vle32_v_f32m1(ptr + 7 * 4, vl);
-    _r2h = vle32_v_f32m1(ptr + 8 * 4, vl);
-    _r3l = vle32_v_f32m1(ptr + 9 * 4, vl);
-    _r3m = vle32_v_f32m1(ptr + 10 * 4, vl);
-    _r3h = vle32_v_f32m1(ptr + 11 * 4, vl);
-    _r4l = vle32_v_f32m1(ptr + 12 * 4, vl);
-    _r4m = vle32_v_f32m1(ptr + 13 * 4, vl);
-    _r4h = vle32_v_f32m1(ptr + 14 * 4, vl);
-    _r5l = vle32_v_f32m1(ptr + 15 * 4, vl);
-    _r5m = vle32_v_f32m1(ptr + 16 * 4, vl);
-    _r5h = vle32_v_f32m1(ptr + 17 * 4, vl);
-    _r6l = vle32_v_f32m1(ptr + 18 * 4, vl);
-    _r6m = vle32_v_f32m1(ptr + 19 * 4, vl);
-    _r6h = vle32_v_f32m1(ptr + 20 * 4, vl);
-    _r7l = vle32_v_f32m1(ptr + 21 * 4, vl);
-    _r7m = vle32_v_f32m1(ptr + 22 * 4, vl);
-    _r7h = vle32_v_f32m1(ptr + 23 * 4, vl);
-}
-
-static inline void transpose4x8_ps(vfloat32m1_t& _r0, vfloat32m1_t& _r1, vfloat32m1_t& _r2, vfloat32m1_t& _r3, vfloat32m1_t& _r4, vfloat32m1_t& _r5, vfloat32m1_t& _r6, vfloat32m1_t& _r7, size_t vl)
-{
-    float tmp[32];
-    vsseg8e32_v_f32m1(&tmp[0], _r0, _r1, _r2, _r3, _r4, _r5, _r6, _r7, vl);
-
-    float* ptr = (float*)tmp;
-    _r0 = vle32_v_f32m1(ptr + 0 * 4, vl);
-    _r1 = vle32_v_f32m1(ptr + 1 * 4, vl);
-    _r2 = vle32_v_f32m1(ptr + 2 * 4, vl);
-    _r3 = vle32_v_f32m1(ptr + 3 * 4, vl);
-    _r4 = vle32_v_f32m1(ptr + 4 * 4, vl);
-    _r5 = vle32_v_f32m1(ptr + 5 * 4, vl);
-    _r6 = vle32_v_f32m1(ptr + 6 * 4, vl);
-    _r7 = vle32_v_f32m1(ptr + 7 * 4, vl);
-}
-
-static inline void transpose4x12_ps(vfloat32m1_t& _r0, vfloat32m1_t& _r1, vfloat32m1_t& _r2, vfloat32m1_t& _r3, vfloat32m1_t& _r4, vfloat32m1_t& _r5, vfloat32m1_t& _r6, vfloat32m1_t& _r7, vfloat32m1_t& _r8, vfloat32m1_t& _r9, vfloat32m1_t& _ra, vfloat32m1_t& _rb, size_t vl)
-{
-    float tmp[4][12];
-    vsse32_v_f32m1(&tmp[0][0], sizeof(float) * 12, _r0, vl);
-    vsse32_v_f32m1(&tmp[0][1], sizeof(float) * 12, _r1, vl);
-    vsse32_v_f32m1(&tmp[0][2], sizeof(float) * 12, _r2, vl);
-    vsse32_v_f32m1(&tmp[0][3], sizeof(float) * 12, _r3, vl);
-    vsse32_v_f32m1(&tmp[0][4], sizeof(float) * 12, _r4, vl);
-    vsse32_v_f32m1(&tmp[0][5], sizeof(float) * 12, _r5, vl);
-    vsse32_v_f32m1(&tmp[0][6], sizeof(float) * 12, _r6, vl);
-    vsse32_v_f32m1(&tmp[0][7], sizeof(float) * 12, _r7, vl);
-    vsse32_v_f32m1(&tmp[0][8], sizeof(float) * 12, _r8, vl);
-    vsse32_v_f32m1(&tmp[0][9], sizeof(float) * 12, _r9, vl);
-    vsse32_v_f32m1(&tmp[0][10], sizeof(float) * 12, _ra, vl);
-    vsse32_v_f32m1(&tmp[0][11], sizeof(float) * 12, _rb, vl);
-    float* ptr = (float*)tmp;
-    _r0 = vle32_v_f32m1(ptr + 0 * 4, vl);
-    _r1 = vle32_v_f32m1(ptr + 1 * 4, vl);
-    _r2 = vle32_v_f32m1(ptr + 2 * 4, vl);
-    _r3 = vle32_v_f32m1(ptr + 3 * 4, vl);
-    _r4 = vle32_v_f32m1(ptr + 4 * 4, vl);
-    _r5 = vle32_v_f32m1(ptr + 5 * 4, vl);
-    _r6 = vle32_v_f32m1(ptr + 6 * 4, vl);
-    _r7 = vle32_v_f32m1(ptr + 7 * 4, vl);
-    _r8 = vle32_v_f32m1(ptr + 8 * 4, vl);
-    _r9 = vle32_v_f32m1(ptr + 9 * 4, vl);
-    _ra = vle32_v_f32m1(ptr + 10 * 4, vl);
-    _rb = vle32_v_f32m1(ptr + 11 * 4, vl);
-}
-
-static inline void transpose8x4_ps(vfloat32m1_t& _r0l, vfloat32m1_t& _r0h,
-                                   vfloat32m1_t& _r1l, vfloat32m1_t& _r1h,
-                                   vfloat32m1_t& _r2l, vfloat32m1_t& _r2h,
-                                   vfloat32m1_t& _r3l, vfloat32m1_t& _r3h, size_t vl)
-{
     float tmp[32];
     vsseg4e32_v_f32m1(&tmp[0], _r0l, _r1l, _r2l, _r3l, vl);
     vsseg4e32_v_f32m1(&tmp[16], _r0h, _r1h, _r2h, _r3h, vl);
@@ -941,6 +626,42 @@
     _r3l = vle32_v_f32m1(ptr + 6 * 4, vl);
     _r3h = vle32_v_f32m1(ptr + 7 * 4, vl);
 }
+
+static inline void transpose4x4_f16(vfloat16mf2_t& _r0, vfloat16mf2_t& _r1, vfloat16mf2_t& _r2, vfloat16mf2_t& _r3, size_t vl)
+{
+    __fp16 tmp[4][4];
+    vsse16_v_f16m1(&tmp[0][0], sizeof(__fp16) * 4, _r0, vl);
+    vsse16_v_f16m1(&tmp[0][1], sizeof(__fp16) * 4, _r1, vl);
+    vsse16_v_f16m1(&tmp[0][2], sizeof(__fp16) * 4, _r2, vl);
+    vsse16_v_f16m1(&tmp[0][3], sizeof(__fp16) * 4, _r3, vl);
+    __fp16* ptr = (__fp16*)tmp;
+    _r0 = vle16_v_f16m1(ptr + 0 * 4, vl);
+    _r1 = vle16_v_f16m1(ptr + 1 * 4, vl);
+    _r2 = vle16_v_f16m1(ptr + 2 * 4, vl);
+    _r3 = vle16_v_f16m1(ptr + 3 * 4, vl);
+}
+
+static inline void transpose8x8_f16(vfloat16m1_t& _r0, vfloat16m1_t _r1, vfloat16m1_t& _r2, vfloat16m1_t& _r3, vfloat16m1_t& _r4, vfloat16m1_t& _r5, vfloat16m1_t& _r6, vfloat16m1_t& _r7, size_t vl)
+{
+    __fp16 tmp[8][8];
+    vsse16_v_f16m1(&tmp[0][0], sizeof(__fp16) * 8, _r0, vl);
+    vsse16_v_f16m1(&tmp[0][1], sizeof(__fp16) * 8, _r1, vl);
+    vsse16_v_f16m1(&tmp[0][2], sizeof(__fp16) * 8, _r2, vl);
+    vsse16_v_f16m1(&tmp[0][3], sizeof(__fp16) * 8, _r3, vl);
+    vsse16_v_f16m1(&tmp[0][4], sizeof(__fp16) * 8, _r4, vl);
+    vsse16_v_f16m1(&tmp[0][5], sizeof(__fp16) * 8, _r5, vl);
+    vsse16_v_f16m1(&tmp[0][6], sizeof(__fp16) * 8, _r6, vl);
+    vsse16_v_f16m1(&tmp[0][7], sizeof(__fp16) * 8, _r7, vl);
+    __fp16* ptr = (__fp16*)tmp;
+    _r0 = vle16_v_f16m1(ptr + 0 * 4, vl);
+    _r1 = vle16_v_f16m1(ptr + 1 * 4, vl);
+    _r2 = vle16_v_f16m1(ptr + 2 * 4, vl);
+    _r3 = vle16_v_f16m1(ptr + 3 * 4, vl);
+    _r4 = vle16_v_f16m1(ptr + 4 * 4, vl);
+    _r5 = vle16_v_f16m1(ptr + 5 * 4, vl);
+    _r6 = vle16_v_f16m1(ptr + 6 * 4, vl);
+    _r7 = vle16_v_f16m1(ptr + 7 * 4, vl);
+}
 #endif
 
 #endif // RISCV_USABILITY_H