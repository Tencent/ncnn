// Tencent is pleased to support the open source community by making ncnn available.
//
// Copyright (C) 2021 THL A29 Limited, a Tencent company. All rights reserved.
//
// Licensed under the BSD 3-Clause License (the "License"); you may not use this file except
// in compliance with the License. You may obtain a copy of the License at
//
// https://opensource.org/licenses/BSD-3-Clause
//
// Unless required by applicable law or agreed to in writing, software distributed
// under the License is distributed on an "AS IS" BASIS, WITHOUT WARRANTIES OR
// CONDITIONS OF ANY KIND, either express or implied. See the License for the
// specific language governing permissions and limitations under the License.

#include "multiheadattention.h"

#include <float.h>
#ifdef NCNN_INT8
#inc' <math.h>
#endif

namespace ncnn {

MultiHeadAttention::MultiHeadAttention()
{
}

int MultiHeadAttention::load_param(const ParamDict& pd)
{
    embed_dim = pd.get(0, 0);
    num_head = pd.get(1, 1);
    weight_data_size = pd.get(2, 0);
    int8_scale_term = pd.get(3, 0);

    if (int8_scale_term)
    {
#if NCNN_INT8
        support_int8_storage = true;
#else
        NCNN_LOGE("please build ncnn with NCNN_INT8 enabled for int8 inference");
        return -1;
#endif
    }
    return 0;
}

int MultiHeadAttention::load_model(const ModelBin& mb)\
{
#define LOAD_MAT(name, len) \
    name = mb.load(len, 0); \
    if (name.empty())       \
    {                       \
        return -100;        \
    }

    LOAD_MAT(q_weight_data, weight_data_size);
    LOAD_MAT(k_weight_data, weight_data_size);
    LOAD_MAT(v_weight_data, weight_data_size);
    LOAD_MAT(out_weight_data, weight_data_size);
#undef LOAD_MAT

#define LOAD_FLOAT_MAT(name, len) \
    name = mb.load(len, 1);       \
    if (name.empty())             \
    {                             \
        return -100;              \
    }

    LOAD_FLOAT_MAT(q_bias_data, embed_dim);
    LOAD_FLOAT_MAT(k_bias_data, embed_dim);
    LOAD_FLOAT_MAT(v_bias_data, embed_dim);
    LOAD_FLOAT_MAT(out_bias_data, embed_dim);

#if NCNN_INT8
    if (int8_scale_term)
    {
        LOAD_FLOAT_MAT(q_weight_scales, weight_data_size);
        LOAD_FLOAT_MAT(k_weight_scales, weight_data_size);
        LOAD_FLOAT_MAT(v_weight_scales, weight_data_size);
        LOAD_FLOAT_MAT(o_weight_scales, weight_data_size);

        LOAD_FLOAT_MAT(internal_scales, 5);
    }
#endif // NCNN_INT8

#undef LOAD_FLOAT_MAT

    return 0;
}

#ifdef NCNN_INT8
/**
 * @brief
 *  q_input_int8 * q_weight --> q_out_int32
 *  q_out_int32 / input_scale / weight_scale + bias --> q_out_fp32
 *  q_out_fp32 --> q_internal_int8
 * @param input
 * @param internal
 * @param input_scale
 * @param weight_scales
 * @param transpose_out
 * @return int
 */
<<<<<<< HEAD
int MultiHeadAttention::transform_input(
    const Mat& input, const Mat& weight, const Mat& bias, Mat& out_int8, 
    const Mat& input_scale, const Mat& weight_scales, const float transform_scale, 
    const Option& opt) const
=======
int MultiHeadAttention::transform_input(const Mat& input, const Mat& weight, Mat& out_int8, const Mat& input_scale, const Mat& weight_scales, const Option& opt, bool transpose_out = false) const
>>>>>>> 5305e50a
{
    const int seqlen = input.h;
    const int embed_dim_per_head = embed_dim / num_head;
    const float scale = 1.0 / input_scale[0];

    Mat input_int8;
    if (input.elemsize != 1)
    {
        quantize_to_int8(input, input_int8, input_scale, opt);
    }

    Mat buffer(embed_dim_per_head, seqlen, num_head, 4u, opt.workspace_allocator);

    for (int q = 0; q < num_head; q++)
    {
        // xq = affine(q)
        {
            Mat outm = buffer.channel(q);

            for (int i = 0; i < seqlen; i++)
            {
                float* outptr = outm.row<int32_t>(i);

                for (int j = 0; j < embed_dim_per_head; j++)
                {
                    const int8_t* ptr = input_int8.row<int8_t>(i);
                    const int8_t* kptr = (int8_t*)(weight.data) + embed_dim * (q * embed_dim_per_head + j);

                    int32_t sum = 0;
                    const int32_t index = q * embed_dim_per_head + j;
                    for (int k = 0; k < embed_dim; k++)
                    {
                        sum += *ptr++ * *kptr++;
                    }
                    // TODO calculate scale
                    outptr[j] = (float)sum * scale / weight_scales[index] + bias[index];
                }
            }
        }
    }

    Mat transform(1, 4u, opt.workspace_allocator);
    transform[0] = transform_scale;
    quantize_to_int8(buffer, out_int8, transform, opt);
    return 0;
}

static inline int32_t int_polynominal(const int32_t x, const float s) {
    // ax**2 + bx + c
    const float coef0 = 0.35815147;
    const float coef1 = 0.96963238 / coef0;
    const float coef2 = 1.0 / coef0;
    
    const int32_t b_int = floor(coef1 * s);
    const int32_t c_int = floor(coef2 * s * s);
    return x * (x + b_int) + c_int;
}

static inline int32_t int_exp(int32_t x, float s) {
    #define LN2 (-0.6931f)
    const int n = 30;
    const int x0_int = floor(LN2 / s);

    x = max(x, n * x0_int);
    const int q = floor(x / x0_int);
    const int r = x - x0_int * q;
    int exp_int = int_polynominal(r, 1.0f / s);
    exp_int = max(0, floor(exp_int * pow(2, (n - q))));
    return exp_int;
}

int MultiHeadAttention::log_int_softmax(int32_t* ptr, int8_t *out, const int len, float scale)
{
    int32_t max = ptr[0];
    for (int i = 0; i < len; ++i) {
        if (max < ptr[i]) {
            max = ptr[i];
        }
    }

    int sum = 0;
    for (int i = 0; i < len; ++i) {
        ptr[i] = ptr[i] - max;
        ptr[i] = int_exp(ptr[i], scale);
        sum += ptr[i];
    }

    for (int i = 0; i < len; ++i) {
        ptr[i] = int32_t(sum * 1.f / ptr[i] + 0.5f);
    }

    // log_round
    const int QUANT_MAX = 15;
    for (int i = 0; i < len; ++i) {
        int32_t val = floor(log2(ptr[i]));
        float big = 1.5f * pow(2, val-1);
        if (val > big) {
            val += 1;
        }

        if (val > QUANT_MAX || val < 0) {
            out[i] = 0;
            continue;
        }
        out[i] = val;
    }

    return 0;
}

/**
 * @brief int8 mha, referenced to
 *
 *  https://github.com/megvii-research/FQ-ViT/blob/main/models/vit_quant.py#L95
 *
 * @param bottom_blobs
 * @param top_blobs
 * @param opt
 * @return int
 */
int MultiHeadAttention::forward_int8(const std::vector<Mat>& bottom_blobs, std::vector<Mat>& top_blobs, const Option& opt) const
{
    // mha int8 kernel
    const Mat& q_blob = bottom_blobs[0];
    const Mat& k_blob = bottom_blobs.size() == 1 ? q_blob : bottom_blobs[1];
    const Mat& v_blob = bottom_blobs.size() == 1 ? q_blob : bottom_blobs[2];
    
    // 145
    const int seqlen = q_blob.h;
    // 64
    const int embed_dim_per_head = embed_dim / num_head;

    Option opt_g = opt;
    opt_g.blob_allocator = opt.workspace_allocator;
    opt_g.use_packing_layout = false;
<<<<<<< HEAD

    // 64, 145, 12
    Mat xq(embed_dim_per_head, seqlen, num_head, 1u, opt.workspace_allocator);
    Mat xk(embed_dim_per_head, seqlen, num_head, 1u, opt.workspace_allocator);
    // transpose(v) for better gemm performance
    Mat xv(seqlen, embed_dim_per_head, num_head, 1u, opt.workspace_allocator);

    transform_input(q_blob, q_weight_data, q_bias_data, xq, q_input_scale, q_weight_scales, internal_scales[0], opt_g);
    transform_input(k_blob, k_weight_data, k_bias_data, xk, k_input_scale, k_weight_scales, internal_scales[1], opt_g);
    transform_input(v_blob, v_weight_data, v_bias_data, xv, v_input_scale, v_weight_scales, internal_scales[2], opt_g);

    // xq @ qk * inv_sqrt_embed_dim_per_head
    const float inv_sqrt_embed_dim_per_head = 1.f / sqrt(embed_dim_per_head);
    Mat xqk(seqlen, seqlen, num_head, 4u, opt.workspace_allocator);
    // xqk = xq * xk
    // xq  (embed_dim_per_head, seqlen)
    // xk  (embed_dim_per_head, seqlen)
    for (int q = 0; q < num_head; ++q)
    {
        const Mat xqm = xq.channel(q);
        const Mat xkm = xk.channel(q);

        Mat outm = xqk.channel(q);

        for (int i = 0; i < seqlen; i++)
        {
            int32_t* outptr = outm.row(i);

            for (int j = 0; j < seqlen; j++)
            {
                const int8_t* qptr = xqm.row(i);
                const int8_t* kptr = xkm.row(j);

                int32_t sum = 0.f;
                for (int k = 0; k < embed_dim_per_head; k++)
                {
                    sum += *qptr++ * *kptr++;
                }

                outptr[j] = sum;
            }
        }
    }

    // int_softmax(xqk)
    Mat xqk_uint4(seqlen, seqlen, num_head, 1u, opt.workspace_allocator);
    {
        // TODO int_softmax
        for (int q = 0; q < num_head; ++q) {
            Mat inm = xqk.channel(q);
            Mat outm = xqk_uint4.channel(q);

            for (int i = 0; i < seqlen; ++i) {
                int32_t* inrow = inm.row<int32_t>(i);
                int8_t* outrow = outm.row<int8_t>(i);
                log_int_softmax(inrow, outrow, seqlen, internal_scales[3]);
            }
        }
=======

    Mat q_blob_int8 = q_blob, k_blob_int8 = k_blob, v_blob_int8 = v_blob;

    if (q_blob_int8.elemsize != 1)
    {
        quantize_to_int8(q_blob, q_blob_int8, q_input_scale, opt_g);
    }

    if (k_blob_int8.elemsize != 1)
    {
        quantize_to_int8(k_blob, k_blob_int8, k_input_scale, opt_g);
    }

    if (v_blob_int8.elemsize != 1)
    {
        quantize_to_int8(v_blob, v_blob_int8, v_input_scale, opt_g);
>>>>>>> 5305e50a
    }

    // TODO FIXME
    // xqkv int4 @ int8, implement by shift
    {
            // xqkv = xqk * xv
        // xqk (seqlen, seqlen)
        // xv  (seqlen, embed_dim_per_head)
        // out (embed_dim_per_head, num_head, seqlen)
        {
            const Mat xqkm = xqk.channel(q);
            const Mat xvm = xv.channel(q);

            for (int i = 0; i < seqlen; i++)
            {
                float* outptr = xqkv.channel(i).row(q);

                for (int j = 0; j < embed_dim_per_head; j++)
                {
                    const float* qkptr = xqkm.row(i);
                    const float* vptr = xvm.row(j);

                    float sum = 0.f;
                    for (int k = 0; k < seqlen; k++)
                    {
                        sum += *qkptr++ * *vptr++;
                    }

                    outptr[j] = sum;
                }
            }
        }
    }

    
    Mat& top_blob = top_blobs[0];
    top_blob.create(embed_dim, seqlen, 4u, opt.blob_allocator);
    if (top_blob.empty())
        return -1;
    // TODO FIXME
    // out = affine(xqkv)
    // xqkv  (embed_dim, seqlen)
    #pragma omp parallel for num_threads(opt.num_threads)
    for (int i = 0; i < seqlen; i++)
    {
        float* outptr = top_blob.row(i);

<<<<<<< HEAD
        for (int j = 0; j < embed_dim; j++)
        {
            const float* ptr = xqkv.channel(i);
            const float* kptr = (const float*)out_weight_data + embed_dim * j;

            float sum = out_bias_data[j];
            for (int k = 0; k < embed_dim; k++)
            {
                sum += *ptr++ * *kptr++;
            }

            outptr[j] = sum;
        }
=======
    // 64, 145, 12
    Mat xq(embed_dim_per_head, seqlen, num_head, 4u, opt.workspace_allocator);
    Mat xk(embed_dim_per_head, seqlen, num_head, 4u, opt.workspace_allocator);
    // transpose(v) for better gemm performance
    Mat xv(seqlen, embed_dim_per_head, num_head, 4u, opt.workspace_allocator);

    {
>>>>>>> 5305e50a
    }

    return 0;
}
#endif

// refers to https://pytorch.org/docs/stable/generated/torch.nn.MultiheadAttention.html
int MultiHeadAttention::forward(const std::vector<Mat>& bottom_blobs, std::vector<Mat>& top_blobs, const Option& opt) const
{
#if NCNN_INT8
    if (opt.use_int8_inference)
    {
        if (q_weight_data.elemsize != (size_t)1u || k_weight_data.elemsize != (size_t)1u || v_weight_data.elemsize != (size_t)1u || out_weight_data.elemsize != (size_t)1u)
        {
            return -1;
        }
        return forward_int8(bottom_blobs, top_blobs, opt);
    }
#endif
    const Mat& q_blob = bottom_blobs[0];
    const Mat& k_blob = bottom_blobs.size() == 1 ? q_blob : bottom_blobs[1];
    const Mat& v_blob = bottom_blobs.size() == 1 ? q_blob : bottom_blobs[2];

    const int seqlen = q_blob.h;
    const int embed_dim_per_head = embed_dim / num_head;

    Mat& top_blob = top_blobs[0];
    top_blob.create(embed_dim, seqlen, 4u, opt.blob_allocator);
    if (top_blob.empty())
        return -1;

    Mat xq(embed_dim_per_head, seqlen, num_head, 4u, opt.workspace_allocator);
    Mat xk(embed_dim_per_head, seqlen, num_head, 4u, opt.workspace_allocator);
    Mat xv(seqlen, embed_dim_per_head, num_head, 4u, opt.workspace_allocator);

    Mat xqk(seqlen, seqlen, num_head, 4u, opt.workspace_allocator);

    Mat xqkv(embed_dim_per_head, num_head, seqlen, 4u, opt.workspace_allocator);

    const float inv_sqrt_embed_dim_per_head = 1.f / sqrt(embed_dim_per_head);

    #pragma omp parallel for num_threads(opt.num_threads)
    for (int q = 0; q < num_head; q++)
    {
        // xq = affine(q) * inv_sqrt_embed_dim_per_head
        {
            Mat outm = xq.channel(q);

            for (int i = 0; i < seqlen; i++)
            {
                float* outptr = outm.row(i);

                for (int j = 0; j < embed_dim_per_head; j++)
                {
                    const float* ptr = q_blob.row(i);
                    const float* kptr = (const float*)q_weight_data + embed_dim * (q * embed_dim_per_head + j);

                    float sum = q_bias_data[q * embed_dim_per_head + j];
                    for (int k = 0; k < embed_dim; k++)
                    {
                        sum += *ptr++ * *kptr++;
                    }

                    outptr[j] = sum * inv_sqrt_embed_dim_per_head;
                }
            }
        }

        // xk = affine(k)
        {
            Mat outm = xk.channel(q);

            for (int i = 0; i < seqlen; i++)
            {
                float* outptr = outm.row(i);

                for (int j = 0; j < embed_dim_per_head; j++)
                {
                    const float* ptr = k_blob.row(i);
                    const float* kptr = (const float*)k_weight_data + embed_dim * (q * embed_dim_per_head + j);

                    float sum = k_bias_data[q * embed_dim_per_head + j];
                    for (int k = 0; k < embed_dim; k++)
                    {
                        sum += *ptr++ * *kptr++;
                    }

                    outptr[j] = sum;
                }
            }
        }

        // xv = affine(v)
        {
            Mat outm = xv.channel(q);

            for (int i = 0; i < embed_dim_per_head; i++)
            {
                for (int j = 0; j < seqlen; j++)
                {
                    const float* ptr = v_blob.row(j);
                    const float* kptr = (const float*)v_weight_data + embed_dim * (q * embed_dim_per_head + i);

                    float sum = v_bias_data[q * embed_dim_per_head + i];
                    for (int k = 0; k < embed_dim; k++)
                    {
                        sum += *ptr++ * *kptr++;
                    }

                    float* outptr = outm.row(i);

                    outptr[j] = sum;
                }
            }
        }

        // xqk = xq * xk
        // xq  (embed_dim_per_head, seqlen)
        // xk  (embed_dim_per_head, seqlen)
        {
            const Mat xqm = xq.channel(q);
            const Mat xkm = xk.channel(q);

            Mat outm = xqk.channel(q);

            for (int i = 0; i < seqlen; i++)
            {
                float* outptr = outm.row(i);

                for (int j = 0; j < seqlen; j++)
                {
                    const float* qptr = xqm.row(i);
                    const float* kptr = xkm.row(j);

                    float sum = 0.f;
                    for (int k = 0; k < embed_dim_per_head; k++)
                    {
                        sum += *qptr++ * *kptr++;
                    }

                    outptr[j] = sum;
                }
            }
        }

        // softmax(xqk)
        {
            Mat outm = xqk.channel(q);

            for (int i = 0; i < seqlen; i++)
            {
                float* ptr = outm.row(i);

                float max = -FLT_MAX;
                for (int j = 0; j < seqlen; j++)
                {
                    max = std::max(max, ptr[j]);
                }

                float sum = 0.f;
                for (int j = 0; j < seqlen; j++)
                {
                    ptr[j] = (float)(exp(ptr[j] - max));
                    sum += ptr[j];
                }

                for (int j = 0; j < seqlen; j++)
                {
                    ptr[j] /= sum;
                }
            }
        }

        // xqkv = xqk * xv
        // xqk (seqlen, seqlen)
        // xv  (seqlen, embed_dim_per_head)
        // out (embed_dim_per_head, num_head, seqlen)
        {
            const Mat xqkm = xqk.channel(q);
            const Mat xvm = xv.channel(q);

            for (int i = 0; i < seqlen; i++)
            {
                float* outptr = xqkv.channel(i).row(q);

                for (int j = 0; j < embed_dim_per_head; j++)
                {
                    const float* qkptr = xqkm.row(i);
                    const float* vptr = xvm.row(j);

                    float sum = 0.f;
                    for (int k = 0; k < seqlen; k++)
                    {
                        sum += *qkptr++ * *vptr++;
                    }

                    outptr[j] = sum;
                }
            }
        }
    }

    // out = affine(xqkv)
    // xqkv  (embed_dim, seqlen)
    #pragma omp parallel for num_threads(opt.num_threads)
    for (int i = 0; i < seqlen; i++)
    {
        float* outptr = top_blob.row(i);

        for (int j = 0; j < embed_dim; j++)
        {
            const float* ptr = xqkv.channel(i);
            const float* kptr = (const float*)out_weight_data + embed_dim * j;

            float sum = out_bias_data[j];
            for (int k = 0; k < embed_dim; k++)
            {
                sum += *ptr++ * *kptr++;
            }

            outptr[j] = sum;
        }
    }

    return 0;
}

} // namespace ncnn<|MERGE_RESOLUTION|>--- conflicted
+++ resolved
@@ -101,14 +101,10 @@
  * @param transpose_out
  * @return int
  */
-<<<<<<< HEAD
 int MultiHeadAttention::transform_input(
     const Mat& input, const Mat& weight, const Mat& bias, Mat& out_int8, 
     const Mat& input_scale, const Mat& weight_scales, const float transform_scale, 
     const Option& opt) const
-=======
-int MultiHeadAttention::transform_input(const Mat& input, const Mat& weight, Mat& out_int8, const Mat& input_scale, const Mat& weight_scales, const Option& opt, bool transpose_out = false) const
->>>>>>> 5305e50a
 {
     const int seqlen = input.h;
     const int embed_dim_per_head = embed_dim / num_head;
@@ -244,7 +240,6 @@
     Option opt_g = opt;
     opt_g.blob_allocator = opt.workspace_allocator;
     opt_g.use_packing_layout = false;
-<<<<<<< HEAD
 
     // 64, 145, 12
     Mat xq(embed_dim_per_head, seqlen, num_head, 1u, opt.workspace_allocator);
@@ -303,24 +298,6 @@
                 log_int_softmax(inrow, outrow, seqlen, internal_scales[3]);
             }
         }
-=======
-
-    Mat q_blob_int8 = q_blob, k_blob_int8 = k_blob, v_blob_int8 = v_blob;
-
-    if (q_blob_int8.elemsize != 1)
-    {
-        quantize_to_int8(q_blob, q_blob_int8, q_input_scale, opt_g);
-    }
-
-    if (k_blob_int8.elemsize != 1)
-    {
-        quantize_to_int8(k_blob, k_blob_int8, k_input_scale, opt_g);
-    }
-
-    if (v_blob_int8.elemsize != 1)
-    {
-        quantize_to_int8(v_blob, v_blob_int8, v_input_scale, opt_g);
->>>>>>> 5305e50a
     }
 
     // TODO FIXME
@@ -368,7 +345,6 @@
     {
         float* outptr = top_blob.row(i);
 
-<<<<<<< HEAD
         for (int j = 0; j < embed_dim; j++)
         {
             const float* ptr = xqkv.channel(i);
@@ -382,15 +358,6 @@
 
             outptr[j] = sum;
         }
-=======
-    // 64, 145, 12
-    Mat xq(embed_dim_per_head, seqlen, num_head, 4u, opt.workspace_allocator);
-    Mat xk(embed_dim_per_head, seqlen, num_head, 4u, opt.workspace_allocator);
-    // transpose(v) for better gemm performance
-    Mat xv(seqlen, embed_dim_per_head, num_head, 4u, opt.workspace_allocator);
-
-    {
->>>>>>> 5305e50a
     }
 
     return 0;
