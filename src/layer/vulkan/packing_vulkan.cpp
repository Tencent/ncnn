// Tencent is pleased to support the open source community by making ncnn available.
//
// Copyright (C) 2019 THL A29 Limited, a Tencent company. All rights reserved.
//
// Licensed under the BSD 3-Clause License (the "License"); you may not use this file except
// in compliance with the License. You may obtain a copy of the License at
//
// https://opensource.org/licenses/BSD-3-Clause
//
// Unless required by applicable law or agreed to in writing, software distributed
// under the License is distributed on an "AS IS" BASIS, WITHOUT WARRANTIES OR
// CONDITIONS OF ANY KIND, either express or implied. See the License for the
// specific language governing permissions and limitations under the License.

#include "packing_vulkan.h"

#include "layer_shader_type.h"

namespace ncnn {

Packing_vulkan::Packing_vulkan()
{
    support_vulkan = true;

    pipeline_packing = 0;
    pipeline_packing_pack4 = 0;
    pipeline_packing_pack8 = 0;
    pipeline_packing_pack1to4 = 0;
    pipeline_packing_pack4to1 = 0;
    pipeline_packing_pack1to8 = 0;
    pipeline_packing_pack4to8 = 0;
    pipeline_packing_pack8to4 = 0;
    pipeline_packing_pack8to1 = 0;
}

int Packing_vulkan::create_pipeline(const Option& _opt)
{
    Option opt = _opt;
    const Mat& out_shape = top_shapes.empty() ? Mat() : top_shapes[0];

    size_t out_elemsize;
    if (cast_type_to == 0)
    {
        if (opt.use_fp16_storage)
        {
            out_elemsize = out_elempack * 2u;
        }
        else if (opt.use_fp16_packed)
        {
            if (out_elempack == 8) out_elemsize = 8 * 2u;
            if (out_elempack == 4) out_elemsize = 4 * 2u;
            if (out_elempack == 1) out_elemsize = 4u;
        }
        else
        {
            out_elemsize = out_elempack * 4u;
        }
    }
    else if (cast_type_to == 1)
    {
        out_elemsize = out_elempack * 4u;
    }
    else if (cast_type_to == 2)
    {
        if (out_elempack == 8) out_elemsize = 8 * 2u;
        if (out_elempack == 4) out_elemsize = 4 * 2u;
        if (out_elempack == 1) out_elemsize = 4u;
    }
    else if (cast_type_to == 3)
    {
        out_elemsize = out_elempack * 2u;
    }
    else if (cast_type_to == 4)
    {
        out_elemsize = out_elempack * 4u;
    }
    else if (cast_type_to == 5)
    {
        if (out_elempack == 8) out_elemsize = 8 * 1u;
        if (out_elempack == 4) out_elemsize = 4 * 1u;
        if (out_elempack == 1) out_elemsize = 4u;
    }
    else // if (cast_type_to == 6)
    {
        out_elemsize = out_elempack * 1u;
    }

    Mat out_shape_packed;
    if (out_shape.dims == 1) out_shape_packed = Mat(out_shape.w / out_elempack, (void*)0, out_elemsize, out_elempack);
    if (out_shape.dims == 2) out_shape_packed = Mat(out_shape.w, out_shape.h / out_elempack, (void*)0, out_elemsize, out_elempack);
    if (out_shape.dims == 3) out_shape_packed = Mat(out_shape.w, out_shape.h, out_shape.c / out_elempack, (void*)0, out_elemsize, out_elempack);
    if (out_shape.dims == 4) out_shape_packed = Mat(out_shape.w, out_shape.h, out_shape.d, out_shape.c / out_elempack, (void*)0, out_elemsize, out_elempack);

    std::vector<vk_specialization_type> specializations(2 + 10);
    specializations[0].i = storage_type_from;
    specializations[1].i = storage_type_to;
    specializations[2 + 0].i = 0; // FIXME shape elempack may be dynamic
    specializations[2 + 1].i = 0;
    specializations[2 + 2].i = 0;
    specializations[2 + 3].i = 0;
    specializations[2 + 4].i = 0;
    specializations[2 + 5].i = out_shape_packed.dims;
    specializations[2 + 6].i = out_shape_packed.w;
    specializations[2 + 7].i = out_shape_packed.h * out_shape_packed.d;
    specializations[2 + 8].i = out_shape_packed.c;
    specializations[2 + 9].i = out_shape_packed.cstep;

    Mat local_size_xyz; // TODO more precise group size guessed from out_shape_packed
    if (out_shape_packed.dims == 1)
    {
        local_size_xyz.w = 64;
        local_size_xyz.h = 1;
        local_size_xyz.c = 1;
    }
    if (out_shape_packed.dims == 2)
    {
        local_size_xyz.w = 8;
        local_size_xyz.h = 8;
        local_size_xyz.c = 1;
    }
    if (out_shape_packed.dims == 3)
    {
        local_size_xyz.w = 4;
        local_size_xyz.h = 4;
        local_size_xyz.c = 4;
    }
    if (out_shape_packed.dims == 4)
    {
        local_size_xyz.w = 4;
        local_size_xyz.h = 4;
        local_size_xyz.c = 4;
    }

    if (out_elempack == 8)
    {
        pipeline_packing_pack8 = new Pipeline(vkdev);
        pipeline_packing_pack8->set_optimal_local_size_xyz(local_size_xyz);

        pipeline_packing_pack1to8 = new Pipeline(vkdev);
        pipeline_packing_pack1to8->set_optimal_local_size_xyz(local_size_xyz);

        pipeline_packing_pack4to8 = new Pipeline(vkdev);
        pipeline_packing_pack4to8->set_optimal_local_size_xyz(local_size_xyz);

        if (cast_type_from == cast_type_to && cast_type_from < 4)
        {
            pipeline_packing_pack8->create(LayerShaderType::packing_pack8, opt, specializations);
            pipeline_packing_pack1to8->create(LayerShaderType::packing_pack1to8, opt, specializations);
            pipeline_packing_pack4to8->create(LayerShaderType::packing_pack4to8, opt, specializations);
        }
        else if (cast_type_from == 1)
        {
            pipeline_packing_pack8->create(LayerShaderType::packing_pack8_fp32_to_fp16, opt, specializations);
            pipeline_packing_pack1to8->create(LayerShaderType::packing_pack1to8_fp32_to_fp16, opt, specializations);
            pipeline_packing_pack4to8->create(LayerShaderType::packing_pack4to8_fp32_to_fp16, opt, specializations);
        }
        else if (cast_type_to == 1)
        {
            pipeline_packing_pack8->create(LayerShaderType::packing_pack8_fp16_to_fp32, opt, specializations);
            pipeline_packing_pack1to8->create(LayerShaderType::packing_pack1to8_fp16_to_fp32, opt, specializations);
            pipeline_packing_pack4to8->create(LayerShaderType::packing_pack4to8_fp16_to_fp32, opt, specializations);
        }
        else if (cast_type_from == cast_type_to && cast_type_from >= 4)
        {
            pipeline_packing_pack8->create(LayerShaderType::packing_pack8_int, opt, specializations);
            pipeline_packing_pack1to8->create(LayerShaderType::packing_pack1to8_int, opt, specializations);
            pipeline_packing_pack4to8->create(LayerShaderType::packing_pack4to8_int, opt, specializations);
        }
        else if (cast_type_from == 4)
        {
            pipeline_packing_pack8->create(LayerShaderType::packing_pack8_int32_to_int8, opt, specializations);
            pipeline_packing_pack1to8->create(LayerShaderType::packing_pack1to8_int32_to_int8, opt, specializations);
            pipeline_packing_pack4to8->create(LayerShaderType::packing_pack4to8_int32_to_int8, opt, specializations);
        }
        else if (cast_type_to == 4)
        {
            pipeline_packing_pack8->create(LayerShaderType::packing_pack8_int8_to_int32, opt, specializations);
            pipeline_packing_pack1to8->create(LayerShaderType::packing_pack1to8_int8_to_int32, opt, specializations);
            pipeline_packing_pack4to8->create(LayerShaderType::packing_pack4to8_int8_to_int32, opt, specializations);
        }
    }

    if (out_elempack == 4)
    {
        pipeline_packing_pack4 = new Pipeline(vkdev);
        pipeline_packing_pack4->set_optimal_local_size_xyz(local_size_xyz);

        pipeline_packing_pack1to4 = new Pipeline(vkdev);
        pipeline_packing_pack1to4->set_optimal_local_size_xyz(local_size_xyz);

        pipeline_packing_pack8to4 = new Pipeline(vkdev);
        pipeline_packing_pack8to4->set_optimal_local_size_xyz(local_size_xyz);

        if (cast_type_from == cast_type_to && cast_type_from < 4)
        {
            pipeline_packing_pack4->create(LayerShaderType::packing_pack4, opt, specializations);
            pipeline_packing_pack1to4->create(LayerShaderType::packing_pack1to4, opt, specializations);
            pipeline_packing_pack8to4->create(LayerShaderType::packing_pack8to4, opt, specializations);
        }
        else if (cast_type_from == 1)
        {
            pipeline_packing_pack4->create(LayerShaderType::packing_pack4_fp32_to_fp16, opt, specializations);
            pipeline_packing_pack1to4->create(LayerShaderType::packing_pack1to4_fp32_to_fp16, opt, specializations);
            pipeline_packing_pack8to4->create(LayerShaderType::packing_pack8to4_fp32_to_fp16, opt, specializations);
        }
        else if (cast_type_to == 1)
        {
            pipeline_packing_pack4->create(LayerShaderType::packing_pack4_fp16_to_fp32, opt, specializations);
            pipeline_packing_pack1to4->create(LayerShaderType::packing_pack1to4_fp16_to_fp32, opt, specializations);
            pipeline_packing_pack8to4->create(LayerShaderType::packing_pack8to4_fp16_to_fp32, opt, specializations);
        }
        else if (cast_type_from == cast_type_to && cast_type_from >= 4)
        {
            pipeline_packing_pack4->create(LayerShaderType::packing_pack4_int, opt, specializations);
            pipeline_packing_pack1to4->create(LayerShaderType::packing_pack1to4_int, opt, specializations);
            pipeline_packing_pack8to4->create(LayerShaderType::packing_pack8to4_int, opt, specializations);
        }
        else if (cast_type_from == 4)
        {
            pipeline_packing_pack4->create(LayerShaderType::packing_pack4_int32_to_int8, opt, specializations);
            pipeline_packing_pack1to4->create(LayerShaderType::packing_pack1to4_int32_to_int8, opt, specializations);
            pipeline_packing_pack8to4->create(LayerShaderType::packing_pack8to4_int32_to_int8, opt, specializations);
        }
        else if (cast_type_to == 4)
        {
            pipeline_packing_pack4->create(LayerShaderType::packing_pack8_int8_to_int32, opt, specializations);
            pipeline_packing_pack1to4->create(LayerShaderType::packing_pack1to4_int8_to_int32, opt, specializations);
            pipeline_packing_pack8to4->create(LayerShaderType::packing_pack8to4_int8_to_int32, opt, specializations);
        }
    }

    if (out_elempack == 1)
    {
        pipeline_packing = new Pipeline(vkdev);
        pipeline_packing->set_optimal_local_size_xyz(local_size_xyz);

        pipeline_packing_pack4to1 = new Pipeline(vkdev);
        pipeline_packing_pack4to1->set_optimal_local_size_xyz(local_size_xyz);

        pipeline_packing_pack8to1 = new Pipeline(vkdev);
        pipeline_packing_pack8to1->set_optimal_local_size_xyz(local_size_xyz);

        if (cast_type_from == cast_type_to && cast_type_from < 4)
        {
            pipeline_packing->create(LayerShaderType::packing, opt, specializations);
            pipeline_packing_pack4to1->create(LayerShaderType::packing_pack4to1, opt, specializations);
            pipeline_packing_pack8to1->create(LayerShaderType::packing_pack8to1, opt, specializations);
        }
        else if (cast_type_from == 1)
        {
            pipeline_packing->create(LayerShaderType::packing_fp32_to_fp16, opt, specializations);
            pipeline_packing_pack4to1->create(LayerShaderType::packing_pack4to1_fp32_to_fp16, opt, specializations);
            pipeline_packing_pack8to1->create(LayerShaderType::packing_pack8to1_fp32_to_fp16, opt, specializations);
        }
        else if (cast_type_to == 1)
        {
            pipeline_packing->create(LayerShaderType::packing_fp16_to_fp32, opt, specializations);
            pipeline_packing_pack4to1->create(LayerShaderType::packing_pack4to1_fp16_to_fp32, opt, specializations);
            pipeline_packing_pack8to1->create(LayerShaderType::packing_pack8to1_fp16_to_fp32, opt, specializations);
        }
        else if (cast_type_from == cast_type_to && cast_type_from >= 4)
        {
            pipeline_packing->create(LayerShaderType::packing_int, opt, specializations);
            pipeline_packing_pack4to1->create(LayerShaderType::packing_pack4to1_int, opt, specializations);
            pipeline_packing_pack8to1->create(LayerShaderType::packing_pack8to1_int, opt, specializations);
        }
        else if (cast_type_from == 4)
        {
            pipeline_packing->create(LayerShaderType::packing_int32_to_int8, opt, specializations);
            pipeline_packing_pack4to1->create(LayerShaderType::packing_pack4to1_int32_to_int8, opt, specializations);
            pipeline_packing_pack8to1->create(LayerShaderType::packing_pack8to1_int32_to_int8, opt, specializations);
        }
        else if (cast_type_to == 4)
        {
            pipeline_packing->create(LayerShaderType::packing_int8_to_int32, opt, specializations);
            pipeline_packing_pack4to1->create(LayerShaderType::packing_pack4to1_int8_to_int32, opt, specializations);
            pipeline_packing_pack8to1->create(LayerShaderType::packing_pack8to1_int8_to_int32, opt, specializations);
        }
    }

    return 0;
}

int Packing_vulkan::destroy_pipeline(const Option& /*opt*/)
{
    delete pipeline_packing;
    pipeline_packing = 0;

    delete pipeline_packing_pack4;
    pipeline_packing_pack4 = 0;

    delete pipeline_packing_pack8;
    pipeline_packing_pack8 = 0;

    delete pipeline_packing_pack1to4;
    pipeline_packing_pack1to4 = 0;

    delete pipeline_packing_pack4to1;
    pipeline_packing_pack4to1 = 0;

    delete pipeline_packing_pack1to8;
    pipeline_packing_pack1to8 = 0;

    delete pipeline_packing_pack4to8;
    pipeline_packing_pack4to8 = 0;

    delete pipeline_packing_pack8to4;
    pipeline_packing_pack8to4 = 0;

    delete pipeline_packing_pack8to1;
    pipeline_packing_pack8to1 = 0;

    return 0;
}

int Packing_vulkan::forward(const VkMat& bottom_blob, VkMat& top_blob, VkCompute& cmd, const Option& opt) const
{
    int elempack = bottom_blob.elempack;
    //     NCNN_LOGE("Packing_vulkan b2b %d %d   %d %d   %d %d", elempack, out_elempack, cast_type_from, cast_type_to, storage_type_from, storage_type_to);

    if (elempack == out_elempack && cast_type_from == cast_type_to && bottom_blob.allocator == opt.blob_vkallocator)
    {
        top_blob = bottom_blob;
        return 0;
    }

    int w = bottom_blob.w;
    int h = bottom_blob.h;
    int d = bottom_blob.d;
    int channels = bottom_blob.c;
    int dims = bottom_blob.dims;
    size_t elemsize = bottom_blob.elemsize;

    if (!use_padding)
    {
        // identity if use_padding not allowed
        if (dims == 1 && w * elempack % out_elempack != 0)
        {
            top_blob = bottom_blob;
            return 0;
        }
        if (dims == 2 && h * elempack % out_elempack != 0)
        {
            top_blob = bottom_blob;
            return 0;
        }
        if ((dims == 3 || dims == 4) && channels * elempack % out_elempack != 0)
        {
            top_blob = bottom_blob;
            return 0;
        }
    }

    size_t out_elemsize;
    if (cast_type_to == 0)
    {
        if (opt.use_fp16_storage)
        {
            out_elemsize = out_elempack * 2u;
        }
        else if (opt.use_fp16_packed)
        {
            if (out_elempack == 8) out_elemsize = 8 * 2u;
            if (out_elempack == 4) out_elemsize = 4 * 2u;
            if (out_elempack == 1) out_elemsize = 4u;
        }
        else
        {
            out_elemsize = out_elempack * 4u;
        }
    }
    else if (cast_type_to == 1)
    {
        out_elemsize = out_elempack * 4u;
    }
    else if (cast_type_to == 2)
    {
        if (out_elempack == 8) out_elemsize = 8 * 2u;
        if (out_elempack == 4) out_elemsize = 4 * 2u;
        if (out_elempack == 1) out_elemsize = 4u;
    }
    else if (cast_type_to == 3)
    {
        out_elemsize = out_elempack * 2u;
    }
    else if (cast_type_to == 4)
    {
        out_elemsize = out_elempack * 4u;
    }
    else if (cast_type_to == 5)
    {
        if (out_elempack == 8) out_elemsize = 8 * 1u;
        if (out_elempack == 4) out_elemsize = 4 * 1u;
        if (out_elempack == 1) out_elemsize = 4u;
    }
    else // if (cast_type_to == 6)
    {
        out_elemsize = out_elempack * 1u;
    }

    if (dims == 1)
    {
        if (opt.use_fp16_storage && out_elempack == 1 && cast_type_from == cast_type_to && bottom_blob.allocator == opt.blob_vkallocator)
        {
            top_blob = bottom_blob;
            top_blob.w = w * elempack;
            top_blob.cstep = bottom_blob.cstep * elempack;
            top_blob.elemsize = elemsize / elempack;
            top_blob.elempack = out_elempack;
            return 0;
        }

        int outw = (w * elempack + out_elempack - 1) / out_elempack;

        top_blob.create(outw, out_elemsize, out_elempack, opt.blob_vkallocator);
        if (top_blob.empty())
            return -100;
    }

    if (dims == 2)
    {
        int outh = (h * elempack + out_elempack - 1) / out_elempack;

        top_blob.create(w, outh, out_elemsize, out_elempack, opt.blob_vkallocator);
        if (top_blob.empty())
            return -100;
    }

    if (dims == 3)
    {
        int outc = (channels * elempack + out_elempack - 1) / out_elempack;

        top_blob.create(w, h, outc, out_elemsize, out_elempack, opt.blob_vkallocator);
        if (top_blob.empty())
            return -100;
    }

    if (dims == 4)
    {
        int outc = (channels * elempack + out_elempack - 1) / out_elempack;

        top_blob.create(w, h, d, outc, out_elemsize, out_elempack, opt.blob_vkallocator);
        if (top_blob.empty())
            return -100;
    }

    std::vector<VkMat> buffer_bindings(2);
    buffer_bindings[0] = bottom_blob;
    buffer_bindings[1] = top_blob;

<<<<<<< HEAD
    std::vector<VkImageMat> image_bindings(2);
    if (!opt.use_image_storage)
    {
        image_bindings.clear();
    }

    std::vector<vk_constant_type> constants(10);
    constants[0].i = bottom_blob.dims;
    constants[1].i = bottom_blob.w;
    constants[2].i = bottom_blob.h * bottom_blob.d;
    constants[3].i = bottom_blob.c;
    constants[4].i = bottom_blob.cstep;
    constants[5].i = top_blob.dims;
    constants[6].i = top_blob.w;
    constants[7].i = top_blob.h * top_blob.d;
    constants[8].i = top_blob.c;
    constants[9].i = top_blob.cstep;

    if (elempack == 1 && out_elempack == 1)
    {
        cmd.record_pipeline(pipeline_packing, buffer_bindings, image_bindings, constants, top_blob);
    }
    if (elempack == 4 && out_elempack == 4)
    {
        cmd.record_pipeline(pipeline_packing_pack4, buffer_bindings, image_bindings, constants, top_blob);
    }
    if (elempack == 1 && out_elempack == 4)
    {
        cmd.record_pipeline(pipeline_packing_pack1to4, buffer_bindings, image_bindings, constants, top_blob);
    }
    if (elempack == 4 && out_elempack == 1)
    {
        cmd.record_pipeline(pipeline_packing_pack4to1, buffer_bindings, image_bindings, constants, bottom_blob);
    }
    if (elempack == 8 && out_elempack == 8)
    {
        cmd.record_pipeline(pipeline_packing_pack8, buffer_bindings, image_bindings, constants, top_blob);
    }
    if (elempack == 1 && out_elempack == 8)
    {
        cmd.record_pipeline(pipeline_packing_pack1to8, buffer_bindings, image_bindings, constants, top_blob);
    }
    if (elempack == 4 && out_elempack == 8)
    {
        cmd.record_pipeline(pipeline_packing_pack4to8, buffer_bindings, image_bindings, constants, top_blob);
    }
    if (elempack == 8 && out_elempack == 4)
    {
        cmd.record_pipeline(pipeline_packing_pack8to4, buffer_bindings, image_bindings, constants, bottom_blob);
    }
    if (elempack == 8 && out_elempack == 1)
    {
        cmd.record_pipeline(pipeline_packing_pack8to1, buffer_bindings, image_bindings, constants, bottom_blob);
    }

    return 0;
}

int Packing_vulkan::forward(const VkImageMat& bottom_blob, VkImageMat& top_blob, VkCompute& cmd, const Option& opt) const
{
    int elempack = bottom_blob.elempack;
    //     NCNN_LOGE("Packing_vulkan i2i %d %d   %d %d   %d %d", elempack, out_elempack, cast_type_from, cast_type_to, storage_type_from, storage_type_to);

    if (elempack == out_elempack && cast_type_from == cast_type_to && bottom_blob.allocator == opt.blob_vkallocator)
    {
        top_blob = bottom_blob;
        return 0;
    }

    int w = bottom_blob.w;
    int h = bottom_blob.h;
    int d = bottom_blob.d;
    int channels = bottom_blob.c;
    int dims = bottom_blob.dims;

    if (!use_padding)
    {
        // identity if use_padding not allowed
        if (dims == 1 && w * elempack % out_elempack != 0)
        {
            top_blob = bottom_blob;
            return 0;
        }
        if (dims == 2 && h * elempack % out_elempack != 0)
        {
            top_blob = bottom_blob;
            return 0;
        }
        if ((dims == 3 || dims == 4) && channels * elempack % out_elempack != 0)
        {
            top_blob = bottom_blob;
            return 0;
        }
    }

    size_t out_elemsize;
    if (cast_type_to == 0)
    {
        if (opt.use_fp16_storage)
        {
            out_elemsize = out_elempack * 2u;
        }
        else if (opt.use_fp16_packed)
        {
            if (out_elempack == 8) out_elemsize = 8 * 2u;
            if (out_elempack == 4) out_elemsize = 4 * 2u;
            if (out_elempack == 1) out_elemsize = 4u;
        }
        else
        {
            out_elemsize = out_elempack * 4u;
        }
    }
    else if (cast_type_to == 1)
    {
        out_elemsize = out_elempack * 4u;
    }
    else if (cast_type_to == 2)
    {
        if (out_elempack == 8) out_elemsize = 8 * 2u;
        if (out_elempack == 4) out_elemsize = 4 * 2u;
        if (out_elempack == 1) out_elemsize = 4u;
    }
    else if (cast_type_to == 3)
    {
        out_elemsize = out_elempack * 2u;
    }
    else if (cast_type_to == 4)
    {
        out_elemsize = out_elempack * 4u;
    }
    else if (cast_type_to == 5)
    {
        if (out_elempack == 8) out_elemsize = 8 * 1u;
        if (out_elempack == 4) out_elemsize = 4 * 1u;
        if (out_elempack == 1) out_elemsize = 4u;
    }
    else // if (cast_type_to == 6)
    {
        out_elemsize = out_elempack * 1u;
    }

    if (dims == 1)
    {
        int outw = (w * elempack + out_elempack - 1) / out_elempack;

        top_blob.create(outw, out_elemsize, out_elempack, opt.blob_vkallocator);
        if (top_blob.empty())
            return -100;
    }

    if (dims == 2)
    {
        int outh = (h * elempack + out_elempack - 1) / out_elempack;

        top_blob.create(w, outh, out_elemsize, out_elempack, opt.blob_vkallocator);
        if (top_blob.empty())
            return -100;
    }

    if (dims == 3)
    {
        int outc = (channels * elempack + out_elempack - 1) / out_elempack;

        top_blob.create(w, h, outc, out_elemsize, out_elempack, opt.blob_vkallocator);
        if (top_blob.empty())
            return -100;
    }

    if (dims == 4)
    {
        int outc = (channels * elempack + out_elempack - 1) / out_elempack;

        top_blob.create(w, h, d, outc, out_elemsize, out_elempack, opt.blob_vkallocator);
        if (top_blob.empty())
            return -100;
    }

    std::vector<VkMat> buffer_bindings(2);

    std::vector<VkImageMat> image_bindings(2);
    image_bindings[0] = bottom_blob;
    image_bindings[1] = top_blob;

    std::vector<vk_constant_type> constants(10);
    constants[0].i = bottom_blob.dims;
    constants[1].i = bottom_blob.w;
    constants[2].i = bottom_blob.h * bottom_blob.d;
    constants[3].i = bottom_blob.c;
    constants[4].i = 0; //bottom_blob.cstep;
    constants[5].i = top_blob.dims;
    constants[6].i = top_blob.w;
    constants[7].i = top_blob.h * top_blob.d;
    constants[8].i = top_blob.c;
    constants[9].i = 0; //top_blob.cstep;

    if (elempack == 1 && out_elempack == 1)
    {
        cmd.record_pipeline(pipeline_packing, buffer_bindings, image_bindings, constants, top_blob);
    }
    if (elempack == 4 && out_elempack == 4)
    {
        cmd.record_pipeline(pipeline_packing_pack4, buffer_bindings, image_bindings, constants, top_blob);
    }
    if (elempack == 1 && out_elempack == 4)
    {
        cmd.record_pipeline(pipeline_packing_pack1to4, buffer_bindings, image_bindings, constants, top_blob);
    }
    if (elempack == 4 && out_elempack == 1)
    {
        cmd.record_pipeline(pipeline_packing_pack4to1, buffer_bindings, image_bindings, constants, bottom_blob);
    }
    if (elempack == 8 && out_elempack == 8)
    {
        cmd.record_pipeline(pipeline_packing_pack8, buffer_bindings, image_bindings, constants, top_blob);
    }
    if (elempack == 1 && out_elempack == 8)
    {
        cmd.record_pipeline(pipeline_packing_pack1to8, buffer_bindings, image_bindings, constants, top_blob);
    }
    if (elempack == 4 && out_elempack == 8)
    {
        cmd.record_pipeline(pipeline_packing_pack4to8, buffer_bindings, image_bindings, constants, top_blob);
    }
    if (elempack == 8 && out_elempack == 4)
    {
        cmd.record_pipeline(pipeline_packing_pack8to4, buffer_bindings, image_bindings, constants, bottom_blob);
    }
    if (elempack == 8 && out_elempack == 1)
    {
        cmd.record_pipeline(pipeline_packing_pack8to1, buffer_bindings, image_bindings, constants, bottom_blob);
    }

    return 0;
}

int Packing_vulkan::forward(const VkMat& bottom_blob, VkImageMat& top_blob, VkCompute& cmd, const Option& opt) const
{
    int elempack = bottom_blob.elempack;
    //     NCNN_LOGE("Packing_vulkan b2i %d %d   %d %d   %d %d", elempack, out_elempack, cast_type_from, cast_type_to, storage_type_from, storage_type_to);

    int w = bottom_blob.w;
    int h = bottom_blob.h;
    int d = bottom_blob.d;
    int channels = bottom_blob.c;
    int dims = bottom_blob.dims;

    //     if (!use_padding)
    //     {
    //         // identity if use_padding not allowed
    //         NCNN_LOGE("buffer to mat use_padding not allowed");
    //         return -1;
    //     }

    size_t out_elemsize;
    if (cast_type_to == 0)
    {
        if (opt.use_fp16_storage)
        {
            out_elemsize = out_elempack * 2u;
        }
        else if (opt.use_fp16_packed)
        {
            if (out_elempack == 8) out_elemsize = 8 * 2u;
            if (out_elempack == 4) out_elemsize = 4 * 2u;
            if (out_elempack == 1) out_elemsize = 4u;
        }
        else
        {
            out_elemsize = out_elempack * 4u;
        }
    }
    else if (cast_type_to == 1)
    {
        out_elemsize = out_elempack * 4u;
    }
    else if (cast_type_to == 2)
    {
        if (out_elempack == 8) out_elemsize = 8 * 2u;
        if (out_elempack == 4) out_elemsize = 4 * 2u;
        if (out_elempack == 1) out_elemsize = 4u;
    }
    else if (cast_type_to == 3)
    {
        out_elemsize = out_elempack * 2u;
    }
    else if (cast_type_to == 4)
    {
        out_elemsize = out_elempack * 4u;
    }
    else if (cast_type_to == 5)
    {
        if (out_elempack == 8) out_elemsize = 8 * 1u;
        if (out_elempack == 4) out_elemsize = 4 * 1u;
        if (out_elempack == 1) out_elemsize = 4u;
    }
    else // if (cast_type_to == 6)
    {
        out_elemsize = out_elempack * 1u;
    }

    if (dims == 1)
    {
        int outw = (w * elempack + out_elempack - 1) / out_elempack;

        top_blob.create(outw, out_elemsize, out_elempack, opt.blob_vkallocator);
        if (top_blob.empty())
            return -100;
    }

    if (dims == 2)
    {
        int outh = (h * elempack + out_elempack - 1) / out_elempack;

        top_blob.create(w, outh, out_elemsize, out_elempack, opt.blob_vkallocator);
        if (top_blob.empty())
            return -100;
    }

    if (dims == 3)
    {
        int outc = (channels * elempack + out_elempack - 1) / out_elempack;

        top_blob.create(w, h, outc, out_elemsize, out_elempack, opt.blob_vkallocator);
        if (top_blob.empty())
            return -100;
    }

    if (dims == 4)
    {
        int outc = (channels * elempack + out_elempack - 1) / out_elempack;

        top_blob.create(w, h, d, outc, out_elemsize, out_elempack, opt.blob_vkallocator);
        if (top_blob.empty())
            return -100;
    }

    std::vector<VkMat> buffer_bindings(2);
    buffer_bindings[0] = bottom_blob;

    std::vector<VkImageMat> image_bindings(2);
    image_bindings[1] = top_blob;

=======
>>>>>>> abf0de44
    std::vector<vk_constant_type> constants(10);
    constants[0].i = bottom_blob.dims;
    constants[1].i = bottom_blob.w;
    constants[2].i = bottom_blob.h * bottom_blob.d;
    constants[3].i = bottom_blob.c;
    constants[4].i = bottom_blob.cstep;
    constants[5].i = top_blob.dims;
    constants[6].i = top_blob.w;
    constants[7].i = top_blob.h * top_blob.d;
    constants[8].i = top_blob.c;
<<<<<<< HEAD
    constants[9].i = 0; //top_blob.cstep;

    if (elempack == 1 && out_elempack == 1)
    {
        cmd.record_pipeline(pipeline_packing, buffer_bindings, image_bindings, constants, top_blob);
    }
    if (elempack == 4 && out_elempack == 4)
    {
        cmd.record_pipeline(pipeline_packing_pack4, buffer_bindings, image_bindings, constants, top_blob);
    }
    if (elempack == 1 && out_elempack == 4)
    {
        cmd.record_pipeline(pipeline_packing_pack1to4, buffer_bindings, image_bindings, constants, top_blob);
    }
    if (elempack == 4 && out_elempack == 1)
    {
        cmd.record_pipeline(pipeline_packing_pack4to1, buffer_bindings, image_bindings, constants, bottom_blob);
    }
    if (elempack == 8 && out_elempack == 8)
    {
        cmd.record_pipeline(pipeline_packing_pack8, buffer_bindings, image_bindings, constants, top_blob);
    }
    if (elempack == 1 && out_elempack == 8)
    {
        cmd.record_pipeline(pipeline_packing_pack1to8, buffer_bindings, image_bindings, constants, top_blob);
    }
    if (elempack == 4 && out_elempack == 8)
    {
        cmd.record_pipeline(pipeline_packing_pack4to8, buffer_bindings, image_bindings, constants, top_blob);
    }
    if (elempack == 8 && out_elempack == 4)
    {
        cmd.record_pipeline(pipeline_packing_pack8to4, buffer_bindings, image_bindings, constants, bottom_blob);
    }
    if (elempack == 8 && out_elempack == 1)
    {
        cmd.record_pipeline(pipeline_packing_pack8to1, buffer_bindings, image_bindings, constants, bottom_blob);
    }

    return 0;
}

int Packing_vulkan::forward(const VkImageMat& bottom_blob, VkMat& top_blob, VkCompute& cmd, const Option& opt) const
{
    int elempack = bottom_blob.elempack;
    //     NCNN_LOGE("Packing_vulkan i2b %d %d   %d %d   %d %d", elempack, out_elempack, cast_type_from, cast_type_to, storage_type_from, storage_type_to);

    int w = bottom_blob.w;
    int h = bottom_blob.h;
    int d = bottom_blob.d;
    int channels = bottom_blob.c;
    int dims = bottom_blob.dims;

    //     if (!use_padding)
    //     {
    //         // identity if use_padding not allowed
    //         NCNN_LOGE("buffer to mat use_padding not allowed");
    //         return -1;
    //     }

    size_t out_elemsize;
    if (cast_type_to == 0)
    {
        if (opt.use_fp16_storage)
        {
            out_elemsize = out_elempack * 2u;
        }
        else if (opt.use_fp16_packed)
        {
            if (out_elempack == 8) out_elemsize = 8 * 2u;
            if (out_elempack == 4) out_elemsize = 4 * 2u;
            if (out_elempack == 1) out_elemsize = 4u;
        }
        else
        {
            out_elemsize = out_elempack * 4u;
        }
    }
    else if (cast_type_to == 1)
    {
        out_elemsize = out_elempack * 4u;
    }
    else if (cast_type_to == 2)
    {
        if (out_elempack == 8) out_elemsize = 8 * 2u;
        if (out_elempack == 4) out_elemsize = 4 * 2u;
        if (out_elempack == 1) out_elemsize = 4u;
    }
    else if (cast_type_to == 3)
    {
        out_elemsize = out_elempack * 2u;
    }
    else if (cast_type_to == 4)
    {
        out_elemsize = out_elempack * 4u;
    }
    else if (cast_type_to == 5)
    {
        if (out_elempack == 8) out_elemsize = 8 * 1u;
        if (out_elempack == 4) out_elemsize = 4 * 1u;
        if (out_elempack == 1) out_elemsize = 4u;
    }
    else // if (cast_type_to == 6)
    {
        out_elemsize = out_elempack * 1u;
    }

    if (dims == 1)
    {
        int outw = (w * elempack + out_elempack - 1) / out_elempack;

        top_blob.create(outw, out_elemsize, out_elempack, opt.blob_vkallocator);
        if (top_blob.empty())
            return -100;
    }

    if (dims == 2)
    {
        int outh = (h * elempack + out_elempack - 1) / out_elempack;

        top_blob.create(w, outh, out_elemsize, out_elempack, opt.blob_vkallocator);
        if (top_blob.empty())
            return -100;
    }

    if (dims == 3)
    {
        int outc = (channels * elempack + out_elempack - 1) / out_elempack;

        top_blob.create(w, h, outc, out_elemsize, out_elempack, opt.blob_vkallocator);
        if (top_blob.empty())
            return -100;
    }

    if (dims == 4)
    {
        int outc = (channels * elempack + out_elempack - 1) / out_elempack;

        top_blob.create(w, h, d, outc, out_elemsize, out_elempack, opt.blob_vkallocator);
        if (top_blob.empty())
            return -100;
    }

    std::vector<VkMat> buffer_bindings(2);
    buffer_bindings[1] = top_blob;

    std::vector<VkImageMat> image_bindings(2);
    image_bindings[0] = bottom_blob;

    std::vector<vk_constant_type> constants(10);
    constants[0].i = bottom_blob.dims;
    constants[1].i = bottom_blob.w;
    constants[2].i = bottom_blob.h * bottom_blob.d;
    constants[3].i = bottom_blob.c;
    constants[4].i = 0; //bottom_blob.cstep;
    constants[5].i = top_blob.dims;
    constants[6].i = top_blob.w;
    constants[7].i = top_blob.h * top_blob.d;
    constants[8].i = top_blob.c;
=======
>>>>>>> abf0de44
    constants[9].i = top_blob.cstep;

    if (elempack == 1 && out_elempack == 1)
    {
        cmd.record_pipeline(pipeline_packing, buffer_bindings, constants, top_blob);
    }
    if (elempack == 4 && out_elempack == 4)
    {
        cmd.record_pipeline(pipeline_packing_pack4, buffer_bindings, constants, top_blob);
    }
    if (elempack == 1 && out_elempack == 4)
    {
        cmd.record_pipeline(pipeline_packing_pack1to4, buffer_bindings, constants, top_blob);
    }
    if (elempack == 4 && out_elempack == 1)
    {
        cmd.record_pipeline(pipeline_packing_pack4to1, buffer_bindings, constants, bottom_blob);
    }
    if (elempack == 8 && out_elempack == 8)
    {
        cmd.record_pipeline(pipeline_packing_pack8, buffer_bindings, constants, top_blob);
    }
    if (elempack == 1 && out_elempack == 8)
    {
        cmd.record_pipeline(pipeline_packing_pack1to8, buffer_bindings, constants, top_blob);
    }
    if (elempack == 4 && out_elempack == 8)
    {
        cmd.record_pipeline(pipeline_packing_pack4to8, buffer_bindings, constants, top_blob);
    }
    if (elempack == 8 && out_elempack == 4)
    {
        cmd.record_pipeline(pipeline_packing_pack8to4, buffer_bindings, constants, bottom_blob);
    }
    if (elempack == 8 && out_elempack == 1)
    {
        cmd.record_pipeline(pipeline_packing_pack8to1, buffer_bindings, constants, bottom_blob);
    }

    return 0;
}

} // namespace ncnn<|MERGE_RESOLUTION|>--- conflicted
+++ resolved
@@ -448,13 +448,6 @@
     buffer_bindings[0] = bottom_blob;
     buffer_bindings[1] = top_blob;
 
-<<<<<<< HEAD
-    std::vector<VkImageMat> image_bindings(2);
-    if (!opt.use_image_storage)
-    {
-        image_bindings.clear();
-    }
-
     std::vector<vk_constant_type> constants(10);
     constants[0].i = bottom_blob.dims;
     constants[1].i = bottom_blob.w;
@@ -469,543 +462,42 @@
 
     if (elempack == 1 && out_elempack == 1)
     {
-        cmd.record_pipeline(pipeline_packing, buffer_bindings, image_bindings, constants, top_blob);
+        cmd.record_pipeline(pipeline_packing, buffer_bindings, constants, top_blob);
     }
     if (elempack == 4 && out_elempack == 4)
     {
-        cmd.record_pipeline(pipeline_packing_pack4, buffer_bindings, image_bindings, constants, top_blob);
+        cmd.record_pipeline(pipeline_packing_pack4, buffer_bindings, constants, top_blob);
     }
     if (elempack == 1 && out_elempack == 4)
     {
-        cmd.record_pipeline(pipeline_packing_pack1to4, buffer_bindings, image_bindings, constants, top_blob);
+        cmd.record_pipeline(pipeline_packing_pack1to4, buffer_bindings, constants, top_blob);
     }
     if (elempack == 4 && out_elempack == 1)
     {
-        cmd.record_pipeline(pipeline_packing_pack4to1, buffer_bindings, image_bindings, constants, bottom_blob);
+        cmd.record_pipeline(pipeline_packing_pack4to1, buffer_bindings, constants, bottom_blob);
     }
     if (elempack == 8 && out_elempack == 8)
     {
-        cmd.record_pipeline(pipeline_packing_pack8, buffer_bindings, image_bindings, constants, top_blob);
+        cmd.record_pipeline(pipeline_packing_pack8, buffer_bindings, constants, top_blob);
     }
     if (elempack == 1 && out_elempack == 8)
     {
-        cmd.record_pipeline(pipeline_packing_pack1to8, buffer_bindings, image_bindings, constants, top_blob);
+        cmd.record_pipeline(pipeline_packing_pack1to8, buffer_bindings, constants, top_blob);
     }
     if (elempack == 4 && out_elempack == 8)
     {
-        cmd.record_pipeline(pipeline_packing_pack4to8, buffer_bindings, image_bindings, constants, top_blob);
+        cmd.record_pipeline(pipeline_packing_pack4to8, buffer_bindings, constants, top_blob);
     }
     if (elempack == 8 && out_elempack == 4)
     {
-        cmd.record_pipeline(pipeline_packing_pack8to4, buffer_bindings, image_bindings, constants, bottom_blob);
+        cmd.record_pipeline(pipeline_packing_pack8to4, buffer_bindings, constants, bottom_blob);
     }
     if (elempack == 8 && out_elempack == 1)
     {
-        cmd.record_pipeline(pipeline_packing_pack8to1, buffer_bindings, image_bindings, constants, bottom_blob);
+        cmd.record_pipeline(pipeline_packing_pack8to1, buffer_bindings, constants, bottom_blob);
     }
 
     return 0;
 }
 
-int Packing_vulkan::forward(const VkImageMat& bottom_blob, VkImageMat& top_blob, VkCompute& cmd, const Option& opt) const
-{
-    int elempack = bottom_blob.elempack;
-    //     NCNN_LOGE("Packing_vulkan i2i %d %d   %d %d   %d %d", elempack, out_elempack, cast_type_from, cast_type_to, storage_type_from, storage_type_to);
-
-    if (elempack == out_elempack && cast_type_from == cast_type_to && bottom_blob.allocator == opt.blob_vkallocator)
-    {
-        top_blob = bottom_blob;
-        return 0;
-    }
-
-    int w = bottom_blob.w;
-    int h = bottom_blob.h;
-    int d = bottom_blob.d;
-    int channels = bottom_blob.c;
-    int dims = bottom_blob.dims;
-
-    if (!use_padding)
-    {
-        // identity if use_padding not allowed
-        if (dims == 1 && w * elempack % out_elempack != 0)
-        {
-            top_blob = bottom_blob;
-            return 0;
-        }
-        if (dims == 2 && h * elempack % out_elempack != 0)
-        {
-            top_blob = bottom_blob;
-            return 0;
-        }
-        if ((dims == 3 || dims == 4) && channels * elempack % out_elempack != 0)
-        {
-            top_blob = bottom_blob;
-            return 0;
-        }
-    }
-
-    size_t out_elemsize;
-    if (cast_type_to == 0)
-    {
-        if (opt.use_fp16_storage)
-        {
-            out_elemsize = out_elempack * 2u;
-        }
-        else if (opt.use_fp16_packed)
-        {
-            if (out_elempack == 8) out_elemsize = 8 * 2u;
-            if (out_elempack == 4) out_elemsize = 4 * 2u;
-            if (out_elempack == 1) out_elemsize = 4u;
-        }
-        else
-        {
-            out_elemsize = out_elempack * 4u;
-        }
-    }
-    else if (cast_type_to == 1)
-    {
-        out_elemsize = out_elempack * 4u;
-    }
-    else if (cast_type_to == 2)
-    {
-        if (out_elempack == 8) out_elemsize = 8 * 2u;
-        if (out_elempack == 4) out_elemsize = 4 * 2u;
-        if (out_elempack == 1) out_elemsize = 4u;
-    }
-    else if (cast_type_to == 3)
-    {
-        out_elemsize = out_elempack * 2u;
-    }
-    else if (cast_type_to == 4)
-    {
-        out_elemsize = out_elempack * 4u;
-    }
-    else if (cast_type_to == 5)
-    {
-        if (out_elempack == 8) out_elemsize = 8 * 1u;
-        if (out_elempack == 4) out_elemsize = 4 * 1u;
-        if (out_elempack == 1) out_elemsize = 4u;
-    }
-    else // if (cast_type_to == 6)
-    {
-        out_elemsize = out_elempack * 1u;
-    }
-
-    if (dims == 1)
-    {
-        int outw = (w * elempack + out_elempack - 1) / out_elempack;
-
-        top_blob.create(outw, out_elemsize, out_elempack, opt.blob_vkallocator);
-        if (top_blob.empty())
-            return -100;
-    }
-
-    if (dims == 2)
-    {
-        int outh = (h * elempack + out_elempack - 1) / out_elempack;
-
-        top_blob.create(w, outh, out_elemsize, out_elempack, opt.blob_vkallocator);
-        if (top_blob.empty())
-            return -100;
-    }
-
-    if (dims == 3)
-    {
-        int outc = (channels * elempack + out_elempack - 1) / out_elempack;
-
-        top_blob.create(w, h, outc, out_elemsize, out_elempack, opt.blob_vkallocator);
-        if (top_blob.empty())
-            return -100;
-    }
-
-    if (dims == 4)
-    {
-        int outc = (channels * elempack + out_elempack - 1) / out_elempack;
-
-        top_blob.create(w, h, d, outc, out_elemsize, out_elempack, opt.blob_vkallocator);
-        if (top_blob.empty())
-            return -100;
-    }
-
-    std::vector<VkMat> buffer_bindings(2);
-
-    std::vector<VkImageMat> image_bindings(2);
-    image_bindings[0] = bottom_blob;
-    image_bindings[1] = top_blob;
-
-    std::vector<vk_constant_type> constants(10);
-    constants[0].i = bottom_blob.dims;
-    constants[1].i = bottom_blob.w;
-    constants[2].i = bottom_blob.h * bottom_blob.d;
-    constants[3].i = bottom_blob.c;
-    constants[4].i = 0; //bottom_blob.cstep;
-    constants[5].i = top_blob.dims;
-    constants[6].i = top_blob.w;
-    constants[7].i = top_blob.h * top_blob.d;
-    constants[8].i = top_blob.c;
-    constants[9].i = 0; //top_blob.cstep;
-
-    if (elempack == 1 && out_elempack == 1)
-    {
-        cmd.record_pipeline(pipeline_packing, buffer_bindings, image_bindings, constants, top_blob);
-    }
-    if (elempack == 4 && out_elempack == 4)
-    {
-        cmd.record_pipeline(pipeline_packing_pack4, buffer_bindings, image_bindings, constants, top_blob);
-    }
-    if (elempack == 1 && out_elempack == 4)
-    {
-        cmd.record_pipeline(pipeline_packing_pack1to4, buffer_bindings, image_bindings, constants, top_blob);
-    }
-    if (elempack == 4 && out_elempack == 1)
-    {
-        cmd.record_pipeline(pipeline_packing_pack4to1, buffer_bindings, image_bindings, constants, bottom_blob);
-    }
-    if (elempack == 8 && out_elempack == 8)
-    {
-        cmd.record_pipeline(pipeline_packing_pack8, buffer_bindings, image_bindings, constants, top_blob);
-    }
-    if (elempack == 1 && out_elempack == 8)
-    {
-        cmd.record_pipeline(pipeline_packing_pack1to8, buffer_bindings, image_bindings, constants, top_blob);
-    }
-    if (elempack == 4 && out_elempack == 8)
-    {
-        cmd.record_pipeline(pipeline_packing_pack4to8, buffer_bindings, image_bindings, constants, top_blob);
-    }
-    if (elempack == 8 && out_elempack == 4)
-    {
-        cmd.record_pipeline(pipeline_packing_pack8to4, buffer_bindings, image_bindings, constants, bottom_blob);
-    }
-    if (elempack == 8 && out_elempack == 1)
-    {
-        cmd.record_pipeline(pipeline_packing_pack8to1, buffer_bindings, image_bindings, constants, bottom_blob);
-    }
-
-    return 0;
-}
-
-int Packing_vulkan::forward(const VkMat& bottom_blob, VkImageMat& top_blob, VkCompute& cmd, const Option& opt) const
-{
-    int elempack = bottom_blob.elempack;
-    //     NCNN_LOGE("Packing_vulkan b2i %d %d   %d %d   %d %d", elempack, out_elempack, cast_type_from, cast_type_to, storage_type_from, storage_type_to);
-
-    int w = bottom_blob.w;
-    int h = bottom_blob.h;
-    int d = bottom_blob.d;
-    int channels = bottom_blob.c;
-    int dims = bottom_blob.dims;
-
-    //     if (!use_padding)
-    //     {
-    //         // identity if use_padding not allowed
-    //         NCNN_LOGE("buffer to mat use_padding not allowed");
-    //         return -1;
-    //     }
-
-    size_t out_elemsize;
-    if (cast_type_to == 0)
-    {
-        if (opt.use_fp16_storage)
-        {
-            out_elemsize = out_elempack * 2u;
-        }
-        else if (opt.use_fp16_packed)
-        {
-            if (out_elempack == 8) out_elemsize = 8 * 2u;
-            if (out_elempack == 4) out_elemsize = 4 * 2u;
-            if (out_elempack == 1) out_elemsize = 4u;
-        }
-        else
-        {
-            out_elemsize = out_elempack * 4u;
-        }
-    }
-    else if (cast_type_to == 1)
-    {
-        out_elemsize = out_elempack * 4u;
-    }
-    else if (cast_type_to == 2)
-    {
-        if (out_elempack == 8) out_elemsize = 8 * 2u;
-        if (out_elempack == 4) out_elemsize = 4 * 2u;
-        if (out_elempack == 1) out_elemsize = 4u;
-    }
-    else if (cast_type_to == 3)
-    {
-        out_elemsize = out_elempack * 2u;
-    }
-    else if (cast_type_to == 4)
-    {
-        out_elemsize = out_elempack * 4u;
-    }
-    else if (cast_type_to == 5)
-    {
-        if (out_elempack == 8) out_elemsize = 8 * 1u;
-        if (out_elempack == 4) out_elemsize = 4 * 1u;
-        if (out_elempack == 1) out_elemsize = 4u;
-    }
-    else // if (cast_type_to == 6)
-    {
-        out_elemsize = out_elempack * 1u;
-    }
-
-    if (dims == 1)
-    {
-        int outw = (w * elempack + out_elempack - 1) / out_elempack;
-
-        top_blob.create(outw, out_elemsize, out_elempack, opt.blob_vkallocator);
-        if (top_blob.empty())
-            return -100;
-    }
-
-    if (dims == 2)
-    {
-        int outh = (h * elempack + out_elempack - 1) / out_elempack;
-
-        top_blob.create(w, outh, out_elemsize, out_elempack, opt.blob_vkallocator);
-        if (top_blob.empty())
-            return -100;
-    }
-
-    if (dims == 3)
-    {
-        int outc = (channels * elempack + out_elempack - 1) / out_elempack;
-
-        top_blob.create(w, h, outc, out_elemsize, out_elempack, opt.blob_vkallocator);
-        if (top_blob.empty())
-            return -100;
-    }
-
-    if (dims == 4)
-    {
-        int outc = (channels * elempack + out_elempack - 1) / out_elempack;
-
-        top_blob.create(w, h, d, outc, out_elemsize, out_elempack, opt.blob_vkallocator);
-        if (top_blob.empty())
-            return -100;
-    }
-
-    std::vector<VkMat> buffer_bindings(2);
-    buffer_bindings[0] = bottom_blob;
-
-    std::vector<VkImageMat> image_bindings(2);
-    image_bindings[1] = top_blob;
-
-=======
->>>>>>> abf0de44
-    std::vector<vk_constant_type> constants(10);
-    constants[0].i = bottom_blob.dims;
-    constants[1].i = bottom_blob.w;
-    constants[2].i = bottom_blob.h * bottom_blob.d;
-    constants[3].i = bottom_blob.c;
-    constants[4].i = bottom_blob.cstep;
-    constants[5].i = top_blob.dims;
-    constants[6].i = top_blob.w;
-    constants[7].i = top_blob.h * top_blob.d;
-    constants[8].i = top_blob.c;
-<<<<<<< HEAD
-    constants[9].i = 0; //top_blob.cstep;
-
-    if (elempack == 1 && out_elempack == 1)
-    {
-        cmd.record_pipeline(pipeline_packing, buffer_bindings, image_bindings, constants, top_blob);
-    }
-    if (elempack == 4 && out_elempack == 4)
-    {
-        cmd.record_pipeline(pipeline_packing_pack4, buffer_bindings, image_bindings, constants, top_blob);
-    }
-    if (elempack == 1 && out_elempack == 4)
-    {
-        cmd.record_pipeline(pipeline_packing_pack1to4, buffer_bindings, image_bindings, constants, top_blob);
-    }
-    if (elempack == 4 && out_elempack == 1)
-    {
-        cmd.record_pipeline(pipeline_packing_pack4to1, buffer_bindings, image_bindings, constants, bottom_blob);
-    }
-    if (elempack == 8 && out_elempack == 8)
-    {
-        cmd.record_pipeline(pipeline_packing_pack8, buffer_bindings, image_bindings, constants, top_blob);
-    }
-    if (elempack == 1 && out_elempack == 8)
-    {
-        cmd.record_pipeline(pipeline_packing_pack1to8, buffer_bindings, image_bindings, constants, top_blob);
-    }
-    if (elempack == 4 && out_elempack == 8)
-    {
-        cmd.record_pipeline(pipeline_packing_pack4to8, buffer_bindings, image_bindings, constants, top_blob);
-    }
-    if (elempack == 8 && out_elempack == 4)
-    {
-        cmd.record_pipeline(pipeline_packing_pack8to4, buffer_bindings, image_bindings, constants, bottom_blob);
-    }
-    if (elempack == 8 && out_elempack == 1)
-    {
-        cmd.record_pipeline(pipeline_packing_pack8to1, buffer_bindings, image_bindings, constants, bottom_blob);
-    }
-
-    return 0;
-}
-
-int Packing_vulkan::forward(const VkImageMat& bottom_blob, VkMat& top_blob, VkCompute& cmd, const Option& opt) const
-{
-    int elempack = bottom_blob.elempack;
-    //     NCNN_LOGE("Packing_vulkan i2b %d %d   %d %d   %d %d", elempack, out_elempack, cast_type_from, cast_type_to, storage_type_from, storage_type_to);
-
-    int w = bottom_blob.w;
-    int h = bottom_blob.h;
-    int d = bottom_blob.d;
-    int channels = bottom_blob.c;
-    int dims = bottom_blob.dims;
-
-    //     if (!use_padding)
-    //     {
-    //         // identity if use_padding not allowed
-    //         NCNN_LOGE("buffer to mat use_padding not allowed");
-    //         return -1;
-    //     }
-
-    size_t out_elemsize;
-    if (cast_type_to == 0)
-    {
-        if (opt.use_fp16_storage)
-        {
-            out_elemsize = out_elempack * 2u;
-        }
-        else if (opt.use_fp16_packed)
-        {
-            if (out_elempack == 8) out_elemsize = 8 * 2u;
-            if (out_elempack == 4) out_elemsize = 4 * 2u;
-            if (out_elempack == 1) out_elemsize = 4u;
-        }
-        else
-        {
-            out_elemsize = out_elempack * 4u;
-        }
-    }
-    else if (cast_type_to == 1)
-    {
-        out_elemsize = out_elempack * 4u;
-    }
-    else if (cast_type_to == 2)
-    {
-        if (out_elempack == 8) out_elemsize = 8 * 2u;
-        if (out_elempack == 4) out_elemsize = 4 * 2u;
-        if (out_elempack == 1) out_elemsize = 4u;
-    }
-    else if (cast_type_to == 3)
-    {
-        out_elemsize = out_elempack * 2u;
-    }
-    else if (cast_type_to == 4)
-    {
-        out_elemsize = out_elempack * 4u;
-    }
-    else if (cast_type_to == 5)
-    {
-        if (out_elempack == 8) out_elemsize = 8 * 1u;
-        if (out_elempack == 4) out_elemsize = 4 * 1u;
-        if (out_elempack == 1) out_elemsize = 4u;
-    }
-    else // if (cast_type_to == 6)
-    {
-        out_elemsize = out_elempack * 1u;
-    }
-
-    if (dims == 1)
-    {
-        int outw = (w * elempack + out_elempack - 1) / out_elempack;
-
-        top_blob.create(outw, out_elemsize, out_elempack, opt.blob_vkallocator);
-        if (top_blob.empty())
-            return -100;
-    }
-
-    if (dims == 2)
-    {
-        int outh = (h * elempack + out_elempack - 1) / out_elempack;
-
-        top_blob.create(w, outh, out_elemsize, out_elempack, opt.blob_vkallocator);
-        if (top_blob.empty())
-            return -100;
-    }
-
-    if (dims == 3)
-    {
-        int outc = (channels * elempack + out_elempack - 1) / out_elempack;
-
-        top_blob.create(w, h, outc, out_elemsize, out_elempack, opt.blob_vkallocator);
-        if (top_blob.empty())
-            return -100;
-    }
-
-    if (dims == 4)
-    {
-        int outc = (channels * elempack + out_elempack - 1) / out_elempack;
-
-        top_blob.create(w, h, d, outc, out_elemsize, out_elempack, opt.blob_vkallocator);
-        if (top_blob.empty())
-            return -100;
-    }
-
-    std::vector<VkMat> buffer_bindings(2);
-    buffer_bindings[1] = top_blob;
-
-    std::vector<VkImageMat> image_bindings(2);
-    image_bindings[0] = bottom_blob;
-
-    std::vector<vk_constant_type> constants(10);
-    constants[0].i = bottom_blob.dims;
-    constants[1].i = bottom_blob.w;
-    constants[2].i = bottom_blob.h * bottom_blob.d;
-    constants[3].i = bottom_blob.c;
-    constants[4].i = 0; //bottom_blob.cstep;
-    constants[5].i = top_blob.dims;
-    constants[6].i = top_blob.w;
-    constants[7].i = top_blob.h * top_blob.d;
-    constants[8].i = top_blob.c;
-=======
->>>>>>> abf0de44
-    constants[9].i = top_blob.cstep;
-
-    if (elempack == 1 && out_elempack == 1)
-    {
-        cmd.record_pipeline(pipeline_packing, buffer_bindings, constants, top_blob);
-    }
-    if (elempack == 4 && out_elempack == 4)
-    {
-        cmd.record_pipeline(pipeline_packing_pack4, buffer_bindings, constants, top_blob);
-    }
-    if (elempack == 1 && out_elempack == 4)
-    {
-        cmd.record_pipeline(pipeline_packing_pack1to4, buffer_bindings, constants, top_blob);
-    }
-    if (elempack == 4 && out_elempack == 1)
-    {
-        cmd.record_pipeline(pipeline_packing_pack4to1, buffer_bindings, constants, bottom_blob);
-    }
-    if (elempack == 8 && out_elempack == 8)
-    {
-        cmd.record_pipeline(pipeline_packing_pack8, buffer_bindings, constants, top_blob);
-    }
-    if (elempack == 1 && out_elempack == 8)
-    {
-        cmd.record_pipeline(pipeline_packing_pack1to8, buffer_bindings, constants, top_blob);
-    }
-    if (elempack == 4 && out_elempack == 8)
-    {
-        cmd.record_pipeline(pipeline_packing_pack4to8, buffer_bindings, constants, top_blob);
-    }
-    if (elempack == 8 && out_elempack == 4)
-    {
-        cmd.record_pipeline(pipeline_packing_pack8to4, buffer_bindings, constants, bottom_blob);
-    }
-    if (elempack == 8 && out_elempack == 1)
-    {
-        cmd.record_pipeline(pipeline_packing_pack8to1, buffer_bindings, constants, bottom_blob);
-    }
-
-    return 0;
-}
-
 } // namespace ncnn