// Tencent is pleased to support the open source community by making ncnn available.
//
// Copyright (C) 2019 THL A29 Limited, a Tencent company. All rights reserved.
//
// Licensed under the BSD 3-Clause License (the "License"); you may not use this file except
// in compliance with the License. You may obtain a copy of the License at
//
// https://opensource.org/licenses/BSD-3-Clause
//
// Unless required by applicable law or agreed to in writing, software distributed
// under the License is distributed on an "AS IS" BASIS, WITHOUT WARRANTIES OR
// CONDITIONS OF ANY KIND, either express or implied. See the License for the
// specific language governing permissions and limitations under the License.

#include "convolution_vulkan.h"
#include <algorithm>
#include "layer_type.h"
#include "layer_shader_type.h"

namespace ncnn {

DEFINE_LAYER_CREATOR(Convolution_vulkan)

Convolution_vulkan::Convolution_vulkan()
{
    support_vulkan = true;

    padding = 0;

    pipeline_convolution = 0;
    pipeline_convolution_1x1s1d1 = 0;
    pipeline_convolution_pack4 = 0;
    pipeline_convolution_pack4_1x1s1d1 = 0;
    pipeline_convolution_pack1to4 = 0;
    pipeline_convolution_pack4to1 = 0;

    pipeline_convolution_pack8 = 0;
    pipeline_convolution_pack8_1x1s1d1 = 0;
    pipeline_convolution_pack1to8 = 0;
    pipeline_convolution_pack4to8 = 0;
    pipeline_convolution_pack8to1 = 0;
    pipeline_convolution_pack8to4 = 0;

    winograd_padding = 0;
    winograd_crop = 0;
    pipeline_convolution_pack4_3x3s1d1_winograd23_transform_input = 0;
    pipeline_convolution_pack4_3x3s1d1_winograd23_gemm = 0;
    pipeline_convolution_pack4_3x3s1d1_winograd23_transform_output = 0;

    pipeline_convolution_pack8_3x3s1d1_winograd23_transform_input = 0;
    pipeline_convolution_pack8_3x3s1d1_winograd23_gemm = 0;
    pipeline_convolution_pack8_3x3s1d1_winograd23_transform_output = 0;

    innerproduct = 0;
}

int Convolution_vulkan::create_pipeline(const Option& opt)
{
    const Mat& shape = bottom_shapes.empty() ? Mat() : bottom_shapes[0];
    const Mat& out_shape = top_shapes.empty() ? Mat() : top_shapes[0];

    const int maxk = kernel_w * kernel_h;
    int num_input = weight_data_size / maxk / num_output;

    // fc
    if (kernel_w == 1 && kernel_h == 1)
    {
        innerproduct = ncnn::create_layer(ncnn::LayerType::InnerProduct);
        innerproduct->vkdev = vkdev;

        innerproduct->bottom_shapes.resize(1);
        innerproduct->bottom_shapes[0] = shape;
        innerproduct->top_shapes.resize(1);
        innerproduct->top_shapes[0] = out_shape;

        ncnn::ParamDict pd;
        pd.set(0, num_output);
        pd.set(1, bias_term);
        pd.set(2, weight_data_size);// TODO int8

        innerproduct->load_param(pd);

        ncnn::Mat weights[2];
        weights[0] = weight_data;
        weights[1] = bias_data;
        ncnn::ModelBinFromMatArray mb(weights);

        innerproduct->load_model(mb);

        innerproduct->create_pipeline(opt);

        if (shape.dims == 1 && shape.w == num_input)
        {
            return 0;
        }
    }

    // the shape after padding
    Mat shape_bordered;
    if (shape.dims != 0)
    {
        if (pad_left > 0 || pad_right > 0 || pad_top > 0 || pad_bottom > 0)
        {
            shape_bordered = Mat(shape.w + pad_left + pad_right, shape.h + pad_top + pad_bottom, shape.c, (void*)0);
        }
        else if ((pad_left == -233 && pad_right == -233 && pad_top == -233 && pad_bottom == -233)
            || (pad_left == -234 && pad_right == -234 && pad_top == -234 && pad_bottom == -234))
        {
            const int kernel_extent_w = dilation_w * (kernel_w - 1) + 1;
            const int kernel_extent_h = dilation_h * (kernel_h - 1) + 1;

            int wpad = kernel_extent_w + (shape.w - 1) / stride_w * stride_w - shape.w;
            int hpad = kernel_extent_h + (shape.h - 1) / stride_h * stride_h - shape.h;
            if (wpad > 0 || hpad > 0)
            {
                shape_bordered = Mat(shape.w + wpad, shape.h + hpad, shape.c, (void*)0);
            }
        }
        else
        {
            shape_bordered = shape;
        }
    }

    {
        padding = ncnn::create_layer(ncnn::LayerType::Padding);
        padding->vkdev = vkdev;

        padding->bottom_shapes.resize(1);
        padding->bottom_shapes[0] = shape;
        padding->top_shapes.resize(1);
        padding->top_shapes[0] = shape_bordered;

        ncnn::ParamDict pd;
        pd.set(0, pad_top);
        pd.set(1, pad_bottom);
        pd.set(2, pad_left);
        pd.set(3, pad_right);
        pd.set(4, 0);
        pd.set(5, pad_value);

        padding->load_param(pd);

        padding->create_pipeline(opt);
    }

    int elempack = opt.use_shader_pack8 && num_input % 8 == 0 ? 8 : num_input % 4 == 0 ? 4 : 1;
    int out_elempack = opt.use_shader_pack8 && num_output % 8 == 0 ? 8 : num_output % 4 == 0 ? 4 : 1;

    size_t elemsize;
    size_t out_elemsize;
    if (opt.use_fp16_storage)
    {
        elemsize = elempack * 2u;
        out_elemsize = out_elempack * 2u;
    }
    else if (opt.use_fp16_packed)
    {
        elemsize = elempack == 1 ? 4u : elempack * 2u;
        out_elemsize = out_elempack == 1 ? 4u : out_elempack * 2u;
    }
    else
    {
        elemsize = elempack * 4u;
        out_elemsize = out_elempack * 4u;
    }

    Mat shape_bordered_packed;
    if (shape_bordered.dims == 3) shape_bordered_packed = Mat(shape_bordered.w, shape_bordered.h, num_input / elempack, (void*)0, elemsize, elempack);

    Mat out_shape_packed;
    if (out_shape.dims == 3) out_shape_packed = Mat(out_shape.w, out_shape.h, num_output / out_elempack, (void*)0, out_elemsize, out_elempack);

    std::vector<vk_specialization_type> specializations(10 + 10);
    specializations[0].i = kernel_w;
    specializations[1].i = kernel_h;
    specializations[2].i = dilation_w;
    specializations[3].i = dilation_h;
    specializations[4].i = stride_w;
    specializations[5].i = stride_h;
    specializations[6].i = bias_term;
    specializations[7].i = activation_type;
    specializations[8].f = activation_params.w >= 1 ? activation_params[0] : 0.f;
    specializations[9].f = activation_params.w == 2 ? activation_params[1] : 0.f;
    specializations[10 + 0].i = shape_bordered_packed.dims;
    specializations[10 + 1].i = shape_bordered_packed.w;
    specializations[10 + 2].i = shape_bordered_packed.h;
    specializations[10 + 3].i = shape_bordered_packed.c;
    specializations[10 + 4].i = shape_bordered_packed.cstep;
    specializations[10 + 5].i = out_shape_packed.dims;
    specializations[10 + 6].i = out_shape_packed.w;
    specializations[10 + 7].i = out_shape_packed.h;
    specializations[10 + 8].i = out_shape_packed.c;
    specializations[10 + 9].i = out_shape_packed.cstep;

    Mat local_size_xyz(8, 8, std::min(4, num_output / out_elempack), (void*)0);
    if (out_shape_packed.dims != 0)
    {
        local_size_xyz.w = std::min(8, out_shape_packed.w);
        local_size_xyz.h = std::min(8, out_shape_packed.h);
        local_size_xyz.c = std::min(4, out_shape_packed.c);
    }

    bool is_conv1x1s1d1 = kernel_w == 1 && kernel_h == 1 && stride_w == 1 && stride_h == 1 && dilation_w == 1 && dilation_h == 1;
    bool is_conv3x3s1d1 = kernel_w == 3 && kernel_h == 3 && stride_w == 1 && stride_h == 1 && dilation_w == 1 && dilation_h == 1;

    // pack1
    if (elempack == 1 && out_elempack == 1)
    {
        if (is_conv1x1s1d1)
        {
            pipeline_convolution_1x1s1d1 = new Pipeline(vkdev);
            if (opt.use_image_storage)
            {
            Mat local_size_xyz_local(4, 4, std::min(4, num_output / out_elempack), (void*)0);
            if (out_shape_packed.dims != 0)
            {
                local_size_xyz_local.w = std::min(4, (out_shape_packed.w + 1) / 2);
                local_size_xyz_local.h = std::min(4, (out_shape_packed.h + 1) / 2);
                local_size_xyz_local.c = std::min(4, (out_shape_packed.c + 1) / 2);
            }
            pipeline_convolution_1x1s1d1->set_optimal_local_size_xyz(local_size_xyz_local);
            }
            else
            {
            pipeline_convolution_1x1s1d1->set_local_size_xyz(8, 1, std::min(8, num_output));
<<<<<<< HEAD
            }
=======

            std::vector<vk_specialization_type> specializations(4 + 8);
            specializations[0].i = bias_term;
            specializations[1].i = activation_type;
            specializations[2].f = activation_params.w >= 1 ? activation_params[0] : 0.f;
            specializations[3].f = activation_params.w == 2 ? activation_params[1] : 0.f;
            specializations[4 + 0].i = shape_bordered_packed.dims;
            specializations[4 + 1].i = shape_bordered_packed.cstep / 4;
            specializations[4 + 2].i = shape_bordered_packed.c;
            specializations[4 + 3].i = shape_bordered_packed.cstep / 4;
            specializations[4 + 4].i = out_shape_packed.dims;
            specializations[4 + 5].i = out_shape_packed.cstep / 4;
            specializations[4 + 6].i = out_shape_packed.c;
            specializations[4 + 7].i = out_shape_packed.cstep / 4;

>>>>>>> b2d9325c
            pipeline_convolution_1x1s1d1->create(LayerShaderType::convolution_1x1s1d1, opt, specializations);
        }
        else
        {
            pipeline_convolution = new Pipeline(vkdev);
            pipeline_convolution->set_optimal_local_size_xyz(local_size_xyz);
            pipeline_convolution->create(LayerShaderType::convolution, opt, specializations);
        }
    }

    // pack4
    if (elempack == 4 && out_elempack == 4)
    {
        if (is_conv1x1s1d1)
        {
            pipeline_convolution_pack4_1x1s1d1 = new Pipeline(vkdev);
<<<<<<< HEAD
            if (opt.use_image_storage)
=======
            pipeline_convolution_pack4_1x1s1d1->set_local_size_xyz(8, 1, std::min(8, num_output / 4));

            std::vector<vk_specialization_type> specializations(4 + 8);
            specializations[0].i = bias_term;
            specializations[1].i = activation_type;
            specializations[2].f = activation_params.w >= 1 ? activation_params[0] : 0.f;
            specializations[3].f = activation_params.w == 2 ? activation_params[1] : 0.f;
            specializations[4 + 0].i = shape_bordered_packed.dims;
            specializations[4 + 1].i = shape_bordered_packed.w * shape_bordered_packed.h;
            specializations[4 + 2].i = shape_bordered_packed.c;
            specializations[4 + 3].i = shape_bordered_packed.cstep;
            specializations[4 + 4].i = out_shape_packed.dims;
            specializations[4 + 5].i = out_shape_packed.w * out_shape_packed.h;
            specializations[4 + 6].i = out_shape_packed.c;
            specializations[4 + 7].i = out_shape_packed.cstep;

            pipeline_convolution_pack4_1x1s1d1->create(LayerShaderType::convolution_pack4_1x1s1d1, opt, specializations);
        }
        else if (is_conv3x3s1d1 && num_input >= 16 && num_output >= 16)
        {
            // winograd23
            int block_x = 0;
            int block_y = 0;
            Mat shape_winograd_bordered;
            Mat shape_winograd_input_transformed;
            Mat shape_winograd_gemm;
            Mat shape_winograd_out_bordered;
            if (out_shape.dims != 0)
            {
                int outw_bordered = (out_shape.w + 1) / 2 * 2;
                int outh_bordered = (out_shape.h + 1) / 2 * 2;

                int w_bordered = outw_bordered + 2;
                int h_bordered = outh_bordered + 2;

                block_x = outw_bordered / 2;
                block_y = outh_bordered / 2;

                shape_winograd_bordered = Mat(w_bordered, h_bordered, shape.c, (void*)0);
                shape_winograd_input_transformed = Mat(16, block_x * block_y, shape.c, (void*)0);
                shape_winograd_gemm = Mat(16, block_x * block_y, out_shape.c, (void*)0);
                shape_winograd_out_bordered = Mat(outw_bordered, outh_bordered, out_shape.c, (void*)0);
            }

            Mat shape_winograd_bordered_packed;
            if (shape_winograd_bordered.dims == 3) shape_winograd_bordered_packed = Mat(shape_winograd_bordered.w, shape_winograd_bordered.h, shape_winograd_bordered.c / elempack, (void*)0, elemsize, elempack);

            Mat shape_winograd_input_transformed_packed;
            if (shape_winograd_input_transformed.dims == 3) shape_winograd_input_transformed_packed = Mat(shape_winograd_input_transformed.w, shape_winograd_input_transformed.h, shape_winograd_input_transformed.c / elempack, (void*)0, elemsize, elempack);

            Mat shape_winograd_gemm_packed;
            if (shape_winograd_gemm.dims == 3) shape_winograd_gemm_packed = Mat(shape_winograd_gemm.w, shape_winograd_gemm.h, shape_winograd_gemm.c / out_elempack, (void*)0, out_elemsize, out_elempack);

            Mat shape_winograd_out_bordered_packed;
            if (shape_winograd_out_bordered.dims == 3) shape_winograd_out_bordered_packed = Mat(shape_winograd_out_bordered.w, shape_winograd_out_bordered.h, shape_winograd_out_bordered.c / out_elempack, (void*)0, out_elemsize, out_elempack);

>>>>>>> b2d9325c
            {
            Mat local_size_xyz_local(4, 4, std::min(4, num_output / out_elempack), (void*)0);
            if (out_shape_packed.dims != 0)
            {
                local_size_xyz_local.w = std::min(4, (out_shape_packed.w + 1) / 2);
                local_size_xyz_local.h = std::min(4, (out_shape_packed.h + 1) / 2);
                local_size_xyz_local.c = std::min(4, (out_shape_packed.c + 1) / 2);
            }
            pipeline_convolution_pack4_1x1s1d1->set_optimal_local_size_xyz(local_size_xyz_local);
            }
            else
            {
<<<<<<< HEAD
            pipeline_convolution_pack4_1x1s1d1->set_local_size_xyz(8, 1, std::min(8, num_output / 4));
=======
                std::vector<vk_specialization_type> specializations(4 + 7);
                specializations[0].i = bias_term;
                specializations[1].i = activation_type;
                specializations[2].f = activation_params.w >= 1 ? activation_params[0] : 0.f;
                specializations[3].f = activation_params.w == 2 ? activation_params[1] : 0.f;
                specializations[4 + 0].i = shape_winograd_gemm_packed.c;
                specializations[4 + 1].i = shape_winograd_gemm_packed.cstep;
                specializations[4 + 2].i = block_x;
                specializations[4 + 3].i = block_y;
                specializations[4 + 4].i = shape_winograd_out_bordered_packed.w;
                specializations[4 + 5].i = shape_winograd_out_bordered_packed.h;
                specializations[4 + 6].i = shape_winograd_out_bordered_packed.cstep;

                pipeline_convolution_pack4_3x3s1d1_winograd23_transform_output = new Pipeline(vkdev);
                pipeline_convolution_pack4_3x3s1d1_winograd23_transform_output->set_local_size_xyz(8, 8, 1);
                pipeline_convolution_pack4_3x3s1d1_winograd23_transform_output->create(LayerShaderType::convolution_pack4_3x3s1d1_winograd23_transform_output, opt, specializations);
>>>>>>> b2d9325c
            }
            pipeline_convolution_pack4_1x1s1d1->create(LayerShaderType::convolution_pack4_1x1s1d1, opt, specializations);
        }
//         else if (is_conv3x3s1d1 && num_input >= 16 && num_output >= 16)
//         {
//             // winograd23
//             int block_x = 0;
//             int block_y = 0;
//             Mat shape_winograd_bordered;
//             Mat shape_winograd_input_transformed;
//             Mat shape_winograd_gemm;
//             Mat shape_winograd_out_bordered;
//             if (out_shape.dims != 0)
//             {
//                 int outw_bordered = (out_shape.w + 1) / 2 * 2;
//                 int outh_bordered = (out_shape.h + 1) / 2 * 2;
//
//                 int w_bordered = outw_bordered + 2;
//                 int h_bordered = outh_bordered + 2;
//
//                 block_x = outw_bordered / 2;
//                 block_y = outh_bordered / 2;
//
//                 shape_winograd_bordered = Mat(w_bordered, h_bordered, shape.c, (void*)0);
//                 shape_winograd_input_transformed = Mat(16, block_x * block_y, shape.c, (void*)0);
//                 shape_winograd_gemm = Mat(16, block_x * block_y, out_shape.c, (void*)0);
//                 shape_winograd_out_bordered = Mat(outw_bordered, outh_bordered, out_shape.c, (void*)0);
//             }
//
//             Mat shape_winograd_bordered_packed;
//             if (shape_winograd_bordered.dims == 3) shape_winograd_bordered_packed = Mat(shape_winograd_bordered.w, shape_winograd_bordered.h, shape_winograd_bordered.c / elempack, (void*)0, elemsize, elempack);
//
//             Mat shape_winograd_input_transformed_packed;
//             if (shape_winograd_input_transformed.dims == 3) shape_winograd_input_transformed_packed = Mat(shape_winograd_input_transformed.w, shape_winograd_input_transformed.h, shape_winograd_input_transformed.c / elempack, (void*)0, elemsize, elempack);
//
//             Mat shape_winograd_gemm_packed;
//             if (shape_winograd_gemm.dims == 3) shape_winograd_gemm_packed = Mat(shape_winograd_gemm.w, shape_winograd_gemm.h, shape_winograd_gemm.c / out_elempack, (void*)0, out_elemsize, out_elempack);
//
//             Mat shape_winograd_out_bordered_packed;
//             if (shape_winograd_out_bordered.dims == 3) shape_winograd_out_bordered_packed = Mat(shape_winograd_out_bordered.w, shape_winograd_out_bordered.h, shape_winograd_out_bordered.c / out_elempack, (void*)0, out_elemsize, out_elempack);
//
//             {
//                 winograd_padding = ncnn::create_layer(ncnn::LayerType::Padding);
//                 winograd_padding->vkdev = vkdev;
//
//                 winograd_padding->bottom_shapes.resize(1);
//                 winograd_padding->bottom_shapes[0] = shape_bordered;
//                 winograd_padding->top_shapes.resize(1);
//                 winograd_padding->top_shapes[0] = shape_winograd_bordered;
//
//                 ncnn::ParamDict pd;
//                 pd.set(0, -233);
//                 pd.set(1, -233);
//                 pd.set(2, -233);
//                 pd.set(3, -233);
//                 pd.set(4, 0);
//                 pd.set(5, 0.f);
//
//                 winograd_padding->load_param(pd);
//
//                 winograd_padding->create_pipeline(opt);
//             }
//
//             {
//                 winograd_crop = ncnn::create_layer(ncnn::LayerType::Crop);
//                 winograd_crop->vkdev = vkdev;
//
//                 winograd_crop->bottom_shapes.resize(1);
//                 winograd_crop->bottom_shapes[0] = shape_winograd_out_bordered;
//                 winograd_crop->top_shapes.resize(1);
//                 winograd_crop->top_shapes[0] = out_shape;
//
//                 ncnn::ParamDict pd;
//                 pd.set(0, -233);
//                 pd.set(1, -233);
//                 pd.set(2, -233);
//                 pd.set(3, 0);
//                 pd.set(4, 0);
//                 pd.set(5, 0);
//
//                 winograd_crop->load_param(pd);
//
//                 winograd_crop->create_pipeline(opt);
//             }
//
//             {
//                 std::vector<vk_specialization_type> specializations(0 + 7);
//                 specializations[0 + 0].i = shape_winograd_bordered_packed.w;
//                 specializations[0 + 1].i = shape_winograd_bordered_packed.h;
//                 specializations[0 + 2].i = shape_winograd_bordered_packed.c;
//                 specializations[0 + 3].i = shape_winograd_bordered_packed.cstep;
//                 specializations[0 + 4].i = shape_winograd_input_transformed_packed.cstep;
//                 specializations[0 + 5].i = block_x;
//                 specializations[0 + 6].i = block_y;
//
//                 pipeline_convolution_pack4_3x3s1d1_winograd23_transform_input = new Pipeline(vkdev);
//                 pipeline_convolution_pack4_3x3s1d1_winograd23_transform_input->set_local_size_xyz(8, 8, 1);
//                 pipeline_convolution_pack4_3x3s1d1_winograd23_transform_input->create(LayerShaderType::convolution_pack4_3x3s1d1_winograd23_transform_input, opt, specializations);
//             }
//
//             {
//                 std::vector<vk_specialization_type> specializations(0 + 5);
//                 specializations[0 + 0].i = shape_winograd_input_transformed_packed.c;
//                 specializations[0 + 1].i = shape_winograd_input_transformed_packed.cstep;
//                 specializations[0 + 2].i = shape_winograd_gemm_packed.h;
//                 specializations[0 + 3].i = shape_winograd_gemm_packed.c;
//                 specializations[0 + 4].i = shape_winograd_gemm_packed.cstep;
//
//                 pipeline_convolution_pack4_3x3s1d1_winograd23_gemm = new Pipeline(vkdev);
//                 pipeline_convolution_pack4_3x3s1d1_winograd23_gemm->set_local_size_xyz(4, 4, std::min(4, num_output / 4));
//                 pipeline_convolution_pack4_3x3s1d1_winograd23_gemm->create(LayerShaderType::convolution_pack4_3x3s1d1_winograd23_gemm, opt, specializations);
//             }
//
//             {
//                 std::vector<vk_specialization_type> specializations(4 + 7);
//                 specializations[0].i = bias_term;
//                 specializations[1].i = activation_type;
//                 specializations[2].f = activation_params.w == 1 ? activation_params[0] : 0.f;
//                 specializations[3].f = activation_params.w == 2 ? activation_params[1] : 0.f;
//                 specializations[4 + 0].i = shape_winograd_gemm_packed.c;
//                 specializations[4 + 1].i = shape_winograd_gemm_packed.cstep;
//                 specializations[4 + 2].i = block_x;
//                 specializations[4 + 3].i = block_y;
//                 specializations[4 + 4].i = shape_winograd_out_bordered_packed.w;
//                 specializations[4 + 5].i = shape_winograd_out_bordered_packed.h;
//                 specializations[4 + 6].i = shape_winograd_out_bordered_packed.cstep;
//
//                 pipeline_convolution_pack4_3x3s1d1_winograd23_transform_output = new Pipeline(vkdev);
//                 pipeline_convolution_pack4_3x3s1d1_winograd23_transform_output->set_local_size_xyz(8, 8, 1);
//                 pipeline_convolution_pack4_3x3s1d1_winograd23_transform_output->create(LayerShaderType::convolution_pack4_3x3s1d1_winograd23_transform_output, opt, specializations);
//             }
//         }
        else
        {
            pipeline_convolution_pack4 = new Pipeline(vkdev);
            pipeline_convolution_pack4->set_optimal_local_size_xyz(local_size_xyz);
            pipeline_convolution_pack4->create(LayerShaderType::convolution_pack4, opt, specializations);
        }
    }

    // pack1to4
    if (elempack == 1 && out_elempack == 4)
    {
        pipeline_convolution_pack1to4 = new Pipeline(vkdev);
        pipeline_convolution_pack1to4->set_optimal_local_size_xyz(local_size_xyz);
        pipeline_convolution_pack1to4->create(LayerShaderType::convolution_pack1to4, opt, specializations);
    }

    // pack4to1
    if (elempack == 4 && out_elempack == 1)
    {
        pipeline_convolution_pack4to1 = new Pipeline(vkdev);
        pipeline_convolution_pack4to1->set_optimal_local_size_xyz(local_size_xyz);
        pipeline_convolution_pack4to1->create(LayerShaderType::convolution_pack4to1, opt, specializations);
    }

    // pack8
    if (elempack == 8 && out_elempack == 8)
    {
        if (is_conv1x1s1d1)
        {
            pipeline_convolution_pack8_1x1s1d1 = new Pipeline(vkdev);
<<<<<<< HEAD
            if (opt.use_image_storage)
=======
            pipeline_convolution_pack8_1x1s1d1->set_local_size_xyz(8, 1, std::min(8, num_output / 8));

            std::vector<vk_specialization_type> specializations(4 + 8);
            specializations[0].i = bias_term;
            specializations[1].i = activation_type;
            specializations[2].f = activation_params.w >= 1 ? activation_params[0] : 0.f;
            specializations[3].f = activation_params.w == 2 ? activation_params[1] : 0.f;
            specializations[4 + 0].i = shape_bordered_packed.dims;
            specializations[4 + 1].i = shape_bordered_packed.w * shape_bordered_packed.h;
            specializations[4 + 2].i = shape_bordered_packed.c;
            specializations[4 + 3].i = shape_bordered_packed.cstep;
            specializations[4 + 4].i = out_shape_packed.dims;
            specializations[4 + 5].i = out_shape_packed.w * out_shape_packed.h;
            specializations[4 + 6].i = out_shape_packed.c;
            specializations[4 + 7].i = out_shape_packed.cstep;

            pipeline_convolution_pack8_1x1s1d1->create(LayerShaderType::convolution_pack8_1x1s1d1, opt, specializations);
        }
        else if (is_conv3x3s1d1 && num_input >= 16 && num_output >= 16)
        {
            // winograd23
            int block_x = 0;
            int block_y = 0;
            Mat shape_winograd_bordered;
            Mat shape_winograd_input_transformed;
            Mat shape_winograd_gemm;
            Mat shape_winograd_out_bordered;
            if (out_shape.dims != 0)
            {
                int outw_bordered = (out_shape.w + 1) / 2 * 2;
                int outh_bordered = (out_shape.h + 1) / 2 * 2;

                int w_bordered = outw_bordered + 2;
                int h_bordered = outh_bordered + 2;

                block_x = outw_bordered / 2;
                block_y = outh_bordered / 2;

                shape_winograd_bordered = Mat(w_bordered, h_bordered, shape.c, (void*)0);
                shape_winograd_input_transformed = Mat(16, block_x * block_y, shape.c, (void*)0);
                shape_winograd_gemm = Mat(16, block_x * block_y, out_shape.c, (void*)0);
                shape_winograd_out_bordered = Mat(outw_bordered, outh_bordered, out_shape.c, (void*)0);
            }

            Mat shape_winograd_bordered_packed;
            if (shape_winograd_bordered.dims == 3) shape_winograd_bordered_packed = Mat(shape_winograd_bordered.w, shape_winograd_bordered.h, shape_winograd_bordered.c / elempack, (void*)0, elemsize, elempack);

            Mat shape_winograd_input_transformed_packed;
            if (shape_winograd_input_transformed.dims == 3) shape_winograd_input_transformed_packed = Mat(shape_winograd_input_transformed.w, shape_winograd_input_transformed.h, shape_winograd_input_transformed.c / elempack, (void*)0, elemsize, elempack);

            Mat shape_winograd_gemm_packed;
            if (shape_winograd_gemm.dims == 3) shape_winograd_gemm_packed = Mat(shape_winograd_gemm.w, shape_winograd_gemm.h, shape_winograd_gemm.c / out_elempack, (void*)0, out_elemsize, out_elempack);

            Mat shape_winograd_out_bordered_packed;
            if (shape_winograd_out_bordered.dims == 3) shape_winograd_out_bordered_packed = Mat(shape_winograd_out_bordered.w, shape_winograd_out_bordered.h, shape_winograd_out_bordered.c / out_elempack, (void*)0, out_elemsize, out_elempack);

            {
                winograd_padding = ncnn::create_layer(ncnn::LayerType::Padding);
                winograd_padding->vkdev = vkdev;

                winograd_padding->bottom_shapes.resize(1);
                winograd_padding->bottom_shapes[0] = shape_bordered;
                winograd_padding->top_shapes.resize(1);
                winograd_padding->top_shapes[0] = shape_winograd_bordered;

                ncnn::ParamDict pd;
                pd.set(0, -233);
                pd.set(1, -233);
                pd.set(2, -233);
                pd.set(3, -233);
                pd.set(4, 0);
                pd.set(5, 0.f);

                winograd_padding->load_param(pd);

                winograd_padding->create_pipeline(opt);
            }

>>>>>>> b2d9325c
            {
            Mat local_size_xyz_local(4, 4, std::min(4, num_output / out_elempack), (void*)0);
            if (out_shape_packed.dims != 0)
            {
                local_size_xyz_local.w = std::min(4, (out_shape_packed.w + 1) / 2);
                local_size_xyz_local.h = std::min(4, (out_shape_packed.h + 1) / 2);
                local_size_xyz_local.c = std::min(4, (out_shape_packed.c + 1) / 2);
            }
            pipeline_convolution_pack8_1x1s1d1->set_optimal_local_size_xyz(local_size_xyz_local);
            }
            else
            {
<<<<<<< HEAD
            pipeline_convolution_pack8_1x1s1d1->set_local_size_xyz(8, 1, std::min(8, num_output / 8));
=======
                std::vector<vk_specialization_type> specializations(4 + 7);
                specializations[0].i = bias_term;
                specializations[1].i = activation_type;
                specializations[2].f = activation_params.w >= 1 ? activation_params[0] : 0.f;
                specializations[3].f = activation_params.w == 2 ? activation_params[1] : 0.f;
                specializations[4 + 0].i = shape_winograd_gemm_packed.c;
                specializations[4 + 1].i = shape_winograd_gemm_packed.cstep;
                specializations[4 + 2].i = block_x;
                specializations[4 + 3].i = block_y;
                specializations[4 + 4].i = shape_winograd_out_bordered_packed.w;
                specializations[4 + 5].i = shape_winograd_out_bordered_packed.h;
                specializations[4 + 6].i = shape_winograd_out_bordered_packed.cstep;

                pipeline_convolution_pack8_3x3s1d1_winograd23_transform_output = new Pipeline(vkdev);
                pipeline_convolution_pack8_3x3s1d1_winograd23_transform_output->set_local_size_xyz(8, 8, 1);
                pipeline_convolution_pack8_3x3s1d1_winograd23_transform_output->create(LayerShaderType::convolution_pack8_3x3s1d1_winograd23_transform_output, opt, specializations);
>>>>>>> b2d9325c
            }
            pipeline_convolution_pack8_1x1s1d1->create(LayerShaderType::convolution_pack8_1x1s1d1, opt, specializations);
        }
//         else if (is_conv3x3s1d1 && num_input >= 16 && num_output >= 16)
//         {
//             // winograd23
//             int block_x = 0;
//             int block_y = 0;
//             Mat shape_winograd_bordered;
//             Mat shape_winograd_input_transformed;
//             Mat shape_winograd_gemm;
//             Mat shape_winograd_out_bordered;
//             if (out_shape.dims != 0)
//             {
//                 int outw_bordered = (out_shape.w + 1) / 2 * 2;
//                 int outh_bordered = (out_shape.h + 1) / 2 * 2;
//
//                 int w_bordered = outw_bordered + 2;
//                 int h_bordered = outh_bordered + 2;
//
//                 block_x = outw_bordered / 2;
//                 block_y = outh_bordered / 2;
//
//                 shape_winograd_bordered = Mat(w_bordered, h_bordered, shape.c, (void*)0);
//                 shape_winograd_input_transformed = Mat(16, block_x * block_y, shape.c, (void*)0);
//                 shape_winograd_gemm = Mat(16, block_x * block_y, out_shape.c, (void*)0);
//                 shape_winograd_out_bordered = Mat(outw_bordered, outh_bordered, out_shape.c, (void*)0);
//             }
//
//             Mat shape_winograd_bordered_packed;
//             if (shape_winograd_bordered.dims == 3) shape_winograd_bordered_packed = Mat(shape_winograd_bordered.w, shape_winograd_bordered.h, shape_winograd_bordered.c / elempack, (void*)0, elemsize, elempack);
//
//             Mat shape_winograd_input_transformed_packed;
//             if (shape_winograd_input_transformed.dims == 3) shape_winograd_input_transformed_packed = Mat(shape_winograd_input_transformed.w, shape_winograd_input_transformed.h, shape_winograd_input_transformed.c / elempack, (void*)0, elemsize, elempack);
//
//             Mat shape_winograd_gemm_packed;
//             if (shape_winograd_gemm.dims == 3) shape_winograd_gemm_packed = Mat(shape_winograd_gemm.w, shape_winograd_gemm.h, shape_winograd_gemm.c / out_elempack, (void*)0, out_elemsize, out_elempack);
//
//             Mat shape_winograd_out_bordered_packed;
//             if (shape_winograd_out_bordered.dims == 3) shape_winograd_out_bordered_packed = Mat(shape_winograd_out_bordered.w, shape_winograd_out_bordered.h, shape_winograd_out_bordered.c / out_elempack, (void*)0, out_elemsize, out_elempack);
//
//             {
//                 winograd_padding = ncnn::create_layer(ncnn::LayerType::Padding);
//                 winograd_padding->vkdev = vkdev;
//
//                 winograd_padding->bottom_shapes.resize(1);
//                 winograd_padding->bottom_shapes[0] = shape_bordered;
//                 winograd_padding->top_shapes.resize(1);
//                 winograd_padding->top_shapes[0] = shape_winograd_bordered;
//
//                 ncnn::ParamDict pd;
//                 pd.set(0, -233);
//                 pd.set(1, -233);
//                 pd.set(2, -233);
//                 pd.set(3, -233);
//                 pd.set(4, 0);
//                 pd.set(5, 0.f);
//
//                 winograd_padding->load_param(pd);
//
//                 winograd_padding->create_pipeline(opt);
//             }
//
//             {
//                 winograd_crop = ncnn::create_layer(ncnn::LayerType::Crop);
//                 winograd_crop->vkdev = vkdev;
//
//                 winograd_crop->bottom_shapes.resize(1);
//                 winograd_crop->bottom_shapes[0] = shape_winograd_out_bordered;
//                 winograd_crop->top_shapes.resize(1);
//                 winograd_crop->top_shapes[0] = out_shape;
//
//                 ncnn::ParamDict pd;
//                 pd.set(0, -233);
//                 pd.set(1, -233);
//                 pd.set(2, -233);
//                 pd.set(3, 0);
//                 pd.set(4, 0);
//                 pd.set(5, 0);
//
//                 winograd_crop->load_param(pd);
//
//                 winograd_crop->create_pipeline(opt);
//             }
//
//             {
//                 std::vector<vk_specialization_type> specializations(0 + 7);
//                 specializations[0 + 0].i = shape_winograd_bordered_packed.w;
//                 specializations[0 + 1].i = shape_winograd_bordered_packed.h;
//                 specializations[0 + 2].i = shape_winograd_bordered_packed.c;
//                 specializations[0 + 3].i = shape_winograd_bordered_packed.cstep;
//                 specializations[0 + 4].i = shape_winograd_input_transformed_packed.cstep;
//                 specializations[0 + 5].i = block_x;
//                 specializations[0 + 6].i = block_y;
//
//                 pipeline_convolution_pack8_3x3s1d1_winograd23_transform_input = new Pipeline(vkdev);
//                 pipeline_convolution_pack8_3x3s1d1_winograd23_transform_input->set_local_size_xyz(8, 8, 1);
//                 pipeline_convolution_pack8_3x3s1d1_winograd23_transform_input->create(LayerShaderType::convolution_pack8_3x3s1d1_winograd23_transform_input, opt, specializations);
//             }
//
//             {
//                 std::vector<vk_specialization_type> specializations(0 + 5);
//                 specializations[0 + 0].i = shape_winograd_input_transformed_packed.c;
//                 specializations[0 + 1].i = shape_winograd_input_transformed_packed.cstep;
//                 specializations[0 + 2].i = shape_winograd_gemm_packed.h;
//                 specializations[0 + 3].i = shape_winograd_gemm_packed.c;
//                 specializations[0 + 4].i = shape_winograd_gemm_packed.cstep;
//
//                 pipeline_convolution_pack8_3x3s1d1_winograd23_gemm = new Pipeline(vkdev);
//                 pipeline_convolution_pack8_3x3s1d1_winograd23_gemm->set_local_size_xyz(4, 4, std::min(4, num_output / 8));
//                 pipeline_convolution_pack8_3x3s1d1_winograd23_gemm->create(LayerShaderType::convolution_pack8_3x3s1d1_winograd23_gemm, opt, specializations);
//             }
//
//             {
//                 std::vector<vk_specialization_type> specializations(4 + 7);
//                 specializations[0].i = bias_term;
//                 specializations[1].i = activation_type;
//                 specializations[2].f = activation_params.w == 1 ? activation_params[0] : 0.f;
//                 specializations[3].f = activation_params.w == 2 ? activation_params[1] : 0.f;
//                 specializations[4 + 0].i = shape_winograd_gemm_packed.c;
//                 specializations[4 + 1].i = shape_winograd_gemm_packed.cstep;
//                 specializations[4 + 2].i = block_x;
//                 specializations[4 + 3].i = block_y;
//                 specializations[4 + 4].i = shape_winograd_out_bordered_packed.w;
//                 specializations[4 + 5].i = shape_winograd_out_bordered_packed.h;
//                 specializations[4 + 6].i = shape_winograd_out_bordered_packed.cstep;
//
//                 pipeline_convolution_pack8_3x3s1d1_winograd23_transform_output = new Pipeline(vkdev);
//                 pipeline_convolution_pack8_3x3s1d1_winograd23_transform_output->set_local_size_xyz(8, 8, 1);
//                 pipeline_convolution_pack8_3x3s1d1_winograd23_transform_output->create(LayerShaderType::convolution_pack8_3x3s1d1_winograd23_transform_output, opt, specializations);
//             }
//         }
        else
        {
            pipeline_convolution_pack8 = new Pipeline(vkdev);
            pipeline_convolution_pack8->set_optimal_local_size_xyz(local_size_xyz);
            pipeline_convolution_pack8->create(LayerShaderType::convolution_pack8, opt, specializations);
        }
    }

    // pack1to8
    if (elempack == 1 && out_elempack == 8)
    {
        pipeline_convolution_pack1to8 = new Pipeline(vkdev);
        pipeline_convolution_pack1to8->set_optimal_local_size_xyz(local_size_xyz);
        pipeline_convolution_pack1to8->create(LayerShaderType::convolution_pack1to8, opt, specializations);
    }

    // pack4to8
    if (elempack == 4 && out_elempack == 8)
    {
        pipeline_convolution_pack4to8 = new Pipeline(vkdev);
        pipeline_convolution_pack4to8->set_optimal_local_size_xyz(local_size_xyz);
        pipeline_convolution_pack4to8->create(LayerShaderType::convolution_pack4to8, opt, specializations);
    }

    // pack8to4
    if (elempack == 8 && out_elempack == 4)
    {
        pipeline_convolution_pack8to4 = new Pipeline(vkdev);
        pipeline_convolution_pack8to4->set_optimal_local_size_xyz(local_size_xyz);
        pipeline_convolution_pack8to4->create(LayerShaderType::convolution_pack8to4, opt, specializations);
    }

    // pack8to1
    if (elempack == 8 && out_elempack == 1)
    {
        pipeline_convolution_pack8to1 = new Pipeline(vkdev);
        pipeline_convolution_pack8to1->set_optimal_local_size_xyz(local_size_xyz);
        pipeline_convolution_pack8to1->create(LayerShaderType::convolution_pack8to1, opt, specializations);
    }

    return 0;
}

int Convolution_vulkan::destroy_pipeline(const Option& opt)
{
    if (padding)
    {
        padding->destroy_pipeline(opt);
        delete padding;
        padding = 0;
    }

    delete pipeline_convolution;
    pipeline_convolution = 0;

    delete pipeline_convolution_1x1s1d1;
    pipeline_convolution_1x1s1d1 = 0;

    delete pipeline_convolution_pack4;
    pipeline_convolution_pack4 = 0;

    delete pipeline_convolution_pack4_1x1s1d1;
    pipeline_convolution_pack4_1x1s1d1 = 0;

    delete pipeline_convolution_pack1to4;
    pipeline_convolution_pack1to4 = 0;

    delete pipeline_convolution_pack4to1;
    pipeline_convolution_pack4to1 = 0;

    delete pipeline_convolution_pack8;
    pipeline_convolution_pack8 = 0;

    delete pipeline_convolution_pack8_1x1s1d1;
    pipeline_convolution_pack8_1x1s1d1 = 0;

    delete pipeline_convolution_pack1to8;
    pipeline_convolution_pack1to8 = 0;

    delete pipeline_convolution_pack4to8;
    pipeline_convolution_pack4to8 = 0;

    delete pipeline_convolution_pack8to4;
    pipeline_convolution_pack8to4 = 0;

    delete pipeline_convolution_pack8to1;
    pipeline_convolution_pack8to1 = 0;

    if (winograd_padding)
    {
        winograd_padding->destroy_pipeline(opt);
        delete winograd_padding;
        winograd_padding = 0;
    }

    if (winograd_crop)
    {
        winograd_crop->destroy_pipeline(opt);
        delete winograd_crop;
        winograd_crop = 0;
    }

    delete pipeline_convolution_pack4_3x3s1d1_winograd23_transform_input;
    delete pipeline_convolution_pack4_3x3s1d1_winograd23_gemm;
    delete pipeline_convolution_pack4_3x3s1d1_winograd23_transform_output;
    pipeline_convolution_pack4_3x3s1d1_winograd23_transform_input = 0;
    pipeline_convolution_pack4_3x3s1d1_winograd23_gemm = 0;
    pipeline_convolution_pack4_3x3s1d1_winograd23_transform_output = 0;

    delete pipeline_convolution_pack8_3x3s1d1_winograd23_transform_input;
    delete pipeline_convolution_pack8_3x3s1d1_winograd23_gemm;
    delete pipeline_convolution_pack8_3x3s1d1_winograd23_transform_output;
    pipeline_convolution_pack8_3x3s1d1_winograd23_transform_input = 0;
    pipeline_convolution_pack8_3x3s1d1_winograd23_gemm = 0;
    pipeline_convolution_pack8_3x3s1d1_winograd23_transform_output = 0;

    // fc
    if (innerproduct)
    {
        innerproduct->destroy_pipeline(opt);
        delete innerproduct;
        innerproduct = 0;
    }

    return 0;
}

int Convolution_vulkan::upload_model(VkTransfer& cmd, const Option& opt)
{
    if (padding)
    {
        padding->upload_model(cmd, opt);
    }

    const int maxk = kernel_w * kernel_h;
    int num_input = weight_data_size / maxk / num_output;

    int elempack = opt.use_shader_pack8 && num_input % 8 == 0 ? 8 : num_input % 4 == 0 ? 4 : 1;
    int out_elempack = opt.use_shader_pack8 && num_output % 8 == 0 ? 8 : num_output % 4 == 0 ? 4 : 1;

    // src = kw-kh-inch-outch
    // dst = pa-pb-kw-kh-inch/pa-outch/pb
    Mat weight_data_packed;
    {
        Mat weight_data_r2 = weight_data.reshape(maxk, num_input, num_output);

        weight_data_packed.create(maxk, num_input/elempack, num_output/out_elempack, (size_t)4*elempack*out_elempack, elempack*out_elempack);

        for (int q=0; q+(out_elempack-1)<num_output; q+=out_elempack)
        {
            Mat g0 = weight_data_packed.channel(q/out_elempack);

            for (int p=0; p+(elempack-1)<num_input; p+=elempack)
            {
                float* g00 = g0.row(p/elempack);

                for (int k=0; k<maxk; k++)
                {

                    for (int i=0; i<out_elempack; i++)
                    {
                        const Mat k0 = weight_data_r2.channel(q+i);

                        for (int j=0; j<elempack; j++)
                        {
                            const float* k00 = k0.row(p+j);

                            g00[0] = k00[k];

                            g00++;
                        }
                    }
                }
            }
        }
    }

    cmd.record_upload(weight_data_packed, weight_data_gpu, opt);

    cmd.record_upload(weight_data_packed, weight_data_gpu_image, opt);

    bool is_conv3x3s1d1 = kernel_w == 3 && kernel_h == 3 && stride_w == 1 && stride_h == 1 && dilation_w == 1 && dilation_h == 1;

//     // pack4
//     if (elempack == 4 && out_elempack == 4)
//     {
//         if (is_conv3x3s1d1 && num_input >= 16 && num_output >= 16)
//         {
//             // winograd23 transform kernel
//             Mat weight_data_tm;
//             weight_data_tm.create(4*4, num_input, num_output);
//
//             // G
//             const float ktm[4][3] = {
//                 {   1.0f,     0.0f,     0.0f},
//                 { 1.0f/2,   1.0f/2,   1.0f/2},
//                 { 1.0f/2,  -1.0f/2,   1.0f/2},
//                 {   0.0f,     0.0f,     1.0f}
//             };
//
//             #pragma omp parallel for
//             for (int p = 0; p<num_output; p++)
//             {
//                 for (int q = 0; q<num_input; q++)
//                 {
//                     const float* kernel0 = (const float*)weight_data + p*num_input * 9 + q * 9;
//                     float* kernel_tm0 = weight_data_tm.channel(p).row(q);
//
//                     // transform kernel
//                     const float* k0 = kernel0;
//                     const float* k1 = kernel0 + 3;
//                     const float* k2 = kernel0 + 6;
//
//                     // h
//                     float tmp[4][3];
//                     for (int i=0; i<4; i++)
//                     {
//                         tmp[i][0] = k0[0] * ktm[i][0] + k0[1] * ktm[i][1] + k0[2] * ktm[i][2];
//                         tmp[i][1] = k1[0] * ktm[i][0] + k1[1] * ktm[i][1] + k1[2] * ktm[i][2];
//                         tmp[i][2] = k2[0] * ktm[i][0] + k2[1] * ktm[i][1] + k2[2] * ktm[i][2];
//                     }
//
//                     // U
//                     for (int j=0; j<4; j++)
//                     {
//                         float* tmpp = &tmp[j][0];
//
//                         for (int i=0; i<4; i++)
//                         {
//                             kernel_tm0[j*4 + i] = tmpp[0] * ktm[i][0] + tmpp[1] * ktm[i][1] + tmpp[2] * ktm[i][2];
//                         }
//                     }
//                 }
//             }
//
//             // src = 16-inch-outch
//             // dst = 4a-4b-16-inch/4a-outch/4b
//             Mat weight_data_pack4_tm;
//             {
//                 weight_data_pack4_tm.create(16, num_input/4, num_output/4, (size_t)4*16, 16);
//
//                 for (int q=0; q+3<num_output; q+=4)
//                 {
//                     const Mat k0 = weight_data_tm.channel(q);
//                     const Mat k1 = weight_data_tm.channel(q+1);
//                     const Mat k2 = weight_data_tm.channel(q+2);
//                     const Mat k3 = weight_data_tm.channel(q+3);
//
//                     Mat g0 = weight_data_pack4_tm.channel(q/4);
//
//                     for (int p=0; p+3<num_input; p+=4)
//                     {
//                         const float* k00 = k0.row(p);
//                         const float* k01 = k0.row(p+1);
//                         const float* k02 = k0.row(p+2);
//                         const float* k03 = k0.row(p+3);
//
//                         const float* k10 = k1.row(p);
//                         const float* k11 = k1.row(p+1);
//                         const float* k12 = k1.row(p+2);
//                         const float* k13 = k1.row(p+3);
//
//                         const float* k20 = k2.row(p);
//                         const float* k21 = k2.row(p+1);
//                         const float* k22 = k2.row(p+2);
//                         const float* k23 = k2.row(p+3);
//
//                         const float* k30 = k3.row(p);
//                         const float* k31 = k3.row(p+1);
//                         const float* k32 = k3.row(p+2);
//                         const float* k33 = k3.row(p+3);
//
//                         float* g00 = g0.row(p/4);
//
//                         for (int k=0; k<16; k++)
//                         {
//                             g00[0] = k00[k];
//                             g00[1] = k01[k];
//                             g00[2] = k02[k];
//                             g00[3] = k03[k];
//
//                             g00[4] = k10[k];
//                             g00[5] = k11[k];
//                             g00[6] = k12[k];
//                             g00[7] = k13[k];
//
//                             g00[8] = k20[k];
//                             g00[9] = k21[k];
//                             g00[10] = k22[k];
//                             g00[11] = k23[k];
//
//                             g00[12] = k30[k];
//                             g00[13] = k31[k];
//                             g00[14] = k32[k];
//                             g00[15] = k33[k];
//
//                             g00 += 16;
//                         }
//                     }
//                 }
//             }
//
//             cmd.record_upload(weight_data_pack4_tm, weight_data_gpu_pack4_tm, opt);
//         }
//     }
//
//     // pack8
//     if (elempack == 8 && out_elempack == 8)
//     {
//         if (is_conv3x3s1d1 && num_input >= 16 && num_output >= 16)
//         {
//             // winograd23 transform kernel
//             Mat weight_data_tm;
//             weight_data_tm.create(4*4, num_input, num_output);
//
//             // G
//             const float ktm[4][3] = {
//                 {   1.0f,     0.0f,     0.0f},
//                 { 1.0f/2,   1.0f/2,   1.0f/2},
//                 { 1.0f/2,  -1.0f/2,   1.0f/2},
//                 {   0.0f,     0.0f,     1.0f}
//             };
//
//             #pragma omp parallel for
//             for (int p = 0; p<num_output; p++)
//             {
//                 for (int q = 0; q<num_input; q++)
//                 {
//                     const float* kernel0 = (const float*)weight_data + p*num_input * 9 + q * 9;
//                     float* kernel_tm0 = weight_data_tm.channel(p).row(q);
//
//                     // transform kernel
//                     const float* k0 = kernel0;
//                     const float* k1 = kernel0 + 3;
//                     const float* k2 = kernel0 + 6;
//
//                     // h
//                     float tmp[4][3];
//                     for (int i=0; i<4; i++)
//                     {
//                         tmp[i][0] = k0[0] * ktm[i][0] + k0[1] * ktm[i][1] + k0[2] * ktm[i][2];
//                         tmp[i][1] = k1[0] * ktm[i][0] + k1[1] * ktm[i][1] + k1[2] * ktm[i][2];
//                         tmp[i][2] = k2[0] * ktm[i][0] + k2[1] * ktm[i][1] + k2[2] * ktm[i][2];
//                     }
//
//                     // U
//                     for (int j=0; j<4; j++)
//                     {
//                         float* tmpp = &tmp[j][0];
//
//                         for (int i=0; i<4; i++)
//                         {
//                             kernel_tm0[j*4 + i] = tmpp[0] * ktm[i][0] + tmpp[1] * ktm[i][1] + tmpp[2] * ktm[i][2];
//                         }
//                     }
//                 }
//             }
//
//             // src = 64-inch-outch
//             // dst = 8a-8b-16-inch/8a-outch/8b
//             Mat weight_data_pack8_tm;
//             {
//                 weight_data_pack8_tm.create(16, num_input/8, num_output/8, (size_t)4*64, 64);
//
//                 for (int q=0; q+7<num_output; q+=8)
//                 {
//                     Mat g0 = weight_data_pack8_tm.channel(q/8);
//
//                     for (int p=0; p+7<num_input; p+=8)
//                     {
//                         float* g00 = g0.row(p/8);
//
//                         for (int k=0; k<16; k++)
//                         {
//                             for (int i=0; i<8; i++)
//                             {
//                                 const Mat k0 = weight_data_tm.channel(q+i);
//
//                                 for (int j=0; j<8; j++)
//                                 {
//                                     const float* k00 = k0.row(p+j);
//
//                                     g00[0] = k00[k];
//
//                                     g00++;
//                                 }
//                             }
//                         }
//                     }
//                 }
//             }
//
//             cmd.record_upload(weight_data_pack8_tm, weight_data_gpu_pack8_tm, opt);
//         }
//     }

    if (bias_term)
    {
        Mat bias_data_packed;
        convert_packing(bias_data, bias_data_packed, out_elempack);

        cmd.record_upload(bias_data_packed, bias_data_gpu, opt);

        cmd.record_upload(bias_data_packed, bias_data_gpu_image, opt);
    }
    else
    {
        cmd.record_upload(Mat(1), bias_data_gpu_image, opt);
    }

    if (innerproduct)
    {
        innerproduct->upload_model(cmd, opt);
    }

    return 0;
}

int Convolution_vulkan::forward(const VkMat& bottom_blob, VkMat& top_blob, VkCompute& cmd, const Option& opt) const
{
    int w = bottom_blob.w;
    int h = bottom_blob.h;
    int channels = bottom_blob.c;
    size_t elemsize = bottom_blob.elemsize;
    int elempack = bottom_blob.elempack;

    // flattened blob, implement as InnerProduct
    if (bottom_blob.dims == 1 && kernel_w == 1 && kernel_h == 1)
    {
        int num_input = weight_data_size / num_output;
        if (bottom_blob.w * bottom_blob.elempack == num_input)
        {
            return innerproduct->forward(bottom_blob, top_blob, cmd, opt);
        }
    }

    const int kernel_extent_w = dilation_w * (kernel_w - 1) + 1;
    const int kernel_extent_h = dilation_h * (kernel_h - 1) + 1;

    VkMat bottom_blob_bordered = bottom_blob;
    if (pad_left > 0 || pad_right > 0 || pad_top > 0 || pad_bottom > 0)
    {
        Option opt_pad = opt;
        opt_pad.blob_vkallocator = opt.workspace_vkallocator;

        padding->forward(bottom_blob, bottom_blob_bordered, cmd, opt_pad);
    }
    else if (pad_left == -233 && pad_right == -233 && pad_top == -233 && pad_bottom == -233)
    {
        int wpad = kernel_extent_w + (w - 1) / stride_w * stride_w - w;
        int hpad = kernel_extent_h + (h - 1) / stride_h * stride_h - h;
        if (wpad > 0 || hpad > 0)
        {
            Option opt_pad = opt;
            opt_pad.blob_vkallocator = opt.workspace_vkallocator;

            VkMat padding_param_blob(4, (size_t)4u, 1, opt.staging_vkallocator);
            int* padding_params = padding_param_blob.mapped();

            padding_params[0] = hpad / 2;
            padding_params[1] = hpad - hpad / 2;
            padding_params[2] = wpad / 2;
            padding_params[3] = wpad - wpad / 2;

            std::vector<VkMat> padding_inputs(2);
            padding_inputs[0] = bottom_blob;
            padding_inputs[1] = padding_param_blob;

            std::vector<VkMat> padding_outputs(1);
            padding->forward(padding_inputs, padding_outputs, cmd, opt_pad);
            bottom_blob_bordered = padding_outputs[0];
        }
    }
    else if (pad_left == -234 && pad_right == -234 && pad_top == -234 && pad_bottom == -234)
    {
        int wpad = kernel_extent_w + (w - 1) / stride_w * stride_w - w;
        int hpad = kernel_extent_h + (h - 1) / stride_h * stride_h - h;
        if (wpad > 0 || hpad > 0)
        {
            Option opt_pad = opt;
            opt_pad.blob_vkallocator = opt.workspace_vkallocator;

            VkMat padding_param_blob(4, (size_t)4u, 1, opt.staging_vkallocator);
            int* padding_params = padding_param_blob.mapped();

            padding_params[0] = hpad - hpad / 2;
            padding_params[1] = hpad / 2;
            padding_params[2] = wpad - wpad / 2;
            padding_params[3] = wpad / 2;

            std::vector<VkMat> padding_inputs(2);
            padding_inputs[0] = bottom_blob;
            padding_inputs[1] = padding_param_blob;

            std::vector<VkMat> padding_outputs(1);
            padding->forward(padding_inputs, padding_outputs, cmd, opt_pad);
            bottom_blob_bordered = padding_outputs[0];
        }
    }

    w = bottom_blob_bordered.w;
    h = bottom_blob_bordered.h;

    int outw = (w - kernel_extent_w) / stride_w + 1;
    int outh = (h - kernel_extent_h) / stride_h + 1;
    int out_elempack = opt.use_shader_pack8 && num_output % 8 == 0 ? 8 : num_output % 4 == 0 ? 4 : 1;
    size_t out_elemsize = elemsize / elempack * out_elempack;

    if (opt.use_fp16_packed && !opt.use_fp16_storage)
    {
        if (out_elempack == 8) out_elemsize = 8*2u;
        if (out_elempack == 4) out_elemsize = 4*2u;
        if (out_elempack == 1) out_elemsize = 4u;
    }

    bool is_conv3x3s1d1 = kernel_w == 3 && kernel_h == 3 && stride_w == 1 && stride_h == 1 && dilation_w == 1 && dilation_h == 1;
#if 0
    if (elempack == 4 && out_elempack == 4 && is_conv3x3s1d1 && channels * elempack >= 16 && num_output >= 16)
    {
        // winograd23
        int outw_bordered = (outw + 1) / 2 * 2;
        int outh_bordered = (outh + 1) / 2 * 2;

        int w_bordered = outw_bordered + 2;
        int h_bordered = outh_bordered + 2;

        int block_x = outw_bordered / 2;
        int block_y = outh_bordered / 2;

        // pad to 2n+2
        {
            Option opt_pad = opt;
            opt_pad.blob_vkallocator = opt.workspace_vkallocator;

            VkMat padding_param_blob(4, (size_t)4u, 1, opt.staging_vkallocator);
            int* padding_params = padding_param_blob.mapped();

            padding_params[0] = 0;
            padding_params[1] = h_bordered - bottom_blob_bordered.h;
            padding_params[2] = 0;
            padding_params[3] = w_bordered - bottom_blob_bordered.w;

            std::vector<VkMat> padding_inputs(2);
            padding_inputs[0] = bottom_blob_bordered;
            padding_inputs[1] = padding_param_blob;

            std::vector<VkMat> padding_outputs(1);
            winograd_padding->forward(padding_inputs, padding_outputs, cmd, opt_pad);
            bottom_blob_bordered = padding_outputs[0];
        }

        // transform input
        VkMat bottom_tm_blob;
        {
            bottom_tm_blob.create(16, block_x * block_y, channels, elemsize, elempack, opt.workspace_vkallocator);
            if (bottom_tm_blob.empty())
                return -100;

            std::vector<VkMat> bindings(2);
            bindings[0] = bottom_blob_bordered;
            bindings[1] = bottom_tm_blob;

            std::vector<vk_constant_type> constants(7);
            constants[0].i = bottom_blob_bordered.w;
            constants[1].i = bottom_blob_bordered.h;
            constants[2].i = bottom_blob_bordered.c;
            constants[3].i = bottom_blob_bordered.cstep;
            constants[4].i = bottom_tm_blob.cstep;
            constants[5].i = block_x;
            constants[6].i = block_y;

            VkMat dispatcher;
            dispatcher.w = block_x;
            dispatcher.h = block_y;
            dispatcher.c = bottom_tm_blob.c;

            cmd.record_pipeline(pipeline_convolution_pack4_3x3s1d1_winograd23_transform_input, bindings, constants, dispatcher);
        }

        // gemm
        VkMat top_tm_blob;
        {
            top_tm_blob.create(16, block_x * block_y, num_output / out_elempack, out_elemsize, out_elempack, opt.workspace_vkallocator);
            if (top_tm_blob.empty())
                return -100;

            std::vector<VkMat> bindings(3);
            bindings[0] = bottom_tm_blob;
            bindings[1] = top_tm_blob;
            bindings[2] = weight_data_gpu_pack4_tm;

            std::vector<vk_constant_type> constants(5);
            constants[0].i = bottom_tm_blob.c;
            constants[1].i = bottom_tm_blob.cstep;
            constants[2].i = top_tm_blob.h;
            constants[3].i = top_tm_blob.c;
            constants[4].i = top_tm_blob.cstep;

            VkMat dispatcher;
            dispatcher.w = top_tm_blob.w;
            dispatcher.h = (top_tm_blob.h + 3) / 4;
            dispatcher.c = top_tm_blob.c;

            cmd.record_pipeline(pipeline_convolution_pack4_3x3s1d1_winograd23_gemm, bindings, constants, dispatcher);
        }

        // transform output
        VkMat top_blob_bordered;
        {
            top_blob_bordered.create(outw_bordered, outh_bordered, num_output / out_elempack, out_elemsize, out_elempack, opt.blob_vkallocator);
            if (top_blob_bordered.empty())
                return -100;

            std::vector<VkMat> bindings(3);
            bindings[0] = top_tm_blob;
            bindings[1] = top_blob_bordered;
            bindings[2] = bias_term ? bias_data_gpu : bindings[1];

            std::vector<vk_constant_type> constants(7);
            constants[0].i = top_tm_blob.c;
            constants[1].i = top_tm_blob.cstep;
            constants[2].i = block_x;
            constants[3].i = block_y;
            constants[4].i = top_blob_bordered.w;
            constants[5].i = top_blob_bordered.h;
            constants[6].i = top_blob_bordered.cstep;

            VkMat dispatcher;
            dispatcher.w = block_x;
            dispatcher.h = block_y;
            dispatcher.c = top_blob_bordered.c;

            cmd.record_pipeline(pipeline_convolution_pack4_3x3s1d1_winograd23_transform_output, bindings, constants, dispatcher);
        }

        // crop top_blob
        {
            VkMat crop_param_blob(6, (size_t)4u, 1, opt.staging_vkallocator);
            int* crop_params = crop_param_blob.mapped();

            crop_params[0] = 0;
            crop_params[1] = 0;
            crop_params[2] = 0;
            crop_params[3] = outw;
            crop_params[4] = outh;
            crop_params[5] = num_output;

            std::vector<VkMat> crop_inputs(2);
            crop_inputs[0] = top_blob_bordered;
            crop_inputs[1] = crop_param_blob;

            std::vector<VkMat> crop_outputs(1);
            winograd_crop->forward(crop_inputs, crop_outputs, cmd, opt);
            top_blob = crop_outputs[0];
        }

        return 0;
    }
    if (elempack == 8 && out_elempack == 8 && is_conv3x3s1d1 && channels * elempack >= 16 && num_output >= 16)
    {
        // winograd23
        int outw_bordered = (outw + 1) / 2 * 2;
        int outh_bordered = (outh + 1) / 2 * 2;

        int w_bordered = outw_bordered + 2;
        int h_bordered = outh_bordered + 2;

        int block_x = outw_bordered / 2;
        int block_y = outh_bordered / 2;

        // pad to 2n+2
        {
            Option opt_pad = opt;
            opt_pad.blob_vkallocator = opt.workspace_vkallocator;

            VkMat padding_param_blob(4, (size_t)4u, 1, opt.staging_vkallocator);
            int* padding_params = padding_param_blob.mapped();

            padding_params[0] = 0;
            padding_params[1] = h_bordered - bottom_blob_bordered.h;
            padding_params[2] = 0;
            padding_params[3] = w_bordered - bottom_blob_bordered.w;

            std::vector<VkMat> padding_inputs(2);
            padding_inputs[0] = bottom_blob_bordered;
            padding_inputs[1] = padding_param_blob;

            std::vector<VkMat> padding_outputs(1);
            winograd_padding->forward(padding_inputs, padding_outputs, cmd, opt_pad);
            bottom_blob_bordered = padding_outputs[0];
        }

        // transform input
        VkMat bottom_tm_blob;
        {
            bottom_tm_blob.create(16, block_x * block_y, channels, elemsize, elempack, opt.workspace_vkallocator);
            if (bottom_tm_blob.empty())
                return -100;

            std::vector<VkMat> bindings(2);
            bindings[0] = bottom_blob_bordered;
            bindings[1] = bottom_tm_blob;

            std::vector<vk_constant_type> constants(7);
            constants[0].i = bottom_blob_bordered.w;
            constants[1].i = bottom_blob_bordered.h;
            constants[2].i = bottom_blob_bordered.c;
            constants[3].i = bottom_blob_bordered.cstep;
            constants[4].i = bottom_tm_blob.cstep;
            constants[5].i = block_x;
            constants[6].i = block_y;

            VkMat dispatcher;
            dispatcher.w = block_x;
            dispatcher.h = block_y;
            dispatcher.c = bottom_tm_blob.c;

            cmd.record_pipeline(pipeline_convolution_pack8_3x3s1d1_winograd23_transform_input, bindings, constants, dispatcher);
        }

        // gemm
        VkMat top_tm_blob;
        {
            top_tm_blob.create(16, block_x * block_y, num_output / out_elempack, out_elemsize, out_elempack, opt.workspace_vkallocator);
            if (top_tm_blob.empty())
                return -100;

            std::vector<VkMat> bindings(3);
            bindings[0] = bottom_tm_blob;
            bindings[1] = top_tm_blob;
            bindings[2] = weight_data_gpu_pack8_tm;

            std::vector<vk_constant_type> constants(5);
            constants[0].i = bottom_tm_blob.c;
            constants[1].i = bottom_tm_blob.cstep;
            constants[2].i = top_tm_blob.h;
            constants[3].i = top_tm_blob.c;
            constants[4].i = top_tm_blob.cstep;

            VkMat dispatcher;
            dispatcher.w = top_tm_blob.w;
            dispatcher.h = (top_tm_blob.h + 3) / 4;
            dispatcher.c = top_tm_blob.c;

            cmd.record_pipeline(pipeline_convolution_pack8_3x3s1d1_winograd23_gemm, bindings, constants, dispatcher);
        }

        // transform output
        VkMat top_blob_bordered;
        {
            top_blob_bordered.create(outw_bordered, outh_bordered, num_output / out_elempack, out_elemsize, out_elempack, opt.blob_vkallocator);
            if (top_blob_bordered.empty())
                return -100;

            std::vector<VkMat> bindings(3);
            bindings[0] = top_tm_blob;
            bindings[1] = top_blob_bordered;
            bindings[2] = bias_term ? bias_data_gpu : bindings[1];

            std::vector<vk_constant_type> constants(7);
            constants[0].i = top_tm_blob.c;
            constants[1].i = top_tm_blob.cstep;
            constants[2].i = block_x;
            constants[3].i = block_y;
            constants[4].i = top_blob_bordered.w;
            constants[5].i = top_blob_bordered.h;
            constants[6].i = top_blob_bordered.cstep;

            VkMat dispatcher;
            dispatcher.w = block_x;
            dispatcher.h = block_y;
            dispatcher.c = top_blob_bordered.c;

            cmd.record_pipeline(pipeline_convolution_pack8_3x3s1d1_winograd23_transform_output, bindings, constants, dispatcher);
        }

        // crop top_blob
        {
            VkMat crop_param_blob(6, (size_t)4u, 1, opt.staging_vkallocator);
            int* crop_params = crop_param_blob.mapped();

            crop_params[0] = 0;
            crop_params[1] = 0;
            crop_params[2] = 0;
            crop_params[3] = outw;
            crop_params[4] = outh;
            crop_params[5] = num_output;

            std::vector<VkMat> crop_inputs(2);
            crop_inputs[0] = top_blob_bordered;
            crop_inputs[1] = crop_param_blob;

            std::vector<VkMat> crop_outputs(1);
            winograd_crop->forward(crop_inputs, crop_outputs, cmd, opt);
            top_blob = crop_outputs[0];
        }

        return 0;
    }
#endif

    top_blob.create(outw, outh, num_output / out_elempack, out_elemsize, out_elempack, opt.blob_vkallocator);
    if (top_blob.empty())
        return -100;

    std::vector<VkMat> bindings(4);
    bindings[0] = bottom_blob_bordered;
    bindings[1] = top_blob;
    bindings[2] = weight_data_gpu;
    bindings[3] = bias_term ? bias_data_gpu : bindings[2];// TODO use dummy buffer

    std::vector<vk_constant_type> constants(10);
    constants[0].i = bottom_blob_bordered.dims;
    constants[1].i = bottom_blob_bordered.w;
    constants[2].i = bottom_blob_bordered.h;
    constants[3].i = bottom_blob_bordered.c;
    constants[4].i = bottom_blob_bordered.cstep;
    constants[5].i = top_blob.dims;
    constants[6].i = top_blob.w;
    constants[7].i = top_blob.h;
    constants[8].i = top_blob.c;
    constants[9].i = top_blob.cstep;

    // record
    if (elempack == 1 && out_elempack == 1 && kernel_w == 1 && kernel_h == 1 && stride_w == 1 && stride_h == 1 && dilation_w == 1 && dilation_h == 1)
    {
        VkMat dispatcher;
        dispatcher.w = top_blob.cstep / 4;
        dispatcher.h = 1;
        dispatcher.c = top_blob.c;

        cmd.record_pipeline(pipeline_convolution_1x1s1d1, bindings, constants, dispatcher);
    }
    else if (elempack == 4 && out_elempack == 4 && kernel_w == 1 && kernel_h == 1 && stride_w == 1 && stride_h == 1 && dilation_w == 1 && dilation_h == 1)
    {
        VkMat dispatcher;
        dispatcher.w = (top_blob.w * top_blob.h + 3) / 4;
        dispatcher.h = 1;
        dispatcher.c = top_blob.c;

        cmd.record_pipeline(pipeline_convolution_pack4_1x1s1d1, bindings, constants, dispatcher);
    }
    else if (elempack == 8 && out_elempack == 8 && kernel_w == 1 && kernel_h == 1 && stride_w == 1 && stride_h == 1 && dilation_w == 1 && dilation_h == 1)
    {
        VkMat dispatcher;
        dispatcher.w = (top_blob.w * top_blob.h + 3) / 4;
        dispatcher.h = 1;
        dispatcher.c = top_blob.c;

        cmd.record_pipeline(pipeline_convolution_pack8_1x1s1d1, bindings, constants, dispatcher);
    }
    else
    {
        const Pipeline* pipeline = 0;
        if (elempack == 1 && out_elempack == 1)
        {
            pipeline = pipeline_convolution;
        }
        else if (elempack == 4 && out_elempack == 4)
        {
            pipeline = pipeline_convolution_pack4;
        }
        else if (elempack == 1 && out_elempack == 4)
        {
            pipeline = pipeline_convolution_pack1to4;
        }
        else if (elempack == 4 && out_elempack == 1)
        {
            pipeline = pipeline_convolution_pack4to1;
        }
        else if (elempack == 8 && out_elempack == 8)
        {
            pipeline = pipeline_convolution_pack8;
        }
        else if (elempack == 1 && out_elempack == 8)
        {
            pipeline = pipeline_convolution_pack1to8;
        }
        else if (elempack == 4 && out_elempack == 8)
        {
            pipeline = pipeline_convolution_pack4to8;
        }
        else if (elempack == 8 && out_elempack == 4)
        {
            pipeline = pipeline_convolution_pack8to4;
        }
        else if (elempack == 8 && out_elempack == 1)
        {
            pipeline = pipeline_convolution_pack8to1;
        }

        cmd.record_pipeline(pipeline, bindings, constants, top_blob);
    }

    return 0;
}

int Convolution_vulkan::forward(const VkImageMat& bottom_blob, VkImageMat& top_blob, VkCompute& cmd, const Option& opt) const
{
    int w = bottom_blob.w;
    int h = bottom_blob.h;
    int channels = bottom_blob.c;
    size_t elemsize = bottom_blob.elemsize;
    int elempack = bottom_blob.elempack;

    // flattened blob, implement as InnerProduct
    if (bottom_blob.dims == 1 && kernel_w == 1 && kernel_h == 1)
    {
        int num_input = weight_data_size / num_output;
        if (bottom_blob.w * bottom_blob.elempack == num_input)
        {
            return innerproduct->forward(bottom_blob, top_blob, cmd, opt);
        }
    }

    const int kernel_extent_w = dilation_w * (kernel_w - 1) + 1;
    const int kernel_extent_h = dilation_h * (kernel_h - 1) + 1;

    VkImageMat bottom_blob_bordered = bottom_blob;
    if (pad_left > 0 || pad_right > 0 || pad_top > 0 || pad_bottom > 0)
    {
        Option opt_pad = opt;
        opt_pad.blob_vkallocator = opt.workspace_vkallocator;

        padding->forward(bottom_blob, bottom_blob_bordered, cmd, opt_pad);
    }
    else if (pad_left == -233 && pad_right == -233 && pad_top == -233 && pad_bottom == -233)
    {
        int wpad = kernel_extent_w + (w - 1) / stride_w * stride_w - w;
        int hpad = kernel_extent_h + (h - 1) / stride_h * stride_h - h;
        if (wpad > 0 || hpad > 0)
        {
            Option opt_pad = opt;
            opt_pad.blob_vkallocator = opt.workspace_vkallocator;

            VkImageMat padding_param_blob(4, (size_t)4u, 1, opt.staging_vkallocator);
            int* padding_params = padding_param_blob.mapped();

            padding_params[0] = hpad / 2;
            padding_params[1] = hpad - hpad / 2;
            padding_params[2] = wpad / 2;
            padding_params[3] = wpad - wpad / 2;

            std::vector<VkImageMat> padding_inputs(2);
            padding_inputs[0] = bottom_blob;
            padding_inputs[1] = padding_param_blob;

            std::vector<VkImageMat> padding_outputs(1);
            padding->forward(padding_inputs, padding_outputs, cmd, opt_pad);
            bottom_blob_bordered = padding_outputs[0];
        }
    }
    else if (pad_left == -234 && pad_right == -234 && pad_top == -234 && pad_bottom == -234)
    {
        int wpad = kernel_extent_w + (w - 1) / stride_w * stride_w - w;
        int hpad = kernel_extent_h + (h - 1) / stride_h * stride_h - h;
        if (wpad > 0 || hpad > 0)
        {
            Option opt_pad = opt;
            opt_pad.blob_vkallocator = opt.workspace_vkallocator;

            VkImageMat padding_param_blob(4, (size_t)4u, 1, opt.staging_vkallocator);
            int* padding_params = padding_param_blob.mapped();

            padding_params[0] = hpad - hpad / 2;
            padding_params[1] = hpad / 2;
            padding_params[2] = wpad - wpad / 2;
            padding_params[3] = wpad / 2;

            std::vector<VkImageMat> padding_inputs(2);
            padding_inputs[0] = bottom_blob;
            padding_inputs[1] = padding_param_blob;

            std::vector<VkImageMat> padding_outputs(1);
            padding->forward(padding_inputs, padding_outputs, cmd, opt_pad);
            bottom_blob_bordered = padding_outputs[0];
        }
    }

    w = bottom_blob_bordered.w;
    h = bottom_blob_bordered.h;

    int outw = (w - kernel_extent_w) / stride_w + 1;
    int outh = (h - kernel_extent_h) / stride_h + 1;
    int out_elempack = opt.use_shader_pack8 && num_output % 8 == 0 ? 8 : num_output % 4 == 0 ? 4 : 1;
    size_t out_elemsize = elemsize / elempack * out_elempack;

    if (opt.use_fp16_packed && !opt.use_fp16_storage)
    {
        if (out_elempack == 8) out_elemsize = 8*2u;
        if (out_elempack == 4) out_elemsize = 4*2u;
        if (out_elempack == 1) out_elemsize = 4u;
    }

    bool is_conv3x3s1d1 = kernel_w == 3 && kernel_h == 3 && stride_w == 1 && stride_h == 1 && dilation_w == 1 && dilation_h == 1;
#if 0
    if (elempack == 4 && out_elempack == 4 && is_conv3x3s1d1 && channels * elempack >= 16 && num_output >= 16)
    {
        // winograd23
        int outw_bordered = (outw + 1) / 2 * 2;
        int outh_bordered = (outh + 1) / 2 * 2;

        int w_bordered = outw_bordered + 2;
        int h_bordered = outh_bordered + 2;

        int block_x = outw_bordered / 2;
        int block_y = outh_bordered / 2;

        // pad to 2n+2
        {
            Option opt_pad = opt;
            opt_pad.blob_vkallocator = opt.workspace_vkallocator;

            VkImageMat padding_param_blob(4, (size_t)4u, 1, opt.staging_vkallocator);
            int* padding_params = padding_param_blob.mapped();

            padding_params[0] = 0;
            padding_params[1] = h_bordered - bottom_blob_bordered.h;
            padding_params[2] = 0;
            padding_params[3] = w_bordered - bottom_blob_bordered.w;

            std::vector<VkImageMat> padding_inputs(2);
            padding_inputs[0] = bottom_blob_bordered;
            padding_inputs[1] = padding_param_blob;

            std::vector<VkImageMat> padding_outputs(1);
            winograd_padding->forward(padding_inputs, padding_outputs, cmd, opt_pad);
            bottom_blob_bordered = padding_outputs[0];
        }

        // transform input
        VkImageMat bottom_tm_blob;
        {
            bottom_tm_blob.create(16, block_x * block_y, channels, elemsize, elempack, opt.workspace_vkallocator);
            if (bottom_tm_blob.empty())
                return -100;

            std::vector<VkImageMat> bindings(2);
            bindings[0] = bottom_blob_bordered;
            bindings[1] = bottom_tm_blob;

            std::vector<vk_constant_type> constants(7);
            constants[0].i = bottom_blob_bordered.w;
            constants[1].i = bottom_blob_bordered.h;
            constants[2].i = bottom_blob_bordered.c;
            constants[3].i = 0;//bottom_blob_bordered.cstep;
            constants[4].i = 0;//bottom_tm_blob.cstep;
            constants[5].i = block_x;
            constants[6].i = block_y;

            VkImageMat dispatcher;
            dispatcher.w = block_x;
            dispatcher.h = block_y;
            dispatcher.c = bottom_tm_blob.c;

            cmd.record_pipeline(pipeline_convolution_pack4_3x3s1d1_winograd23_transform_input, bindings, constants, dispatcher);
        }

        // gemm
        VkImageMat top_tm_blob;
        {
            top_tm_blob.create(16, block_x * block_y, num_output / out_elempack, out_elemsize, out_elempack, opt.workspace_vkallocator);
            if (top_tm_blob.empty())
                return -100;

            std::vector<VkImageMat> bindings(3);
            bindings[0] = bottom_tm_blob;
            bindings[1] = top_tm_blob;
            bindings[2] = weight_data_gpu_pack4_tm;

            std::vector<vk_constant_type> constants(5);
            constants[0].i = bottom_tm_blob.c;
            constants[1].i = bottom_tm_blob.cstep;
            constants[2].i = top_tm_blob.h;
            constants[3].i = top_tm_blob.c;
            constants[4].i = top_tm_blob.cstep;

            VkImageMat dispatcher;
            dispatcher.w = top_tm_blob.w;
            dispatcher.h = (top_tm_blob.h + 3) / 4;
            dispatcher.c = top_tm_blob.c;

            cmd.record_pipeline(pipeline_convolution_pack4_3x3s1d1_winograd23_gemm, bindings, constants, dispatcher);
        }

        // transform output
        VkImageMat top_blob_bordered;
        {
            top_blob_bordered.create(outw_bordered, outh_bordered, num_output / out_elempack, out_elemsize, out_elempack, opt.blob_vkallocator);
            if (top_blob_bordered.empty())
                return -100;

            std::vector<VkImageMat> bindings(3);
            bindings[0] = top_tm_blob;
            bindings[1] = top_blob_bordered;
            bindings[2] = bias_term ? bias_data_gpu : bindings[1];

            std::vector<vk_constant_type> constants(7);
            constants[0].i = top_tm_blob.c;
            constants[1].i = top_tm_blob.cstep;
            constants[2].i = block_x;
            constants[3].i = block_y;
            constants[4].i = top_blob_bordered.w;
            constants[5].i = top_blob_bordered.h;
            constants[6].i = top_blob_bordered.cstep;

            VkImageMat dispatcher;
            dispatcher.w = block_x;
            dispatcher.h = block_y;
            dispatcher.c = top_blob_bordered.c;

            cmd.record_pipeline(pipeline_convolution_pack4_3x3s1d1_winograd23_transform_output, bindings, constants, dispatcher);
        }

        // crop top_blob
        {
            VkImageMat crop_param_blob(6, (size_t)4u, 1, opt.staging_vkallocator);
            int* crop_params = crop_param_blob.mapped();

            crop_params[0] = 0;
            crop_params[1] = 0;
            crop_params[2] = 0;
            crop_params[3] = outw;
            crop_params[4] = outh;
            crop_params[5] = num_output;

            std::vector<VkImageMat> crop_inputs(2);
            crop_inputs[0] = top_blob_bordered;
            crop_inputs[1] = crop_param_blob;

            std::vector<VkImageMat> crop_outputs(1);
            winograd_crop->forward(crop_inputs, crop_outputs, cmd, opt);
            top_blob = crop_outputs[0];
        }

        return 0;
    }
    if (elempack == 8 && out_elempack == 8 && is_conv3x3s1d1 && channels * elempack >= 16 && num_output >= 16)
    {
        // winograd23
        int outw_bordered = (outw + 1) / 2 * 2;
        int outh_bordered = (outh + 1) / 2 * 2;

        int w_bordered = outw_bordered + 2;
        int h_bordered = outh_bordered + 2;

        int block_x = outw_bordered / 2;
        int block_y = outh_bordered / 2;

        // pad to 2n+2
        {
            Option opt_pad = opt;
            opt_pad.blob_vkallocator = opt.workspace_vkallocator;

            VkImageMat padding_param_blob(4, (size_t)4u, 1, opt.staging_vkallocator);
            int* padding_params = padding_param_blob.mapped();

            padding_params[0] = 0;
            padding_params[1] = h_bordered - bottom_blob_bordered.h;
            padding_params[2] = 0;
            padding_params[3] = w_bordered - bottom_blob_bordered.w;

            std::vector<VkImageMat> padding_inputs(2);
            padding_inputs[0] = bottom_blob_bordered;
            padding_inputs[1] = padding_param_blob;

            std::vector<VkImageMat> padding_outputs(1);
            winograd_padding->forward(padding_inputs, padding_outputs, cmd, opt_pad);
            bottom_blob_bordered = padding_outputs[0];
        }

        // transform input
        VkImageMat bottom_tm_blob;
        {
            bottom_tm_blob.create(16, block_x * block_y, channels, elemsize, elempack, opt.workspace_vkallocator);
            if (bottom_tm_blob.empty())
                return -100;

            std::vector<VkImageMat> bindings(2);
            bindings[0] = bottom_blob_bordered;
            bindings[1] = bottom_tm_blob;

            std::vector<vk_constant_type> constants(7);
            constants[0].i = bottom_blob_bordered.w;
            constants[1].i = bottom_blob_bordered.h;
            constants[2].i = bottom_blob_bordered.c;
            constants[3].i = bottom_blob_bordered.cstep;
            constants[4].i = bottom_tm_blob.cstep;
            constants[5].i = block_x;
            constants[6].i = block_y;

            VkImageMat dispatcher;
            dispatcher.w = block_x;
            dispatcher.h = block_y;
            dispatcher.c = bottom_tm_blob.c;

            cmd.record_pipeline(pipeline_convolution_pack8_3x3s1d1_winograd23_transform_input, bindings, constants, dispatcher);
        }

        // gemm
        VkImageMat top_tm_blob;
        {
            top_tm_blob.create(16, block_x * block_y, num_output / out_elempack, out_elemsize, out_elempack, opt.workspace_vkallocator);
            if (top_tm_blob.empty())
                return -100;

            std::vector<VkImageMat> bindings(3);
            bindings[0] = bottom_tm_blob;
            bindings[1] = top_tm_blob;
            bindings[2] = weight_data_gpu_pack8_tm;

            std::vector<vk_constant_type> constants(5);
            constants[0].i = bottom_tm_blob.c;
            constants[1].i = bottom_tm_blob.cstep;
            constants[2].i = top_tm_blob.h;
            constants[3].i = top_tm_blob.c;
            constants[4].i = top_tm_blob.cstep;

            VkImageMat dispatcher;
            dispatcher.w = top_tm_blob.w;
            dispatcher.h = (top_tm_blob.h + 3) / 4;
            dispatcher.c = top_tm_blob.c;

            cmd.record_pipeline(pipeline_convolution_pack8_3x3s1d1_winograd23_gemm, bindings, constants, dispatcher);
        }

        // transform output
        VkImageMat top_blob_bordered;
        {
            top_blob_bordered.create(outw_bordered, outh_bordered, num_output / out_elempack, out_elemsize, out_elempack, opt.blob_vkallocator);
            if (top_blob_bordered.empty())
                return -100;

            std::vector<VkImageMat> bindings(3);
            bindings[0] = top_tm_blob;
            bindings[1] = top_blob_bordered;
            bindings[2] = bias_term ? bias_data_gpu : bindings[1];

            std::vector<vk_constant_type> constants(7);
            constants[0].i = top_tm_blob.c;
            constants[1].i = top_tm_blob.cstep;
            constants[2].i = block_x;
            constants[3].i = block_y;
            constants[4].i = top_blob_bordered.w;
            constants[5].i = top_blob_bordered.h;
            constants[6].i = top_blob_bordered.cstep;

            VkImageMat dispatcher;
            dispatcher.w = block_x;
            dispatcher.h = block_y;
            dispatcher.c = top_blob_bordered.c;

            cmd.record_pipeline(pipeline_convolution_pack8_3x3s1d1_winograd23_transform_output, bindings, constants, dispatcher);
        }

        // crop top_blob
        {
            VkImageMat crop_param_blob(6, (size_t)4u, 1, opt.staging_vkallocator);
            int* crop_params = crop_param_blob.mapped();

            crop_params[0] = 0;
            crop_params[1] = 0;
            crop_params[2] = 0;
            crop_params[3] = outw;
            crop_params[4] = outh;
            crop_params[5] = num_output;

            std::vector<VkImageMat> crop_inputs(2);
            crop_inputs[0] = top_blob_bordered;
            crop_inputs[1] = crop_param_blob;

            std::vector<VkImageMat> crop_outputs(1);
            winograd_crop->forward(crop_inputs, crop_outputs, cmd, opt);
            top_blob = crop_outputs[0];
        }

        return 0;
    }
#endif

    top_blob.create(outw, outh, num_output / out_elempack, out_elemsize, out_elempack, opt.blob_vkallocator);
    if (top_blob.empty())
        return -100;

    std::vector<VkImageMat> bindings(4);
    bindings[0] = bottom_blob_bordered;
    bindings[1] = top_blob;
    bindings[2] = weight_data_gpu_image;
    bindings[3] = bias_data_gpu_image;// TODO use dummy buffer

    std::vector<vk_constant_type> constants(10);
    constants[0].i = bottom_blob_bordered.dims;
    constants[1].i = bottom_blob_bordered.w;
    constants[2].i = bottom_blob_bordered.h;
    constants[3].i = bottom_blob_bordered.c;
    constants[4].i = 0;//bottom_blob_bordered.cstep;
    constants[5].i = top_blob.dims;
    constants[6].i = top_blob.w;
    constants[7].i = top_blob.h;
    constants[8].i = top_blob.c;
    constants[9].i = 0;//top_blob.cstep;

    // record
    if (elempack == 1 && out_elempack == 1 && kernel_w == 1 && kernel_h == 1 && stride_w == 1 && stride_h == 1 && dilation_w == 1 && dilation_h == 1)
    {
        VkImageMat dispatcher;
        dispatcher.w = (top_blob.w + 1) / 2;
        dispatcher.h = (top_blob.h + 1) / 2;
        dispatcher.c = top_blob.c;

        cmd.record_pipeline(pipeline_convolution_1x1s1d1, bindings, constants, dispatcher);
    }
    else if (elempack == 4 && out_elempack == 4 && kernel_w == 1 && kernel_h == 1 && stride_w == 1 && stride_h == 1 && dilation_w == 1 && dilation_h == 1)
    {
        VkImageMat dispatcher;
        dispatcher.w = (top_blob.w + 1) / 2;
        dispatcher.h = (top_blob.h + 1) / 2;
        dispatcher.c = top_blob.c;

        cmd.record_pipeline(pipeline_convolution_pack4_1x1s1d1, bindings, constants, dispatcher);
    }
    else if (elempack == 8 && out_elempack == 8 && kernel_w == 1 && kernel_h == 1 && stride_w == 1 && stride_h == 1 && dilation_w == 1 && dilation_h == 1)
    {
        VkImageMat dispatcher;
        dispatcher.w = (top_blob.w + 1) / 2;
        dispatcher.h = (top_blob.h + 1) / 2;
        dispatcher.c = top_blob.c;

        cmd.record_pipeline(pipeline_convolution_pack8_1x1s1d1, bindings, constants, dispatcher);
    }
    else
    {
        const Pipeline* pipeline = 0;
        if (elempack == 1 && out_elempack == 1)
        {
            pipeline = pipeline_convolution;
        }
        else if (elempack == 4 && out_elempack == 4)
        {
            pipeline = pipeline_convolution_pack4;
        }
        else if (elempack == 1 && out_elempack == 4)
        {
            pipeline = pipeline_convolution_pack1to4;
        }
        else if (elempack == 4 && out_elempack == 1)
        {
            pipeline = pipeline_convolution_pack4to1;
        }
        else if (elempack == 8 && out_elempack == 8)
        {
            pipeline = pipeline_convolution_pack8;
        }
        else if (elempack == 1 && out_elempack == 8)
        {
            pipeline = pipeline_convolution_pack1to8;
        }
        else if (elempack == 4 && out_elempack == 8)
        {
            pipeline = pipeline_convolution_pack4to8;
        }
        else if (elempack == 8 && out_elempack == 4)
        {
            pipeline = pipeline_convolution_pack8to4;
        }
        else if (elempack == 8 && out_elempack == 1)
        {
            pipeline = pipeline_convolution_pack8to1;
        }

        cmd.record_pipeline(pipeline, bindings, constants, top_blob);
    }

    return 0;
}

} // namespace ncnn<|MERGE_RESOLUTION|>--- conflicted
+++ resolved
@@ -224,25 +224,7 @@
             else
             {
             pipeline_convolution_1x1s1d1->set_local_size_xyz(8, 1, std::min(8, num_output));
-<<<<<<< HEAD
             }
-=======
-
-            std::vector<vk_specialization_type> specializations(4 + 8);
-            specializations[0].i = bias_term;
-            specializations[1].i = activation_type;
-            specializations[2].f = activation_params.w >= 1 ? activation_params[0] : 0.f;
-            specializations[3].f = activation_params.w == 2 ? activation_params[1] : 0.f;
-            specializations[4 + 0].i = shape_bordered_packed.dims;
-            specializations[4 + 1].i = shape_bordered_packed.cstep / 4;
-            specializations[4 + 2].i = shape_bordered_packed.c;
-            specializations[4 + 3].i = shape_bordered_packed.cstep / 4;
-            specializations[4 + 4].i = out_shape_packed.dims;
-            specializations[4 + 5].i = out_shape_packed.cstep / 4;
-            specializations[4 + 6].i = out_shape_packed.c;
-            specializations[4 + 7].i = out_shape_packed.cstep / 4;
-
->>>>>>> b2d9325c
             pipeline_convolution_1x1s1d1->create(LayerShaderType::convolution_1x1s1d1, opt, specializations);
         }
         else
@@ -259,66 +241,7 @@
         if (is_conv1x1s1d1)
         {
             pipeline_convolution_pack4_1x1s1d1 = new Pipeline(vkdev);
-<<<<<<< HEAD
             if (opt.use_image_storage)
-=======
-            pipeline_convolution_pack4_1x1s1d1->set_local_size_xyz(8, 1, std::min(8, num_output / 4));
-
-            std::vector<vk_specialization_type> specializations(4 + 8);
-            specializations[0].i = bias_term;
-            specializations[1].i = activation_type;
-            specializations[2].f = activation_params.w >= 1 ? activation_params[0] : 0.f;
-            specializations[3].f = activation_params.w == 2 ? activation_params[1] : 0.f;
-            specializations[4 + 0].i = shape_bordered_packed.dims;
-            specializations[4 + 1].i = shape_bordered_packed.w * shape_bordered_packed.h;
-            specializations[4 + 2].i = shape_bordered_packed.c;
-            specializations[4 + 3].i = shape_bordered_packed.cstep;
-            specializations[4 + 4].i = out_shape_packed.dims;
-            specializations[4 + 5].i = out_shape_packed.w * out_shape_packed.h;
-            specializations[4 + 6].i = out_shape_packed.c;
-            specializations[4 + 7].i = out_shape_packed.cstep;
-
-            pipeline_convolution_pack4_1x1s1d1->create(LayerShaderType::convolution_pack4_1x1s1d1, opt, specializations);
-        }
-        else if (is_conv3x3s1d1 && num_input >= 16 && num_output >= 16)
-        {
-            // winograd23
-            int block_x = 0;
-            int block_y = 0;
-            Mat shape_winograd_bordered;
-            Mat shape_winograd_input_transformed;
-            Mat shape_winograd_gemm;
-            Mat shape_winograd_out_bordered;
-            if (out_shape.dims != 0)
-            {
-                int outw_bordered = (out_shape.w + 1) / 2 * 2;
-                int outh_bordered = (out_shape.h + 1) / 2 * 2;
-
-                int w_bordered = outw_bordered + 2;
-                int h_bordered = outh_bordered + 2;
-
-                block_x = outw_bordered / 2;
-                block_y = outh_bordered / 2;
-
-                shape_winograd_bordered = Mat(w_bordered, h_bordered, shape.c, (void*)0);
-                shape_winograd_input_transformed = Mat(16, block_x * block_y, shape.c, (void*)0);
-                shape_winograd_gemm = Mat(16, block_x * block_y, out_shape.c, (void*)0);
-                shape_winograd_out_bordered = Mat(outw_bordered, outh_bordered, out_shape.c, (void*)0);
-            }
-
-            Mat shape_winograd_bordered_packed;
-            if (shape_winograd_bordered.dims == 3) shape_winograd_bordered_packed = Mat(shape_winograd_bordered.w, shape_winograd_bordered.h, shape_winograd_bordered.c / elempack, (void*)0, elemsize, elempack);
-
-            Mat shape_winograd_input_transformed_packed;
-            if (shape_winograd_input_transformed.dims == 3) shape_winograd_input_transformed_packed = Mat(shape_winograd_input_transformed.w, shape_winograd_input_transformed.h, shape_winograd_input_transformed.c / elempack, (void*)0, elemsize, elempack);
-
-            Mat shape_winograd_gemm_packed;
-            if (shape_winograd_gemm.dims == 3) shape_winograd_gemm_packed = Mat(shape_winograd_gemm.w, shape_winograd_gemm.h, shape_winograd_gemm.c / out_elempack, (void*)0, out_elemsize, out_elempack);
-
-            Mat shape_winograd_out_bordered_packed;
-            if (shape_winograd_out_bordered.dims == 3) shape_winograd_out_bordered_packed = Mat(shape_winograd_out_bordered.w, shape_winograd_out_bordered.h, shape_winograd_out_bordered.c / out_elempack, (void*)0, out_elemsize, out_elempack);
-
->>>>>>> b2d9325c
             {
             Mat local_size_xyz_local(4, 4, std::min(4, num_output / out_elempack), (void*)0);
             if (out_shape_packed.dims != 0)
@@ -331,26 +254,7 @@
             }
             else
             {
-<<<<<<< HEAD
             pipeline_convolution_pack4_1x1s1d1->set_local_size_xyz(8, 1, std::min(8, num_output / 4));
-=======
-                std::vector<vk_specialization_type> specializations(4 + 7);
-                specializations[0].i = bias_term;
-                specializations[1].i = activation_type;
-                specializations[2].f = activation_params.w >= 1 ? activation_params[0] : 0.f;
-                specializations[3].f = activation_params.w == 2 ? activation_params[1] : 0.f;
-                specializations[4 + 0].i = shape_winograd_gemm_packed.c;
-                specializations[4 + 1].i = shape_winograd_gemm_packed.cstep;
-                specializations[4 + 2].i = block_x;
-                specializations[4 + 3].i = block_y;
-                specializations[4 + 4].i = shape_winograd_out_bordered_packed.w;
-                specializations[4 + 5].i = shape_winograd_out_bordered_packed.h;
-                specializations[4 + 6].i = shape_winograd_out_bordered_packed.cstep;
-
-                pipeline_convolution_pack4_3x3s1d1_winograd23_transform_output = new Pipeline(vkdev);
-                pipeline_convolution_pack4_3x3s1d1_winograd23_transform_output->set_local_size_xyz(8, 8, 1);
-                pipeline_convolution_pack4_3x3s1d1_winograd23_transform_output->create(LayerShaderType::convolution_pack4_3x3s1d1_winograd23_transform_output, opt, specializations);
->>>>>>> b2d9325c
             }
             pipeline_convolution_pack4_1x1s1d1->create(LayerShaderType::convolution_pack4_1x1s1d1, opt, specializations);
         }
@@ -513,88 +417,7 @@
         if (is_conv1x1s1d1)
         {
             pipeline_convolution_pack8_1x1s1d1 = new Pipeline(vkdev);
-<<<<<<< HEAD
             if (opt.use_image_storage)
-=======
-            pipeline_convolution_pack8_1x1s1d1->set_local_size_xyz(8, 1, std::min(8, num_output / 8));
-
-            std::vector<vk_specialization_type> specializations(4 + 8);
-            specializations[0].i = bias_term;
-            specializations[1].i = activation_type;
-            specializations[2].f = activation_params.w >= 1 ? activation_params[0] : 0.f;
-            specializations[3].f = activation_params.w == 2 ? activation_params[1] : 0.f;
-            specializations[4 + 0].i = shape_bordered_packed.dims;
-            specializations[4 + 1].i = shape_bordered_packed.w * shape_bordered_packed.h;
-            specializations[4 + 2].i = shape_bordered_packed.c;
-            specializations[4 + 3].i = shape_bordered_packed.cstep;
-            specializations[4 + 4].i = out_shape_packed.dims;
-            specializations[4 + 5].i = out_shape_packed.w * out_shape_packed.h;
-            specializations[4 + 6].i = out_shape_packed.c;
-            specializations[4 + 7].i = out_shape_packed.cstep;
-
-            pipeline_convolution_pack8_1x1s1d1->create(LayerShaderType::convolution_pack8_1x1s1d1, opt, specializations);
-        }
-        else if (is_conv3x3s1d1 && num_input >= 16 && num_output >= 16)
-        {
-            // winograd23
-            int block_x = 0;
-            int block_y = 0;
-            Mat shape_winograd_bordered;
-            Mat shape_winograd_input_transformed;
-            Mat shape_winograd_gemm;
-            Mat shape_winograd_out_bordered;
-            if (out_shape.dims != 0)
-            {
-                int outw_bordered = (out_shape.w + 1) / 2 * 2;
-                int outh_bordered = (out_shape.h + 1) / 2 * 2;
-
-                int w_bordered = outw_bordered + 2;
-                int h_bordered = outh_bordered + 2;
-
-                block_x = outw_bordered / 2;
-                block_y = outh_bordered / 2;
-
-                shape_winograd_bordered = Mat(w_bordered, h_bordered, shape.c, (void*)0);
-                shape_winograd_input_transformed = Mat(16, block_x * block_y, shape.c, (void*)0);
-                shape_winograd_gemm = Mat(16, block_x * block_y, out_shape.c, (void*)0);
-                shape_winograd_out_bordered = Mat(outw_bordered, outh_bordered, out_shape.c, (void*)0);
-            }
-
-            Mat shape_winograd_bordered_packed;
-            if (shape_winograd_bordered.dims == 3) shape_winograd_bordered_packed = Mat(shape_winograd_bordered.w, shape_winograd_bordered.h, shape_winograd_bordered.c / elempack, (void*)0, elemsize, elempack);
-
-            Mat shape_winograd_input_transformed_packed;
-            if (shape_winograd_input_transformed.dims == 3) shape_winograd_input_transformed_packed = Mat(shape_winograd_input_transformed.w, shape_winograd_input_transformed.h, shape_winograd_input_transformed.c / elempack, (void*)0, elemsize, elempack);
-
-            Mat shape_winograd_gemm_packed;
-            if (shape_winograd_gemm.dims == 3) shape_winograd_gemm_packed = Mat(shape_winograd_gemm.w, shape_winograd_gemm.h, shape_winograd_gemm.c / out_elempack, (void*)0, out_elemsize, out_elempack);
-
-            Mat shape_winograd_out_bordered_packed;
-            if (shape_winograd_out_bordered.dims == 3) shape_winograd_out_bordered_packed = Mat(shape_winograd_out_bordered.w, shape_winograd_out_bordered.h, shape_winograd_out_bordered.c / out_elempack, (void*)0, out_elemsize, out_elempack);
-
-            {
-                winograd_padding = ncnn::create_layer(ncnn::LayerType::Padding);
-                winograd_padding->vkdev = vkdev;
-
-                winograd_padding->bottom_shapes.resize(1);
-                winograd_padding->bottom_shapes[0] = shape_bordered;
-                winograd_padding->top_shapes.resize(1);
-                winograd_padding->top_shapes[0] = shape_winograd_bordered;
-
-                ncnn::ParamDict pd;
-                pd.set(0, -233);
-                pd.set(1, -233);
-                pd.set(2, -233);
-                pd.set(3, -233);
-                pd.set(4, 0);
-                pd.set(5, 0.f);
-
-                winograd_padding->load_param(pd);
-
-                winograd_padding->create_pipeline(opt);
-            }
-
->>>>>>> b2d9325c
             {
             Mat local_size_xyz_local(4, 4, std::min(4, num_output / out_elempack), (void*)0);
             if (out_shape_packed.dims != 0)
@@ -607,26 +430,7 @@
             }
             else
             {
-<<<<<<< HEAD
             pipeline_convolution_pack8_1x1s1d1->set_local_size_xyz(8, 1, std::min(8, num_output / 8));
-=======
-                std::vector<vk_specialization_type> specializations(4 + 7);
-                specializations[0].i = bias_term;
-                specializations[1].i = activation_type;
-                specializations[2].f = activation_params.w >= 1 ? activation_params[0] : 0.f;
-                specializations[3].f = activation_params.w == 2 ? activation_params[1] : 0.f;
-                specializations[4 + 0].i = shape_winograd_gemm_packed.c;
-                specializations[4 + 1].i = shape_winograd_gemm_packed.cstep;
-                specializations[4 + 2].i = block_x;
-                specializations[4 + 3].i = block_y;
-                specializations[4 + 4].i = shape_winograd_out_bordered_packed.w;
-                specializations[4 + 5].i = shape_winograd_out_bordered_packed.h;
-                specializations[4 + 6].i = shape_winograd_out_bordered_packed.cstep;
-
-                pipeline_convolution_pack8_3x3s1d1_winograd23_transform_output = new Pipeline(vkdev);
-                pipeline_convolution_pack8_3x3s1d1_winograd23_transform_output->set_local_size_xyz(8, 8, 1);
-                pipeline_convolution_pack8_3x3s1d1_winograd23_transform_output->create(LayerShaderType::convolution_pack8_3x3s1d1_winograd23_transform_output, opt, specializations);
->>>>>>> b2d9325c
             }
             pipeline_convolution_pack8_1x1s1d1->create(LayerShaderType::convolution_pack8_1x1s1d1, opt, specializations);
         }
