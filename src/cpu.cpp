// Tencent is pleased to support the open source community by making ncnn available.
//
// Copyright (C) 2017 THL A29 Limited, a Tencent company. All rights reserved.
//
// Licensed under the BSD 3-Clause License (the "License"); you may not use this file except
// in compliance with the License. You may obtain a copy of the License at
//
// https://opensource.org/licenses/BSD-3-Clause
//
// Unless required by applicable law or agreed to in writing, software distributed
// under the License is distributed on an "AS IS" BASIS, WITHOUT WARRANTIES OR
// CONDITIONS OF ANY KIND, either express or implied. See the License for the
// specific language governing permissions and limitations under the License.

#include "cpu.h"

#include "platform.h"

#include <limits.h>
#ifndef __wasi__
#include <setjmp.h>
#include <signal.h>
#endif // __wasi__
#include <stdio.h>
#include <string.h>

#ifdef _OPENMP
#if NCNN_SIMPLEOMP
#include "simpleomp.h"
#else
#include <omp.h>
#endif
#endif

#if defined(__i386__) || defined(__x86_64__) || defined(_M_IX86) || defined(_M_X64)
#ifdef _MSC_VER
#include <intrin.h>    // __cpuid()
#include <immintrin.h> // _xgetbv()
#endif
#if defined(__clang__) || defined(__GNUC__)
#include <cpuid.h> // __get_cpuid() and __cpuid_count()
#endif
#endif

#ifdef __EMSCRIPTEN__
#include <emscripten/threading.h>
#endif

#if defined _WIN32
#define WIN32_LEAN_AND_MEAN
#include <windows.h>
#endif

#if defined __ANDROID__ || defined __linux__
#if defined __ANDROID__
#if __ANDROID_API__ >= 18
#include <sys/auxv.h> // getauxval()
#endif
#include <sys/system_properties.h> // __system_property_get()
#include <dlfcn.h>
#endif
#include <ctype.h>
#include <stdint.h>
#include <fcntl.h>
#include <sys/stat.h>
#include <sys/syscall.h>
#include <unistd.h>
#endif

#if __APPLE__
#include <mach/mach.h>
#include <mach/machine.h>
#include <mach/thread_act.h>
#include <sys/sysctl.h>
#include <sys/types.h>
#include <unistd.h>
#include "TargetConditionals.h"
#if TARGET_OS_IPHONE
#define __IOS__ 1
#endif
// define missing cpu model for old sdk
#ifndef CPUFAMILY_ARM_HURRICANE
#define CPUFAMILY_ARM_HURRICANE 0x67ceee93
#endif
// A11
#ifndef CPUFAMILY_ARM_MONSOON_MISTRAL
#define CPUFAMILY_ARM_MONSOON_MISTRAL 0xe81e7ef6
#endif
// A12
#ifndef CPUFAMILY_ARM_VORTEX_TEMPEST
#define CPUFAMILY_ARM_VORTEX_TEMPEST 0x07d34b9f
#endif
// A13
#ifndef CPUFAMILY_ARM_LIGHTNING_THUNDER
#define CPUFAMILY_ARM_LIGHTNING_THUNDER 0x462504d2
#endif
// A14 / M1
#ifndef CPUFAMILY_ARM_FIRESTORM_ICESTORM
#define CPUFAMILY_ARM_FIRESTORM_ICESTORM 0x1b588bb3
#endif
// A15 / M2
#ifndef CPUFAMILY_ARM_AVALANCHE_BLIZZARD
#define CPUFAMILY_ARM_AVALANCHE_BLIZZARD 0xda33d83d
#endif
// A16
#ifndef CPUFAMILY_ARM_EVEREST_SAWTOOTH
#define CPUFAMILY_ARM_EVEREST_SAWTOOTH 0x8765edea
#endif
// A17
#ifndef CPUFAMILY_ARM_COLL
#define CPUFAMILY_ARM_COLL 0x2876f5b5
#endif
// M3
#ifndef CPUFAMILY_ARM_IBIZA
#define CPUFAMILY_ARM_IBIZA 0xfa33415e
#endif
// M3 Pro
#ifndef CPUFAMILY_ARM_LOBOS
#define CPUFAMILY_ARM_LOBOS 0x5f4dea93
#endif
// M3 Max
#ifndef CPUFAMILY_ARM_PALMA
#define CPUFAMILY_ARM_PALMA 0x72015832
#endif
#endif // __APPLE__

#if defined(__SSE3__)
#include <immintrin.h>
#endif

#if (defined _WIN32 && (__aarch64__ || __arm__))
#define RUAPU_IMPLEMENTATION
#include "ruapu.h"
#endif

// topology info
static int g_cpucount;
static int g_physical_cpucount;
static int g_powersave;
static ncnn::CpuSet g_cpu_affinity_mask_all;
static ncnn::CpuSet g_cpu_affinity_mask_little;
static ncnn::CpuSet g_cpu_affinity_mask_big;

// isa info
#if defined _WIN32
#if __aarch64__
static int g_cpu_support_arm_asimdhp;
static int g_cpu_support_arm_cpuid;
static int g_cpu_support_arm_asimddp;
static int g_cpu_support_arm_asimdfhm;
static int g_cpu_support_arm_bf16;
static int g_cpu_support_arm_i8mm;
static int g_cpu_support_arm_sve;
static int g_cpu_support_arm_sve2;
static int g_cpu_support_arm_svebf16;
static int g_cpu_support_arm_svei8mm;
static int g_cpu_support_arm_svef32mm;
#elif __arm__
static int g_cpu_support_arm_edsp;
static int g_cpu_support_arm_neon;
static int g_cpu_support_arm_vfpv4;
#endif // __aarch64__ || __arm__
#elif defined __ANDROID__ || defined __linux__
static unsigned int g_hwcaps;
static unsigned int g_hwcaps2;
#elif __APPLE__
static unsigned int g_hw_cpufamily;
static cpu_type_t g_hw_cputype;
static cpu_subtype_t g_hw_cpusubtype;
#if __aarch64__
static int g_hw_optional_arm_FEAT_FP16;
static int g_hw_optional_arm_FEAT_DotProd;
static int g_hw_optional_arm_FEAT_FHM;
static int g_hw_optional_arm_FEAT_BF16;
static int g_hw_optional_arm_FEAT_I8MM;
#endif // __aarch64__
#endif

#if defined(__i386__) || defined(__x86_64__) || defined(_M_IX86) || defined(_M_X64)
static int g_cpu_support_x86_avx;
static int g_cpu_support_x86_fma;
static int g_cpu_support_x86_xop;
static int g_cpu_support_x86_f16c;
static int g_cpu_support_x86_avx2;
static int g_cpu_support_x86_avx_vnni;
static int g_cpu_support_x86_avx_vnni_int8;
static int g_cpu_support_x86_avx_vnni_int16;
static int g_cpu_support_x86_avx_ne_convert;
static int g_cpu_support_x86_avx512;
static int g_cpu_support_x86_avx512_vnni;
static int g_cpu_support_x86_avx512_bf16;
static int g_cpu_support_x86_avx512_fp16;
#endif // defined(__i386__) || defined(__x86_64__) || defined(_M_IX86) || defined(_M_X64)

static int g_cpu_level2_cachesize;
static int g_cpu_level3_cachesize;

// misc info
#if defined __ANDROID__ || defined __linux__
#if __aarch64__
static int g_cpu_is_arm_a53_a55;
#endif // __aarch64__
#endif // defined __ANDROID__ || defined __linux__

static bool is_being_debugged()
{
#if defined _WIN32
    return IsDebuggerPresent();
#elif defined __ANDROID__ || defined __linux__
    // https://stackoverflow.com/questions/3596781/how-to-detect-if-the-current-process-is-being-run-by-gdb
    int status_fd = open("/proc/self/status", O_RDONLY);
    if (status_fd == -1)
        return false;

    char buf[4096];
    ssize_t num_read = read(status_fd, buf, sizeof(buf) - 1);
    close(status_fd);

    if (num_read <= 0)
        return false;

    buf[num_read] = '\0';
    const char tracerPidString[] = "TracerPid:";
    const char* tracer_pid_ptr = strstr(buf, tracerPidString);
    if (!tracer_pid_ptr)
        return false;

    for (const char* ch = tracer_pid_ptr + sizeof(tracerPidString) - 1; ch <= buf + num_read; ++ch)
    {
        if (isspace(*ch))
            continue;

        return isdigit(*ch) != 0 && *ch != '0';
    }

    return false;
#elif defined __APPLE__
    // https://stackoverflow.com/questions/2200277/detecting-debugger-on-mac-os-x
    struct kinfo_proc info;
    info.kp_proc.p_flag = 0;

    int mib[4];
    mib[0] = CTL_KERN;
    mib[1] = KERN_PROC;
    mib[2] = KERN_PROC_PID;
    mib[3] = getpid();

    size_t size = sizeof(info);
    sysctl(mib, sizeof(mib) / sizeof(*mib), &info, &size, NULL, 0);

    return ((info.kp_proc.p_flag & P_TRACED) != 0);
#else
    // unknown platform :(
    fprintf(stderr, "unknown platform!\n");
    return false;
#endif
}

#if defined __ANDROID__ || defined __linux__

#define AT_HWCAP  16
#define AT_HWCAP2 26

#if __aarch64__
// from arch/arm64/include/uapi/asm/hwcap.h
#define HWCAP_ASIMD     (1 << 1)
#define HWCAP_ASIMDHP   (1 << 10)
#define HWCAP_CPUID     (1 << 11)
#define HWCAP_ASIMDDP   (1 << 20)
#define HWCAP_SVE       (1 << 22)
#define HWCAP_ASIMDFHM  (1 << 23)
#define HWCAP2_SVE2     (1 << 1)
#define HWCAP2_SVEI8MM  (1 << 9)
#define HWCAP2_SVEF32MM (1 << 10)
#define HWCAP2_SVEBF16  (1 << 12)
#define HWCAP2_I8MM     (1 << 13)
#define HWCAP2_BF16     (1 << 14)
#else
// from arch/arm/include/uapi/asm/hwcap.h
#define HWCAP_EDSP  (1 << 7)
#define HWCAP_NEON  (1 << 12)
#define HWCAP_VFPv4 (1 << 16)
#endif

#if __mips__
// from arch/mips/include/uapi/asm/hwcap.h
#define HWCAP_MIPS_MSA     (1 << 1)
#define HWCAP_LOONGSON_MMI (1 << 11)
#endif

#if __loongarch64
// from arch/loongarch/include/uapi/asm/hwcap.h
#define HWCAP_LOONGARCH_LSX  (1 << 4)
#define HWCAP_LOONGARCH_LASX (1 << 5)
#endif

#if __riscv
// from arch/riscv/include/uapi/asm/hwcap.h
#define COMPAT_HWCAP_ISA_F (1 << ('F' - 'A'))
#define COMPAT_HWCAP_ISA_V (1 << ('V' - 'A'))
#endif

#if defined __ANDROID__
// Probe the system's C library for a 'getauxval' function and call it if
// it exits, or return 0 for failure. This function is available since API
// level 18.
//
// Note that getauxval() can't really be re-implemented here, because
// its implementation does not parse /proc/self/auxv. Instead it depends
// on values  that are passed by the kernel at process-init time to the
// C runtime initialization layer.
static unsigned int get_elf_hwcap_from_getauxval(unsigned int type)
{
#if __ANDROID_API__ >= 18
    unsigned int hwcap = getauxval(type);
    if (hwcap)
        return hwcap;
#endif

    typedef unsigned long getauxval_func_t(unsigned long);

    dlerror();
    void* libc_handle = dlopen("libc.so", RTLD_NOW);
    if (!libc_handle)
    {
        NCNN_LOGE("dlopen libc.so failed %s", dlerror());
        return 0;
    }

    unsigned int result = 0;
    getauxval_func_t* func = (getauxval_func_t*)dlsym(libc_handle, "getauxval");
    if (!func)
    {
        NCNN_LOGE("dlsym getauxval failed");
    }
    else
    {
        // Note: getauxval() returns 0 on failure. Doesn't touch errno.
        result = (unsigned int)(*func)(type);
    }
    dlclose(libc_handle);

    return result;
}
#endif // defined __ANDROID__

// extract the ELF HW capabilities bitmap from /proc/self/auxv
static unsigned int get_elf_hwcap_from_proc_self_auxv(unsigned int type)
{
    FILE* fp = fopen("/proc/self/auxv", "rb");
    if (!fp)
    {
        NCNN_LOGE("fopen /proc/self/auxv failed");
        return 0;
    }

#if __aarch64__ || __mips64 || __riscv_xlen == 64 || __loongarch64
    struct
    {
        uint64_t tag;
        uint64_t value;
    } entry;
#else
    struct
    {
        unsigned int tag;
        unsigned int value;
    } entry;

#endif

    unsigned int result = 0;
    while (!feof(fp))
    {
        int nread = fread((char*)&entry, sizeof(entry), 1, fp);
        if (nread != 1)
            break;

        if (entry.tag == 0 && entry.value == 0)
            break;

        if (entry.tag == type)
        {
            result = entry.value;
            break;
        }
    }

    fclose(fp);

    return result;
}

static unsigned int get_elf_hwcap(unsigned int type)
{
    unsigned int hwcap = 0;

#if defined __ANDROID__
    hwcap = get_elf_hwcap_from_getauxval(type);
#endif

    if (!hwcap)
        hwcap = get_elf_hwcap_from_proc_self_auxv(type);

#if defined __ANDROID__
#if __aarch64__
    if (type == AT_HWCAP)
    {
        // samsung exynos9810 on android pre-9 incorrectly reports armv8.2
        // for little cores, but big cores only support armv8.0
        // drop all armv8.2 features used by ncnn for preventing SIGILLs
        // ref https://reviews.llvm.org/D114523
        char arch[PROP_VALUE_MAX];
        int len = __system_property_get("ro.arch", arch);
        if (len > 0 && strncmp(arch, "exynos9810", 10) == 0)
        {
            hwcap &= ~HWCAP_ASIMDHP;
            hwcap &= ~HWCAP_ASIMDDP;
        }
    }
#endif // __aarch64__
#endif // defined __ANDROID__

    return hwcap;
}
#endif // defined __ANDROID__ || defined __linux__

#if __APPLE__
static unsigned int get_hw_cpufamily()
{
    unsigned int value = 0;
    size_t len = sizeof(value);
    sysctlbyname("hw.cpufamily", &value, &len, NULL, 0);
    return value;
}

static cpu_type_t get_hw_cputype()
{
    cpu_type_t value = 0;
    size_t len = sizeof(value);
    sysctlbyname("hw.cputype", &value, &len, NULL, 0);
    return value;
}

static cpu_subtype_t get_hw_cpusubtype()
{
    cpu_subtype_t value = 0;
    size_t len = sizeof(value);
    sysctlbyname("hw.cpusubtype", &value, &len, NULL, 0);
    return value;
}

static int get_hw_capability(const char* cap)
{
    int64_t value = 0;
    size_t len = sizeof(value);
    sysctlbyname(cap, &value, &len, NULL, 0);
    return value;
}
#endif // __APPLE__

#if defined(__i386__) || defined(__x86_64__) || defined(_M_IX86) || defined(_M_X64)
static inline void x86_cpuid(int level, unsigned int out[4])
{
#if defined(_MSC_VER) && !defined(__clang__)
    __cpuid((int*)out, level);
#elif defined(__clang__) || defined(__GNUC__)
    __get_cpuid(level, out, out + 1, out + 2, out + 3);
#else
    NCNN_LOGE("x86_cpuid is unknown for current compiler");
    out[0] = 0;
    out[1] = 0;
    out[2] = 0;
    out[3] = 0;
#endif
}

static inline void x86_cpuid_sublevel(int level, int sublevel, unsigned int out[4])
{
#if defined(_MSC_VER)
    __cpuidex((int*)out, level, sublevel);
#elif defined(__clang__) || defined(__GNUC__)
    __cpuid_count(level, sublevel, out[0], out[1], out[2], out[3]);
#else
    NCNN_LOGE("x86_cpuid_sublevel is unknown for current compiler");
    out[0] = 0;
    out[1] = 0;
    out[2] = 0;
    out[3] = 0;
#endif
}

static inline int x86_get_xcr0()
{
#if defined(_MSC_FULL_VER) && (_MSC_FULL_VER >= 160040219)
    return _xgetbv(0);
#elif defined(__i386__) || defined(__x86_64__)
    int xcr0 = 0;
    asm(".byte 0x0f, 0x01, 0xd0"
        : "=a"(xcr0)
        : "c"(0)
        : "%edx");
    return xcr0;
#else
    NCNN_LOGE("x86_get_xcr0 is unknown for current compiler");
    return 0xffffffff; // assume it will work
#endif
}

static int get_cpu_support_x86_avx()
{
    unsigned int cpu_info[4] = {0};
    x86_cpuid(0, cpu_info);

    int nIds = cpu_info[0];
    if (nIds < 1)
        return 0;

    x86_cpuid(1, cpu_info);
    // check AVX XSAVE OSXSAVE
    if (!(cpu_info[2] & (1u << 28)) || !(cpu_info[2] & (1u << 26)) || !(cpu_info[2] & (1u << 27)))
        return 0;

    // check XSAVE enabled by kernel
    if ((x86_get_xcr0() & 6) != 6)
        return 0;

    return 1;
}

static int get_cpu_support_x86_fma()
{
    unsigned int cpu_info[4] = {0};
    x86_cpuid(0, cpu_info);

    int nIds = cpu_info[0];
    if (nIds < 7)
        return 0;

    x86_cpuid(1, cpu_info);
    // check AVX XSAVE OSXSAVE
    if (!(cpu_info[2] & (1u << 28)) || !(cpu_info[2] & (1u << 26)) || !(cpu_info[2] & (1u << 27)))
        return 0;

    // check XSAVE enabled by kernel
    if ((x86_get_xcr0() & 6) != 6)
        return 0;

    return cpu_info[2] & (1u << 12);
}

static int get_cpu_support_x86_xop()
{
    unsigned int cpu_info[4] = {0};
    x86_cpuid(0x80000000, cpu_info);

    if (cpu_info[0] < 0x80000001)
        return 0;

    x86_cpuid(0x80000001, cpu_info);

    return cpu_info[2] & (1u << 11);
}

static int get_cpu_support_x86_f16c()
{
    unsigned int cpu_info[4] = {0};
    x86_cpuid(0, cpu_info);

    int nIds = cpu_info[0];
    if (nIds < 1)
        return 0;

    x86_cpuid(1, cpu_info);

    return cpu_info[2] & (1u << 29);
}

static int get_cpu_support_x86_avx2()
{
    unsigned int cpu_info[4] = {0};
    x86_cpuid(0, cpu_info);

    int nIds = cpu_info[0];
    if (nIds < 7)
        return 0;

    x86_cpuid(1, cpu_info);
    // check AVX XSAVE OSXSAVE
    if (!(cpu_info[2] & (1u << 28)) || !(cpu_info[2] & (1u << 26)) || !(cpu_info[2] & (1u << 27)))
        return 0;

    // check XSAVE enabled by kernel
    if ((x86_get_xcr0() & 6) != 6)
        return 0;

    x86_cpuid_sublevel(7, 0, cpu_info);
    return cpu_info[1] & (1u << 5);
}

static int get_cpu_support_x86_avx_vnni()
{
    unsigned int cpu_info[4] = {0};
    x86_cpuid(0, cpu_info);

    int nIds = cpu_info[0];
    if (nIds < 7)
        return 0;

    x86_cpuid(1, cpu_info);
    // check AVX XSAVE OSXSAVE
    if (!(cpu_info[2] & (1u << 28)) || !(cpu_info[2] & (1u << 26)) || !(cpu_info[2] & (1u << 27)))
        return 0;

    // check XSAVE enabled by kernel
    if ((x86_get_xcr0() & 6) != 6)
        return 0;

    x86_cpuid_sublevel(7, 1, cpu_info);
    return cpu_info[0] & (1u << 4);
}

static int get_cpu_support_x86_avx_vnni_int8()
{
    unsigned int cpu_info[4] = {0};
    x86_cpuid(0, cpu_info);

    int nIds = cpu_info[0];
    if (nIds < 7)
        return 0;

    x86_cpuid(1, cpu_info);
    // check AVX XSAVE OSXSAVE
    if (!(cpu_info[2] & (1u << 28)) || !(cpu_info[2] & (1u << 26)) || !(cpu_info[2] & (1u << 27)))
        return 0;

    // check XSAVE enabled by kernel
    if ((x86_get_xcr0() & 6) != 6)
        return 0;

    x86_cpuid_sublevel(7, 1, cpu_info);
    return cpu_info[3] & (1u << 4);
}

static int get_cpu_support_x86_avx_vnni_int16()
{
    unsigned int cpu_info[4] = {0};
    x86_cpuid(0, cpu_info);

    int nIds = cpu_info[0];
    if (nIds < 7)
        return 0;

    x86_cpuid(1, cpu_info);
    // check AVX XSAVE OSXSAVE
    if (!(cpu_info[2] & (1u << 28)) || !(cpu_info[2] & (1u << 26)) || !(cpu_info[2] & (1u << 27)))
        return 0;

    // check XSAVE enabled by kernel
    if ((x86_get_xcr0() & 6) != 6)
        return 0;

    x86_cpuid_sublevel(7, 1, cpu_info);
    return cpu_info[3] & (1u << 10);
}

static int get_cpu_support_x86_avx_ne_convert()
{
    unsigned int cpu_info[4] = {0};
    x86_cpuid(0, cpu_info);

    int nIds = cpu_info[0];
    if (nIds < 7)
        return 0;

    x86_cpuid(1, cpu_info);
    // check AVX XSAVE OSXSAVE
    if (!(cpu_info[2] & (1u << 28)) || !(cpu_info[2] & (1u << 26)) || !(cpu_info[2] & (1u << 27)))
        return 0;

    // check XSAVE enabled by kernel
    if ((x86_get_xcr0() & 6) != 6)
        return 0;

    x86_cpuid_sublevel(7, 1, cpu_info);
    return cpu_info[3] & (1u << 5);
}

static int get_cpu_support_x86_avx512()
{
#if __APPLE__
    return get_hw_capability("hw.optional.avx512f")
           && get_hw_capability("hw.optional.avx512bw")
           && get_hw_capability("hw.optional.avx512cd")
           && get_hw_capability("hw.optional.avx512dq")
           && get_hw_capability("hw.optional.avx512vl");
#else
    unsigned int cpu_info[4] = {0};
    x86_cpuid(0, cpu_info);

    int nIds = cpu_info[0];
    if (nIds < 7)
        return 0;

    x86_cpuid(1, cpu_info);
    // check AVX XSAVE OSXSAVE
    if (!(cpu_info[2] & (1u << 28)) || !(cpu_info[2] & (1u << 26)) || !(cpu_info[2] & (1u << 27)))
        return 0;

    // check XSAVE enabled by kernel
    if ((x86_get_xcr0() & 6) != 6)
        return 0;

    // check avx512 XSAVE enabled by kernel
    if ((x86_get_xcr0() & 0xe0) != 0xe0)
        return 0;

    x86_cpuid_sublevel(7, 0, cpu_info);
    return (cpu_info[1] & (1u << 16)) && (cpu_info[1] & (1u << 17)) && (cpu_info[1] & (1u << 28)) && (cpu_info[1] & (1u << 30)) && (cpu_info[1] & (1u << 31));
#endif
}

static int get_cpu_support_x86_avx512_vnni()
{
#if __APPLE__
    return get_hw_capability("hw.optional.avx512vnni");
#else
    unsigned int cpu_info[4] = {0};
    x86_cpuid(0, cpu_info);

    int nIds = cpu_info[0];
    if (nIds < 7)
        return 0;

    x86_cpuid(1, cpu_info);
    // check AVX XSAVE OSXSAVE
    if (!(cpu_info[2] & (1u << 28)) || !(cpu_info[2] & (1u << 26)) || !(cpu_info[2] & (1u << 27)))
        return 0;

    // check XSAVE enabled by kernel
    if ((x86_get_xcr0() & 6) != 6)
        return 0;

    // check avx512 XSAVE enabled by kernel
    if ((x86_get_xcr0() & 0xe0) != 0xe0)
        return 0;

    x86_cpuid_sublevel(7, 0, cpu_info);
    return cpu_info[2] & (1u << 11);
#endif
}

static int get_cpu_support_x86_avx512_bf16()
{
#if __APPLE__
    return get_hw_capability("hw.optional.avx512bf16");
#else
    unsigned int cpu_info[4] = {0};
    x86_cpuid(0, cpu_info);

    int nIds = cpu_info[0];
    if (nIds < 7)
        return 0;

    x86_cpuid(1, cpu_info);
    // check AVX XSAVE OSXSAVE
    if (!(cpu_info[2] & (1u << 28)) || !(cpu_info[2] & (1u << 26)) || !(cpu_info[2] & (1u << 27)))
        return 0;

    // check XSAVE enabled by kernel
    if ((x86_get_xcr0() & 6) != 6)
        return 0;

    x86_cpuid_sublevel(7, 1, cpu_info);
    return cpu_info[0] & (1u << 5);
#endif
}

static int get_cpu_support_x86_avx512_fp16()
{
#if __APPLE__
    return get_hw_capability("hw.optional.avx512fp16");
#else
    unsigned int cpu_info[4] = {0};
    x86_cpuid(0, cpu_info);

    int nIds = cpu_info[0];
    if (nIds < 7)
        return 0;

    x86_cpuid(1, cpu_info);
    // check AVX XSAVE OSXSAVE
    if (!(cpu_info[2] & (1u << 28)) || !(cpu_info[2] & (1u << 26)) || !(cpu_info[2] & (1u << 27)))
        return 0;

    // check XSAVE enabled by kernel
    if ((x86_get_xcr0() & 6) != 6)
        return 0;

    // check avx512 XSAVE enabled by kernel
    if ((x86_get_xcr0() & 0xe0) != 0xe0)
        return 0;

    x86_cpuid_sublevel(7, 0, cpu_info);
    return cpu_info[3] & (1u << 23);
#endif
}
#endif // defined(__i386__) || defined(__x86_64__) || defined(_M_IX86) || defined(_M_X64)

static int get_cpucount()
{
    int count = 0;
#ifdef __EMSCRIPTEN__
    if (emscripten_has_threading_support())
        count = emscripten_num_logical_cores();
    else
        count = 1;
#elif defined _WIN32
    SYSTEM_INFO system_info;
    GetSystemInfo(&system_info);
    count = system_info.dwNumberOfProcessors;
#elif defined __ANDROID__ || defined __linux__
    // get cpu count from /proc/cpuinfo
    FILE* fp = fopen("/proc/cpuinfo", "rb");
    if (!fp)
        return 1;

    char line[1024];
    while (!feof(fp))
    {
        char* s = fgets(line, 1024, fp);
        if (!s)
            break;

        if (memcmp(line, "processor", 9) == 0)
        {
            count++;
        }
    }

    fclose(fp);
#elif __APPLE__
    size_t len = sizeof(count);
    sysctlbyname("hw.ncpu", &count, &len, NULL, 0);
#else
#ifdef _OPENMP
    count = omp_get_max_threads();
#else
    count = 1;
#endif // _OPENMP
#endif

    if (count < 1)
        count = 1;

    return count;
}

#if defined __ANDROID__ || defined __linux__
static int get_thread_siblings(int cpuid)
{
    char path[256];
    sprintf(path, "/sys/devices/system/cpu/cpu%d/topology/thread_siblings", cpuid);

    FILE* fp = 0; //fopen(path, "rb");
    if (fp)
    {
        int thread_siblings = -1;
        int nscan = fscanf(fp, "%x", &thread_siblings);
        if (nscan != 1)
        {
            // ignore
        }

        fclose(fp);

        return thread_siblings;
    }

    // second try, parse from human-readable thread_siblings_list
    sprintf(path, "/sys/devices/system/cpu/cpu%d/topology/thread_siblings_list", cpuid);

    fp = fopen(path, "rb");
    if (fp)
    {
        int thread_siblings = -1;

        int id0;
        char sep;
        int id1;

        int nscan = fscanf(fp, "%d", &id0);
        if (nscan == 1)
        {
            thread_siblings = (1 << id0);

            while (fscanf(fp, "%c%d", &sep, &id1) == 2)
            {
                if (sep == ',')
                {
                    thread_siblings |= (1 << id1);
                }
                if (sep == '-' && id0 < id1)
                {
                    for (int i = id0 + 1; i <= id1; i++)
                    {
                        thread_siblings |= (1 << i);
                    }
                }

                id0 = id1;
            }
        }
        else
        {
            // ignore
        }

        fclose(fp);

        return thread_siblings;
    }

    return -1;
}
#endif // defined __ANDROID__ || defined __linux__

static int get_physical_cpucount()
{
    int count = 0;
#if defined _WIN32
    typedef BOOL(WINAPI * LPFN_GLPI)(PSYSTEM_LOGICAL_PROCESSOR_INFORMATION, PDWORD);
    LPFN_GLPI glpi = (LPFN_GLPI)GetProcAddress(GetModuleHandle(TEXT("kernel32")), "GetLogicalProcessorInformation");
    if (glpi == NULL)
    {
        NCNN_LOGE("GetLogicalProcessorInformation is not supported");
        return g_cpucount;
    }

    DWORD return_length = 0;
    glpi(NULL, &return_length);

    PSYSTEM_LOGICAL_PROCESSOR_INFORMATION buffer = (PSYSTEM_LOGICAL_PROCESSOR_INFORMATION)malloc(return_length);
    glpi(buffer, &return_length);

    PSYSTEM_LOGICAL_PROCESSOR_INFORMATION ptr = buffer;
    DWORD byte_offset = 0;
    while (byte_offset + sizeof(SYSTEM_LOGICAL_PROCESSOR_INFORMATION) <= return_length)
    {
        if (ptr->Relationship == RelationProcessorCore)
        {
            count++;
        }

        byte_offset += sizeof(SYSTEM_LOGICAL_PROCESSOR_INFORMATION);
        ptr++;
    }

    free(buffer);
#elif defined __ANDROID__ || defined __linux__
    std::vector<int> thread_set;
    for (int i = 0; i < g_cpucount; i++)
    {
        int thread_siblings = get_thread_siblings(i);
        if (thread_siblings == -1)
        {
            // ignore malformed one
            continue;
        }

        bool thread_siblings_exists = false;
        for (size_t j = 0; j < thread_set.size(); j++)
        {
            if (thread_set[j] == thread_siblings)
            {
                thread_siblings_exists = true;
                break;
            }
        }

        if (!thread_siblings_exists)
        {
            thread_set.push_back(thread_siblings);
            count++;
        }
    }
    if (count == 0)
    {
        // cannot resolve siblings, fallback to all cpu count
        count = g_cpucount;
    }
#elif __APPLE__
    size_t len = sizeof(count);
    sysctlbyname("hw.physicalcpu_max", &count, &len, NULL, 0);
#else
    count = g_cpucount;
#endif

    if (count > g_cpucount)
        count = g_cpucount;

    return count;
}

#if defined __ANDROID__ || defined __linux__
static int get_data_cache_size(int cpuid, int level)
{
    char path[256];

    // discover sysfs cache entry
    int indexid = -1;
    for (int i = 0;; i++)
    {
        // check level
        {
            sprintf(path, "/sys/devices/system/cpu/cpu%d/cache/index%d/level", cpuid, i);
            FILE* fp = fopen(path, "rb");
            if (!fp)
                break;

            int cache_level = -1;
            int nscan = fscanf(fp, "%d", &cache_level);
            fclose(fp);
            if (nscan != 1 || cache_level != level)
                continue;
        }

        // check type
        {
            sprintf(path, "/sys/devices/system/cpu/cpu%d/cache/index%d/type", cpuid, i);
            FILE* fp = fopen(path, "rb");
            if (!fp)
                break;

            char type[32];
            int nscan = fscanf(fp, "%31s", type);
            fclose(fp);
            if (nscan != 1 || (strcmp(type, "Data") != 0 && strcmp(type, "Unified") != 0))
                continue;
        }

        indexid = i;
        break;
    }

    if (indexid == -1)
    {
        // no sysfs entry
        return 0;
    }

    // get size
    int cache_size_K = 0;
    {
        sprintf(path, "/sys/devices/system/cpu/cpu%d/cache/index%d/size", cpuid, indexid);
        FILE* fp = fopen(path, "rb");
        if (!fp)
            return 0;

        int nscan = fscanf(fp, "%dK", &cache_size_K);
        fclose(fp);
        if (nscan != 1)
        {
            NCNN_LOGE("fscanf cache_size_K error %d", nscan);
            return 0;
        }
    }

    // parse shared_cpu_map mask
    ncnn::CpuSet shared_cpu_map;
    {
        sprintf(path, "/sys/devices/system/cpu/cpu%d/cache/index%d/shared_cpu_map", cpuid, indexid);
        FILE* fp = fopen(path, "rb");
        if (!fp)
            return 0;

        char shared_cpu_map_str[256];
        int nscan = fscanf(fp, "%255s", shared_cpu_map_str);
        fclose(fp);
        if (nscan != 1)
        {
            NCNN_LOGE("fscanf shared_cpu_map error %d", nscan);
            return 0;
        }

        int len = strlen(shared_cpu_map_str);

        if (shared_cpu_map_str[0] == '0' && shared_cpu_map_str[1] == 'x')
        {
            // skip leading 0x
            len -= 2;
        }

        int ci = 0;
        for (int i = len - 1; i >= 0; i--)
        {
            char x = shared_cpu_map_str[i];
            if (x & 1) shared_cpu_map.enable(ci + 0);
            if (x & 2) shared_cpu_map.enable(ci + 1);
            if (x & 4) shared_cpu_map.enable(ci + 2);
            if (x & 8) shared_cpu_map.enable(ci + 3);

            ci += 4;
        }
    }

    if (shared_cpu_map.num_enabled() == 1)
        return cache_size_K * 1024;

    // resolve physical cpu count in the shared_cpu_map
    int shared_physical_cpu_count = 0;
    {
        std::vector<int> thread_set;
        for (int i = 0; i < g_cpucount; i++)
        {
            if (!shared_cpu_map.is_enabled(i))
                continue;

            int thread_siblings = get_thread_siblings(i);
            if (thread_siblings == -1)
            {
                // ignore malformed one
                continue;
            }

            bool thread_siblings_exists = false;
            for (size_t j = 0; j < thread_set.size(); j++)
            {
                if (thread_set[j] == thread_siblings)
                {
                    thread_siblings_exists = true;
                    break;
                }
            }

            if (!thread_siblings_exists)
            {
                thread_set.push_back(thread_siblings);
                shared_physical_cpu_count++;
            }
        }
    }

    // return per-physical-core cache size with 4K aligned
    cache_size_K = (cache_size_K / shared_physical_cpu_count + 3) / 4 * 4;

    return cache_size_K * 1024;
}

static int get_big_cpu_data_cache_size(int level)
{
    if (g_cpu_affinity_mask_big.num_enabled() == 0)
    {
        // smp cpu
        return get_data_cache_size(0, level);
    }

    for (int i = 0; i < g_cpucount; i++)
    {
        if (g_cpu_affinity_mask_big.is_enabled(i))
        {
            return get_data_cache_size(i, level);
        }
    }

    // should never reach here, fallback to cpu0
    return get_data_cache_size(0, level);
}
#endif // defined __ANDROID__ || defined __linux__

static int get_cpu_level2_cachesize()
{
    int size = 0;
#if defined _WIN32
    typedef BOOL(WINAPI * LPFN_GLPI)(PSYSTEM_LOGICAL_PROCESSOR_INFORMATION, PDWORD);
    LPFN_GLPI glpi = (LPFN_GLPI)GetProcAddress(GetModuleHandle(TEXT("kernel32")), "GetLogicalProcessorInformation");
    if (glpi != NULL)
    {
        DWORD return_length = 0;
        glpi(NULL, &return_length);

        PSYSTEM_LOGICAL_PROCESSOR_INFORMATION buffer = (PSYSTEM_LOGICAL_PROCESSOR_INFORMATION)malloc(return_length);
        glpi(buffer, &return_length);

        PSYSTEM_LOGICAL_PROCESSOR_INFORMATION ptr = buffer;
        DWORD byte_offset = 0;
        while (byte_offset + sizeof(SYSTEM_LOGICAL_PROCESSOR_INFORMATION) <= return_length)
        {
            if (ptr->Relationship == RelationCache)
            {
                PCACHE_DESCRIPTOR Cache = &ptr->Cache;
                if (Cache->Level == 2)
                {
                    size = std::max(size, (int)Cache->Size);
                }
            }

            byte_offset += sizeof(SYSTEM_LOGICAL_PROCESSOR_INFORMATION);
            ptr++;
        }

        free(buffer);
    }
#elif defined __ANDROID__ || defined __linux__
    size = get_big_cpu_data_cache_size(2);
#if defined(_SC_LEVEL2_CACHE_SIZE)
    if (size <= 0)
        size = sysconf(_SC_LEVEL2_CACHE_SIZE);
#endif
#elif __APPLE__
    // perflevel 0 is the higher performance cluster
    int cpusperl2 = get_hw_capability("hw.perflevel0.cpusperl2");
    int l2cachesize = get_hw_capability("hw.perflevel0.l2cachesize");
    size = cpusperl2 > 1 ? l2cachesize / cpusperl2 : l2cachesize;
#endif

    // fallback to a common value
    if (size <= 0)
    {
#if defined(__i386__) || defined(__x86_64__) || defined(_M_IX86) || defined(_M_X64)
        size = 64 * 1024;
        if (g_cpu_support_x86_avx)
            size = 128 * 1024;
        if (g_cpu_support_x86_avx2)
            size = 256 * 1024;
        if (g_cpu_support_x86_avx512)
            size = 1024 * 1024;
#elif __aarch64__
        size = 256 * 1024;
#elif __arm__
        size = 128 * 1024;
#else
        // is 64k still too large here ?
        size = 64 * 1024;
#endif
    }

    return size;
}

static int get_cpu_level3_cachesize()
{
    int size = 0;
#if defined _WIN32
    typedef BOOL(WINAPI * LPFN_GLPI)(PSYSTEM_LOGICAL_PROCESSOR_INFORMATION, PDWORD);
    LPFN_GLPI glpi = (LPFN_GLPI)GetProcAddress(GetModuleHandle(TEXT("kernel32")), "GetLogicalProcessorInformation");
    if (glpi != NULL)
    {
        DWORD return_length = 0;
        glpi(NULL, &return_length);

        PSYSTEM_LOGICAL_PROCESSOR_INFORMATION buffer = (PSYSTEM_LOGICAL_PROCESSOR_INFORMATION)malloc(return_length);
        glpi(buffer, &return_length);

        PSYSTEM_LOGICAL_PROCESSOR_INFORMATION ptr = buffer;
        DWORD byte_offset = 0;
        while (byte_offset + sizeof(SYSTEM_LOGICAL_PROCESSOR_INFORMATION) <= return_length)
        {
            if (ptr->Relationship == RelationCache)
            {
                PCACHE_DESCRIPTOR Cache = &ptr->Cache;
                if (Cache->Level == 3)
                {
                    size = std::max(size, (int)Cache->Size);
                }
            }

            byte_offset += sizeof(SYSTEM_LOGICAL_PROCESSOR_INFORMATION);
            ptr++;
        }

        free(buffer);
    }
#elif defined __ANDROID__ || defined __linux__
    size = get_big_cpu_data_cache_size(3);
#if defined(_SC_LEVEL3_CACHE_SIZE)
    if (size <= 0)
        size = sysconf(_SC_LEVEL3_CACHE_SIZE);
#endif
#elif __APPLE__
    // perflevel 0 is the higher performance cluster
    // get the size shared among all cpus
    size = get_hw_capability("hw.perflevel0.l3cachesize");
#endif

    // l3 cache size can be zero

    return size;
}

#if defined _WIN32
static ncnn::CpuSet get_smt_cpu_mask()
{
    ncnn::CpuSet smt_cpu_mask;

    typedef BOOL(WINAPI * LPFN_GLPI)(PSYSTEM_LOGICAL_PROCESSOR_INFORMATION, PDWORD);
    LPFN_GLPI glpi = (LPFN_GLPI)GetProcAddress(GetModuleHandle(TEXT("kernel32")), "GetLogicalProcessorInformation");
    if (glpi == NULL)
    {
        NCNN_LOGE("GetLogicalProcessorInformation is not supported");
        return smt_cpu_mask;
    }

    DWORD return_length = 0;
    glpi(NULL, &return_length);

    PSYSTEM_LOGICAL_PROCESSOR_INFORMATION buffer = (PSYSTEM_LOGICAL_PROCESSOR_INFORMATION)malloc(return_length);
    glpi(buffer, &return_length);

    PSYSTEM_LOGICAL_PROCESSOR_INFORMATION ptr = buffer;
    DWORD byte_offset = 0;
    while (byte_offset + sizeof(SYSTEM_LOGICAL_PROCESSOR_INFORMATION) <= return_length)
    {
        if (ptr->Relationship == RelationProcessorCore)
        {
            ncnn::CpuSet smt_set;
            smt_set.mask = ptr->ProcessorMask;
            if (smt_set.num_enabled() > 1)
            {
                // this core is smt
                smt_cpu_mask.mask |= smt_set.mask;
            }
        }

        byte_offset += sizeof(SYSTEM_LOGICAL_PROCESSOR_INFORMATION);
        ptr++;
    }

    free(buffer);

    return smt_cpu_mask;
}

static std::vector<int> get_max_freq_mhz()
{
    typedef struct _PROCESSOR_POWER_INFORMATION
    {
        ULONG Number;
        ULONG MaxMhz;
        ULONG CurrentMhz;
        ULONG MhzLimit;
        ULONG MaxIdleState;
        ULONG CurrentIdleState;
    } PROCESSOR_POWER_INFORMATION, *PPROCESSOR_POWER_INFORMATION;

    HMODULE powrprof = LoadLibrary(TEXT("powrprof.dll"));

    typedef LONG(WINAPI * LPFN_CNPI)(POWER_INFORMATION_LEVEL, PVOID, ULONG, PVOID, ULONG);
    LPFN_CNPI cnpi = (LPFN_CNPI)GetProcAddress(powrprof, "CallNtPowerInformation");
    if (cnpi == NULL)
    {
        NCNN_LOGE("CallNtPowerInformation is not supported");
        FreeLibrary(powrprof);
        return std::vector<int>(g_cpucount, 0);
    }

    DWORD return_length = sizeof(PROCESSOR_POWER_INFORMATION) * g_cpucount;
    PPROCESSOR_POWER_INFORMATION buffer = (PPROCESSOR_POWER_INFORMATION)malloc(return_length);

    cnpi(ProcessorInformation, NULL, 0, buffer, return_length);

    std::vector<int> ret;
    for (int i = 0; i < g_cpucount; i++)
    {
        ULONG max_mhz = buffer[i].MaxMhz;
        ret.push_back(max_mhz);
    }

    free(buffer);
    FreeLibrary(powrprof);
    return ret;
}

static int set_sched_affinity(const ncnn::CpuSet& thread_affinity_mask)
{
    DWORD_PTR prev_mask = SetThreadAffinityMask(GetCurrentThread(), thread_affinity_mask.mask);
    if (prev_mask == 0)
    {
        NCNN_LOGE("SetThreadAffinityMask failed %d", GetLastError());
        return -1;
    }

    return 0;
}
#endif // defined _WIN32

#if defined __ANDROID__ || defined __linux__
static int get_max_freq_khz(int cpuid)
{
    // first try, for all possible cpu
    char path[256];
    sprintf(path, "/sys/devices/system/cpu/cpufreq/stats/cpu%d/time_in_state", cpuid);

    FILE* fp = fopen(path, "rb");

    if (!fp)
    {
        // second try, for online cpu
        sprintf(path, "/sys/devices/system/cpu/cpu%d/cpufreq/stats/time_in_state", cpuid);
        fp = fopen(path, "rb");

        if (fp)
        {
            int max_freq_khz = 0;
            while (!feof(fp))
            {
                int freq_khz = 0;
                int nscan = fscanf(fp, "%d %*d", &freq_khz);
                if (nscan != 1)
                    break;

                if (freq_khz > max_freq_khz)
                    max_freq_khz = freq_khz;
            }

            fclose(fp);

            if (max_freq_khz != 0)
                return max_freq_khz;

            fp = NULL;
        }

        if (!fp)
        {
            // third try, for online cpu
            sprintf(path, "/sys/devices/system/cpu/cpu%d/cpufreq/cpuinfo_max_freq", cpuid);
            fp = fopen(path, "rb");

            if (!fp)
                return -1;

            int max_freq_khz = -1;
            int nscan = fscanf(fp, "%d", &max_freq_khz);
            if (nscan != 1)
            {
                NCNN_LOGE("fscanf cpuinfo_max_freq error %d", nscan);
            }
            fclose(fp);

            return max_freq_khz;
        }
    }

    int max_freq_khz = 0;
    while (!feof(fp))
    {
        int freq_khz = 0;
        int nscan = fscanf(fp, "%d %*d", &freq_khz);
        if (nscan != 1)
            break;

        if (freq_khz > max_freq_khz)
            max_freq_khz = freq_khz;
    }

    fclose(fp);

    return max_freq_khz;
}

static bool is_smt_cpu(int cpuid)
{
    // https://github.com/torvalds/linux/blob/v6.0/Documentation/ABI/stable/sysfs-devices-system-cpu#L68-72
    char path[256];
    sprintf(path, "/sys/devices/system/cpu/cpu%d/topology/core_cpus_list", cpuid);

    FILE* fp = fopen(path, "rb");

    if (!fp)
    {
        sprintf(path, "/sys/devices/system/cpu/cpu%d/topology/thread_siblings_list", cpuid);
        fp = fopen(path, "rb");

        if (!fp)
            return false;
    }

    bool is_smt = false;
    while (!feof(fp))
    {
        char ch = fgetc(fp);
        if (ch == ',' || ch == '-')
        {
            is_smt = true;
            break;
        }
    }

    fclose(fp);

    return is_smt;
}

static int set_sched_affinity(const ncnn::CpuSet& thread_affinity_mask)
{
    // set affinity for thread
#if defined(__BIONIC__) && !defined(__OHOS__)
    pid_t pid = gettid();
#else
    pid_t pid = syscall(SYS_gettid);
#endif

    int syscallret = syscall(__NR_sched_setaffinity, pid, sizeof(cpu_set_t), &thread_affinity_mask.cpu_set);
    if (syscallret)
    {
        NCNN_LOGE("syscall error %d", syscallret);
        return -1;
    }

    return 0;
}
#endif // defined __ANDROID__ || defined __linux__

#if __APPLE__
static int set_sched_affinity(const ncnn::CpuSet& thread_affinity_mask)
{
    // https://developer.apple.com/library/archive/releasenotes/Performance/RN-AffinityAPI/index.html
    // http://www.hybridkernel.com/2015/01/18/binding_threads_to_cores_osx.html
    // https://gist.github.com/Coneko/4234842

    // This is a quite outdated document. Apple will not allow developers to set CPU affinity.
    // In OS X 10.5 it worked, later it became a suggestion to OS X, then in 10.10 or so (as well in later ones), macOS will ignore any affinity settings.
    // see https://github.com/Tencent/ncnn/pull/2335#discussion_r528233919   --- AmeAkio

    int affinity_tag = THREAD_AFFINITY_TAG_NULL;
    for (int i = 0; i < (int)sizeof(thread_affinity_mask.policy) * 8; i++)
    {
        if (thread_affinity_mask.is_enabled(i))
        {
            affinity_tag = i + 1;
            break;
        }
    }

    mach_port_t tid = pthread_mach_thread_np(pthread_self());

    thread_affinity_policy_data_t policy_data;
    policy_data.affinity_tag = affinity_tag;
    int ret = thread_policy_set(tid, THREAD_AFFINITY_POLICY, (thread_policy_t)&policy_data, THREAD_AFFINITY_POLICY_COUNT);
    if (ret && ret != KERN_NOT_SUPPORTED)
    {
        NCNN_LOGE("thread_policy_set error %d", ret);
        return -1;
    }

    return 0;
}
#endif // __APPLE__

static void initialize_cpu_thread_affinity_mask(ncnn::CpuSet& mask_all, ncnn::CpuSet& mask_little, ncnn::CpuSet& mask_big)
{
    mask_all.disable_all();
    for (int i = 0; i < g_cpucount; i++)
    {
        mask_all.enable(i);
    }

#if defined _WIN32
// Check SDK >= Win7
#if _WIN32_WINNT >= _WIN32_WINNT_WIN7 // win7

    // Load GetLogicalProcessorInformationEx
    HMODULE kernel32 = LoadLibrary(TEXT("kernel32.dll"));
    if (!kernel32)
    {
        NCNN_LOGE("LoadLibrary kernel32.dll failed");
        return;
    }

    typedef BOOL(WINAPI * LPFN_GLPIE)(LOGICAL_PROCESSOR_RELATIONSHIP, PSYSTEM_LOGICAL_PROCESSOR_INFORMATION_EX, PDWORD);
    LPFN_GLPIE glpie = (LPFN_GLPIE)GetProcAddress(kernel32, "GetLogicalProcessorInformationEx");

    if (glpie != NULL)
    {
        DWORD bufferSize = 0;
        glpie(RelationProcessorCore, nullptr, &bufferSize);
        std::vector<BYTE> buffer(bufferSize);
        if (!GetLogicalProcessorInformationEx(RelationProcessorCore,
                                              reinterpret_cast<SYSTEM_LOGICAL_PROCESSOR_INFORMATION_EX*>(buffer.data()), &bufferSize))
        {
            NCNN_LOGE("GetLogicalProcessorInformationEx failed");
            return;
        }

        // A map from processor number to whether it is an E core
        std::vector<std::pair<DWORD, bool> > processorCoreType;
        BYTE maxEfficiencyClass = 0; // In a system without E cores, all cores EfficiencyClass is 0

        BYTE* ptr = buffer.data();
<<<<<<< HEAD
        while (ptr < buffer.data() + bufferSize) {
            SYSTEM_LOGICAL_PROCESSOR_INFORMATION_EX* info = (SYSTEM_LOGICAL_PROCESSOR_INFORMATION_EX*)ptr;
            if (info->Relationship == RelationProcessorCore) {
=======
        while (ptr < buffer.data() + bufferSize)
        {
            auto info = (SYSTEM_LOGICAL_PROCESSOR_INFORMATION_EX*)ptr;
            if (info->Relationship == RelationProcessorCore)
            {
>>>>>>> 0e3c93b9
                // Mingw and some old MSVC do not have EfficiencyClass in PROCESSOR_RELATIONSHIP
                // So we should redefine PROCESSOR_RELATIONSHIP
                // Because ncnn need to support c++98, so we can't use some new features in c++11
                // So there is a ugly implementation

                BYTE efficiencyClass = ((BYTE*)&info->Processor)[1];

                bool isECore = (efficiencyClass == 0);
                maxEfficiencyClass = (std::max)(maxEfficiencyClass, efficiencyClass);

                for (WORD g = 0; g < info->Processor.GroupCount; ++g)
                {
                    const GROUP_AFFINITY& ga = info->Processor.GroupMask[g];
                    KAFFINITY mask = ga.Mask;
                    WORD group = ga.Group;
                    for (int bit = 0; bit < 64; ++bit)
                    {   // for each bit in the mask
                        if (mask & (static_cast<KAFFINITY>(1) << bit))
                        {
                            DWORD processorNumber = group * 64 + bit;
                            processorCoreType.push_back(std::pair<DWORD, bool>(processorNumber, isECore));
                        }
                    }
                }
            }
            ptr += info->Size;
        }

        if (maxEfficiencyClass == 0)
        {
            // All cores are P cores
            mask_little.disable_all();
            mask_big = mask_all;
        }
        else
        {
            for (int i = 0; i < g_cpucount; i++)
            {
                bool isECore = false;
<<<<<<< HEAD
                for (int j = 0; j < processorCoreType.size(); j++) {
                    std::pair<DWORD,bool> p = processorCoreType[j];
                    if (p.first == i) {
=======
                for (auto& p : processorCoreType)
                {
                    if (p.first == i)
                    {
>>>>>>> 0e3c93b9
                        isECore = p.second;
                        break;
                    }
                }
                // fprintf(stderr, "processor %d is %s\n", i, isECore ? "E" : "P");

                if (isECore)
                {
                    mask_little.enable(i);
                }
                else
                {
                    mask_big.enable(i);
                }
            }
        }
    }
    else
#endif
    {
        // get max freq mhz for all cores
        int max_freq_mhz_min = INT_MAX;
        int max_freq_mhz_max = 0;
        std::vector<int> cpu_max_freq_mhz = get_max_freq_mhz();
        for (int i = 0; i < g_cpucount; i++)
        {
            int max_freq_mhz = cpu_max_freq_mhz[i];

            // NCNN_LOGE("%d max freq = %d khz", i, max_freq_mhz);

            if (max_freq_mhz > max_freq_mhz_max)
                max_freq_mhz_max = max_freq_mhz;
            if (max_freq_mhz < max_freq_mhz_min)
                max_freq_mhz_min = max_freq_mhz;
        }

        int max_freq_mhz_medium = (max_freq_mhz_min + max_freq_mhz_max) / 2;
        if (max_freq_mhz_medium == max_freq_mhz_max)
        {
            mask_little.disable_all();
            mask_big = mask_all;
            return;
        }

        ncnn::CpuSet smt_cpu_mask = get_smt_cpu_mask();

        for (int i = 0; i < g_cpucount; i++)
        {
            if (smt_cpu_mask.is_enabled(i))
            {
                // always treat smt core as big core
                mask_big.enable(i);
                continue;
            }

            if (cpu_max_freq_mhz[i] < max_freq_mhz_medium)
                mask_little.enable(i);
            else
                mask_big.enable(i);
        }
    }
#elif defined __ANDROID__ || defined __linux__
    int max_freq_khz_min = INT_MAX;
    int max_freq_khz_max = 0;
    std::vector<int> cpu_max_freq_khz(g_cpucount);
    for (int i = 0; i < g_cpucount; i++)
    {
        int max_freq_khz = get_max_freq_khz(i);

        // NCNN_LOGE("%d max freq = %d khz", i, max_freq_khz);

        cpu_max_freq_khz[i] = max_freq_khz;

        if (max_freq_khz > max_freq_khz_max)
            max_freq_khz_max = max_freq_khz;
        if (max_freq_khz < max_freq_khz_min)
            max_freq_khz_min = max_freq_khz;
    }

    int max_freq_khz_medium = (max_freq_khz_min + max_freq_khz_max) / 2;
    if (max_freq_khz_medium == max_freq_khz_max)
    {
        mask_little.disable_all();
        mask_big = mask_all;
        return;
    }

    for (int i = 0; i < g_cpucount; i++)
    {
        if (is_smt_cpu(i))
        {
            // always treat smt core as big core
            mask_big.enable(i);
            continue;
        }

        if (cpu_max_freq_khz[i] < max_freq_khz_medium)
            mask_little.enable(i);
        else
            mask_big.enable(i);
    }
#elif __APPLE__
    int nperflevels = get_hw_capability("hw.nperflevels");
    if (nperflevels == 1)
    {
        // smp models
        mask_little.disable_all();
        mask_big = mask_all;
    }
    else
    {
        // two or more clusters, level0 is the high-performance cluster
        int perflevel0_logicalcpu = get_hw_capability("hw.perflevel0.logicalcpu_max");
        for (int i = 0; i < perflevel0_logicalcpu; i++)
        {
            mask_big.enable(i);
        }
        for (int i = perflevel0_logicalcpu; i < g_cpucount; i++)
        {
            mask_little.enable(i);
        }
    }
#else
    // TODO implement me for other platforms
    mask_little.disable_all();
    mask_big = mask_all;
#endif
}

#if defined __ANDROID__ || defined __linux__
#if __aarch64__
union midr_info_t
{
    struct __attribute__((packed))
    {
        unsigned int revision : 4;
        unsigned int part : 12;
        unsigned int architecture : 4;
        unsigned int variant : 4;
        unsigned int implementer : 8;
    };
    unsigned int midr;

    midr_info_t(unsigned int _midr)
        : midr(_midr)
    {
    }
};

static unsigned int get_midr_from_sysfs(int cpuid)
{
    char path[256];
    sprintf(path, "/sys/devices/system/cpu/cpu%d/regs/identification/midr_el1", cpuid);

    FILE* fp = fopen(path, "rb");
    if (!fp)
        return 0;

    unsigned int midr_el1 = 0;
    int nscan = fscanf(fp, "%x", &midr_el1);
    if (nscan != 1)
    {
        // ignore
    }

    fclose(fp);

    return midr_el1;
}

static int get_midr_from_proc_cpuinfo(std::vector<unsigned int>& midrs)
{
    FILE* fp = fopen("/proc/cpuinfo", "rb");
    if (!fp)
        return -1;

    midrs.resize(g_cpucount, 0);

    int cpuid = -1;
    midr_info_t midr_info(0);

    char line[1024];
    while (!feof(fp))
    {
        char* s = fgets(line, 1024, fp);
        if (!s)
            break;

        if (memcmp(line, "processor", 9) == 0)
        {
            // processor       : 4
            int id = -1;
            int nscan = sscanf(line, "%*[^:]: %d", &id);
            if (nscan != 1)
                continue;

            if (cpuid >= 0 && cpuid < g_cpucount)
            {
                if (midr_info.midr == 0)
                {
                    // shared midr
                    midrs[cpuid] = (unsigned int)-1;
                }
                else
                {
                    // save midr and reset
                    midrs[cpuid] = midr_info.midr;
                    for (int i = 0; i < g_cpucount; i++)
                    {
                        if (midrs[i] == (unsigned int)-1)
                            midrs[i] = midr_info.midr;
                    }
                }

                midr_info.midr = 0;
            }

            cpuid = id;
        }

        if (cpuid == -1)
            continue;

        if (memcmp(line, "CPU implementer", 15) == 0)
        {
            // CPU implementer : 0x51
            unsigned int id = 0;
            int nscan = sscanf(line, "%*[^:]: %x", &id);
            if (nscan != 1)
                continue;

            midr_info.implementer = id;
        }
        else if (memcmp(line, "CPU architecture", 16) == 0)
        {
            // CPU architecture: 8
            int id = 0;
            int nscan = sscanf(line, "%*[^:]: %d", &id);
            if (nscan != 1)
                continue;

            midr_info.architecture = id;
        }
        else if (memcmp(line, "CPU variant", 11) == 0)
        {
            // CPU variant     : 0xd
            int id = 0;
            int nscan = sscanf(line, "%*[^:]: %x", &id);
            if (nscan != 1)
                continue;

            midr_info.variant = id;
        }
        else if (memcmp(line, "CPU part", 8) == 0)
        {
            // CPU part        : 0x804
            int id = 0;
            int nscan = sscanf(line, "%*[^:]: %x", &id);
            if (nscan != 1)
                continue;

            midr_info.part = id;
        }
        else if (memcmp(line, "CPU revision", 12) == 0)
        {
            // CPU revision    : 14
            int id = 0;
            int nscan = sscanf(line, "%*[^:]: %d", &id);
            if (nscan != 1)
                continue;

            midr_info.revision = id;
        }
    }

    fclose(fp);

    if (cpuid >= 0 && cpuid < g_cpucount)
    {
        if (midr_info.midr == 0)
        {
            // shared midr
            midrs[cpuid] = (unsigned int)-1;
        }
        else
        {
            // save midr and reset
            midrs[cpuid] = midr_info.midr;
            for (int i = 0; i < g_cpucount; i++)
            {
                if (midrs[i] == (unsigned int)-1)
                    midrs[i] = midr_info.midr;
            }
        }

        midr_info.midr = 0;
    }

    // /proc/cpuinfo may only report little/online cores on old kernel
    if (g_cpu_affinity_mask_big.num_enabled() == g_cpucount)
    {
        // assign the remaining unknown midrs for smp cpu
        for (int i = 0; i < g_cpucount; i++)
        {
            if (midrs[i] == 0)
                midrs[i] = midr_info.midr;
        }
    }
    else
    {
        // clear the big core midrs for hmp cpu if they are the same as little cores
        unsigned int little_midr = 0;
        for (int i = 0; i < g_cpucount; i++)
        {
            if (g_cpu_affinity_mask_little.is_enabled(i))
            {
                little_midr = midrs[i];
                break;
            }
        }

        for (int i = 0; i < g_cpucount; i++)
        {
            if (g_cpu_affinity_mask_big.is_enabled(i))
            {
                if (midrs[i] == little_midr)
                {
                    midrs[i] = 0;
                }
            }
        }
    }

    return 0;
}

// return midr for the current running core
static unsigned int get_midr_from_register()
{
    uint64_t midr;
    asm volatile("mrs   %0, MIDR_EL1"
                 : "=r"(midr));

    return (unsigned int)midr;
}

static int get_sched_affinity(ncnn::CpuSet& thread_affinity_mask)
{
    // get affinity for thread
#if defined(__BIONIC__) && !defined(__OHOS__)
    pid_t pid = gettid();
#else
    pid_t pid = syscall(SYS_gettid);
#endif

    thread_affinity_mask.disable_all();

    int syscallret = syscall(__NR_sched_getaffinity, pid, sizeof(cpu_set_t), &thread_affinity_mask.cpu_set);
    if (syscallret)
    {
        // handle get error silently
        return -1;
    }

    return 0;
}

static int midr_is_a53_a55(unsigned int midr)
{
    // 0x 41 ? f d03 ? = arm cortex-a53
    // 0x 51 ? f 801 ? = qcom kryo200 a53
    // 0x 41 ? f d04 ? = arm cortex-a35
    // 0x 41 ? f d05 ? = arm cortex-a55
    // 0x 51 ? f 803 ? = qcom kryo300 a55
    // 0x 51 ? f 805 ? = qcom kryo400 a55

    midr_info_t midr_info(midr);

    return (midr_info.implementer == 0x41 && midr_info.part == 0xd03)
           || (midr_info.implementer == 0x51 && midr_info.part == 0x801)
           || (midr_info.implementer == 0x41 && midr_info.part == 0xd04)
           || (midr_info.implementer == 0x41 && midr_info.part == 0xd05)
           || (midr_info.implementer == 0x51 && midr_info.part == 0x803)
           || (midr_info.implementer == 0x51 && midr_info.part == 0x805);
}

static int detect_cpu_is_arm_a53_a55()
{
    int a53_a55_cpu_count = 0;

    // first try, iterate /sys/devices/system/cpu/cpuX/regs/identification/midr_el1
    bool sysfs_midr = true;
    for (int i = 0; i < g_cpucount; i++)
    {
        unsigned int midr = 0;

        // for kernel 4.7+
        midr = get_midr_from_sysfs(i);
        if (midr == 0)
        {
            sysfs_midr = false;
            break;
        }

        if (midr_is_a53_a55(midr))
        {
            a53_a55_cpu_count++;
        }
    }

    if (!sysfs_midr)
    {
        // second try, collect midr from /proc/cpuinfo
        std::vector<unsigned int> midrs;
        int ret = get_midr_from_proc_cpuinfo(midrs);
        if (ret == 0 && (int)midrs.size() == g_cpucount)
        {
            for (int i = 0; i < g_cpucount; i++)
            {
                if (midr_is_a53_a55(midrs[i]))
                {
                    a53_a55_cpu_count++;
                }
            }
        }
        else
        {
            // third try, assume all aarch64 little cores are a53/a55
            a53_a55_cpu_count = g_cpu_affinity_mask_little.num_enabled();
        }
    }

    if (a53_a55_cpu_count == 0)
        return 0; // all non a53/a55

    if (a53_a55_cpu_count == g_cpucount)
        return 1; // all a53/a55

    // little cores are a53/a55
    return 2;
}
#endif // __aarch64__
#endif // defined __ANDROID__ || defined __linux__

// the initialization
static void initialize_global_cpu_info()
{
    g_cpucount = get_cpucount();
    g_physical_cpucount = get_physical_cpucount();
    g_powersave = 0;
    initialize_cpu_thread_affinity_mask(g_cpu_affinity_mask_all, g_cpu_affinity_mask_little, g_cpu_affinity_mask_big);

#if (defined _WIN32 && (__aarch64__ || __arm__))
    if (!is_being_debugged())
    {
        ruapu_init();
    }
#endif

#if defined _WIN32
#if __aarch64__
    g_cpu_support_arm_cpuid = ruapu_supports("cpuid");
    g_cpu_support_arm_asimdhp = ruapu_supports("asimdhp") || IsProcessorFeaturePresent(43); // dp implies hp
    g_cpu_support_arm_asimddp = ruapu_supports("asimddp") || IsProcessorFeaturePresent(43); // 43 is PF_ARM_V82_DP_INSTRUCTIONS_AVAILABLE
    g_cpu_support_arm_asimdfhm = ruapu_supports("asimdfhm");
    g_cpu_support_arm_bf16 = ruapu_supports("bf16");
    g_cpu_support_arm_i8mm = ruapu_supports("i8mm");
    g_cpu_support_arm_sve = ruapu_supports("sve");
    g_cpu_support_arm_sve2 = ruapu_supports("sve2");
    g_cpu_support_arm_svebf16 = ruapu_supports("svebf16");
    g_cpu_support_arm_svei8mm = ruapu_supports("svei8mm");
    g_cpu_support_arm_svef32mm = ruapu_supports("svef32mm");
#elif __arm__
    g_cpu_support_arm_edsp = ruapu_supports("edsp");
    g_cpu_support_arm_neon = 1; // all modern windows arm devices have neon
    g_cpu_support_arm_vfpv4 = ruapu_supports("vfpv4");
#endif // __aarch64__ || __arm__
#elif defined __ANDROID__ || defined __linux__
    g_hwcaps = get_elf_hwcap(AT_HWCAP);
    g_hwcaps2 = get_elf_hwcap(AT_HWCAP2);
#elif __APPLE__
    g_hw_cpufamily = get_hw_cpufamily();
    g_hw_cputype = get_hw_cputype();
    g_hw_cpusubtype = get_hw_cpusubtype();
#if __aarch64__
    g_hw_optional_arm_FEAT_FP16 = get_hw_capability("hw.optional.arm.FEAT_FP16");
    g_hw_optional_arm_FEAT_DotProd = get_hw_capability("hw.optional.arm.FEAT_DotProd");
    g_hw_optional_arm_FEAT_FHM = get_hw_capability("hw.optional.arm.FEAT_FHM");
    g_hw_optional_arm_FEAT_BF16 = get_hw_capability("hw.optional.arm.FEAT_BF16");
    g_hw_optional_arm_FEAT_I8MM = get_hw_capability("hw.optional.arm.FEAT_I8MM");
#endif // __aarch64__
#endif

#if defined(__i386__) || defined(__x86_64__) || defined(_M_IX86) || defined(_M_X64)
    g_cpu_support_x86_avx = get_cpu_support_x86_avx();
    g_cpu_support_x86_fma = get_cpu_support_x86_fma();
    g_cpu_support_x86_xop = get_cpu_support_x86_xop();
    g_cpu_support_x86_f16c = get_cpu_support_x86_f16c();
    g_cpu_support_x86_avx2 = get_cpu_support_x86_avx2();
    g_cpu_support_x86_avx_vnni = get_cpu_support_x86_avx_vnni();
    g_cpu_support_x86_avx_vnni_int8 = get_cpu_support_x86_avx_vnni_int8();
    g_cpu_support_x86_avx_vnni_int16 = get_cpu_support_x86_avx_vnni_int16();
    g_cpu_support_x86_avx_ne_convert = get_cpu_support_x86_avx_ne_convert();
    g_cpu_support_x86_avx512 = get_cpu_support_x86_avx512();
    g_cpu_support_x86_avx512_vnni = get_cpu_support_x86_avx512_vnni();
    g_cpu_support_x86_avx512_bf16 = get_cpu_support_x86_avx512_bf16();
    g_cpu_support_x86_avx512_fp16 = get_cpu_support_x86_avx512_fp16();
#endif // defined(__i386__) || defined(__x86_64__) || defined(_M_IX86) || defined(_M_X64)

    g_cpu_level2_cachesize = get_cpu_level2_cachesize();
    g_cpu_level3_cachesize = get_cpu_level3_cachesize();

#if defined __ANDROID__ || defined __linux__
#if __aarch64__
    g_cpu_is_arm_a53_a55 = detect_cpu_is_arm_a53_a55();
#endif // __aarch64__
#endif // defined __ANDROID__ || defined __linux__
}

static int g_cpu_info_initialized = 0;

static inline void try_initialize_global_cpu_info()
{
    if (!g_cpu_info_initialized)
    {
        initialize_global_cpu_info();
        g_cpu_info_initialized = 1;
    }
}

namespace ncnn {

#if defined _WIN32
CpuSet::CpuSet()
{
    disable_all();
}

void CpuSet::enable(int cpu)
{
    mask |= ((ULONG_PTR)1 << cpu);
}

void CpuSet::disable(int cpu)
{
    mask &= ~((ULONG_PTR)1 << cpu);
}

void CpuSet::disable_all()
{
    mask = 0;
}

bool CpuSet::is_enabled(int cpu) const
{
    return mask & ((ULONG_PTR)1 << cpu);
}

int CpuSet::num_enabled() const
{
    int num_enabled = 0;
    for (int i = 0; i < (int)sizeof(mask) * 8; i++)
    {
        if (is_enabled(i))
            num_enabled++;
    }

    return num_enabled;
}
#elif defined __ANDROID__ || defined __linux__
CpuSet::CpuSet()
{
    disable_all();
}

void CpuSet::enable(int cpu)
{
    CPU_SET(cpu, &cpu_set);
}

void CpuSet::disable(int cpu)
{
    CPU_CLR(cpu, &cpu_set);
}

void CpuSet::disable_all()
{
    CPU_ZERO(&cpu_set);
}

bool CpuSet::is_enabled(int cpu) const
{
    return CPU_ISSET(cpu, &cpu_set);
}

int CpuSet::num_enabled() const
{
    int num_enabled = 0;
    for (int i = 0; i < (int)sizeof(cpu_set_t) * 8; i++)
    {
        if (is_enabled(i))
            num_enabled++;
    }

    return num_enabled;
}
#elif __APPLE__
CpuSet::CpuSet()
{
    disable_all();
}

void CpuSet::enable(int cpu)
{
    policy |= ((unsigned int)1 << cpu);
}

void CpuSet::disable(int cpu)
{
    policy &= ~((unsigned int)1 << cpu);
}

void CpuSet::disable_all()
{
    policy = 0;
}

bool CpuSet::is_enabled(int cpu) const
{
    return policy & ((unsigned int)1 << cpu);
}

int CpuSet::num_enabled() const
{
    int num_enabled = 0;
    for (int i = 0; i < (int)sizeof(policy) * 8; i++)
    {
        if (is_enabled(i))
            num_enabled++;
    }

    return num_enabled;
}
#else
CpuSet::CpuSet()
{
}

void CpuSet::enable(int /* cpu */)
{
}

void CpuSet::disable(int /* cpu */)
{
}

void CpuSet::disable_all()
{
}

bool CpuSet::is_enabled(int /* cpu */) const
{
    return true;
}

int CpuSet::num_enabled() const
{
    return get_cpu_count();
}
#endif

int cpu_support_arm_edsp()
{
    try_initialize_global_cpu_info();
#if __arm__ && !__aarch64__
#if defined _WIN32
    return g_cpu_support_arm_edsp;
#elif defined __ANDROID__ || defined __linux__
    return g_hwcaps & HWCAP_EDSP;
#elif __APPLE__
    return g_hw_cputype == CPU_TYPE_ARM;
#else
    return 0;
#endif
#else
    return 0;
#endif
}

int cpu_support_arm_neon()
{
    try_initialize_global_cpu_info();
#if __aarch64__
    return 1;
#elif __arm__
#if defined _WIN32
    return g_cpu_support_arm_neon;
#elif defined __ANDROID__ || defined __linux__
    return g_hwcaps & HWCAP_NEON;
#elif __APPLE__
    return g_hw_cputype == CPU_TYPE_ARM && g_hw_cpusubtype > CPU_SUBTYPE_ARM_V7;
#else
    return 0;
#endif
#else
    return 0;
#endif
}

int cpu_support_arm_vfpv4()
{
    try_initialize_global_cpu_info();
#if __aarch64__
    return 1;
#elif __arm__
#if defined _WIN32
    return g_cpu_support_arm_vfpv4;
#elif defined __ANDROID__ || defined __linux__
    return g_hwcaps & HWCAP_VFPv4;
#elif __APPLE__
    return g_hw_cputype == CPU_TYPE_ARM && g_hw_cpusubtype > CPU_SUBTYPE_ARM_V7S;
#else
    return 0;
#endif
#else
    return 0;
#endif
}

int cpu_support_arm_asimdhp()
{
    try_initialize_global_cpu_info();
#if __aarch64__
#if defined _WIN32
    return g_cpu_support_arm_asimdhp;
#elif defined __ANDROID__ || defined __linux__
    return g_hwcaps & HWCAP_ASIMDHP;
#elif __APPLE__
    return g_hw_optional_arm_FEAT_FP16
           || g_hw_cpufamily == CPUFAMILY_ARM_MONSOON_MISTRAL
           || g_hw_cpufamily == CPUFAMILY_ARM_VORTEX_TEMPEST
           || g_hw_cpufamily == CPUFAMILY_ARM_LIGHTNING_THUNDER
           || g_hw_cpufamily == CPUFAMILY_ARM_FIRESTORM_ICESTORM
           || g_hw_cpufamily == CPUFAMILY_ARM_AVALANCHE_BLIZZARD
           || g_hw_cpufamily == CPUFAMILY_ARM_EVEREST_SAWTOOTH
           || g_hw_cpufamily == CPUFAMILY_ARM_COLL
           || g_hw_cpufamily == CPUFAMILY_ARM_IBIZA
           || g_hw_cpufamily == CPUFAMILY_ARM_LOBOS
           || g_hw_cpufamily == CPUFAMILY_ARM_PALMA;
#else
    return 0;
#endif
#else
    return 0;
#endif
}

int cpu_support_arm_cpuid()
{
    try_initialize_global_cpu_info();
#if __aarch64__
#if defined _WIN32
    return g_cpu_support_arm_cpuid;
#elif defined __ANDROID__ || defined __linux__
    return g_hwcaps & HWCAP_CPUID;
#elif __APPLE__
    return 0;
#else
    return 0;
#endif
#else
    return 0;
#endif
}

int cpu_support_arm_asimddp()
{
    try_initialize_global_cpu_info();
#if __aarch64__
#if defined _WIN32
    return g_cpu_support_arm_asimddp;
#elif defined __ANDROID__ || defined __linux__
    return g_hwcaps & HWCAP_ASIMDDP;
#elif __APPLE__
    return g_hw_optional_arm_FEAT_DotProd
           || g_hw_cpufamily == CPUFAMILY_ARM_LIGHTNING_THUNDER
           || g_hw_cpufamily == CPUFAMILY_ARM_FIRESTORM_ICESTORM
           || g_hw_cpufamily == CPUFAMILY_ARM_AVALANCHE_BLIZZARD
           || g_hw_cpufamily == CPUFAMILY_ARM_EVEREST_SAWTOOTH
           || g_hw_cpufamily == CPUFAMILY_ARM_COLL
           || g_hw_cpufamily == CPUFAMILY_ARM_IBIZA
           || g_hw_cpufamily == CPUFAMILY_ARM_LOBOS
           || g_hw_cpufamily == CPUFAMILY_ARM_PALMA;
#else
    return 0;
#endif
#else
    return 0;
#endif
}

int cpu_support_arm_asimdfhm()
{
    try_initialize_global_cpu_info();
#if __aarch64__
#if defined _WIN32
    return g_cpu_support_arm_asimdfhm;
#elif defined __ANDROID__ || defined __linux__
    return g_hwcaps & HWCAP_ASIMDFHM;
#elif __APPLE__
    return g_hw_optional_arm_FEAT_FHM
           || g_hw_cpufamily == CPUFAMILY_ARM_LIGHTNING_THUNDER
           || g_hw_cpufamily == CPUFAMILY_ARM_FIRESTORM_ICESTORM
           || g_hw_cpufamily == CPUFAMILY_ARM_AVALANCHE_BLIZZARD
           || g_hw_cpufamily == CPUFAMILY_ARM_EVEREST_SAWTOOTH
           || g_hw_cpufamily == CPUFAMILY_ARM_COLL
           || g_hw_cpufamily == CPUFAMILY_ARM_IBIZA
           || g_hw_cpufamily == CPUFAMILY_ARM_LOBOS
           || g_hw_cpufamily == CPUFAMILY_ARM_PALMA;
#else
    return 0;
#endif
#else
    return 0;
#endif
}

int cpu_support_arm_bf16()
{
    try_initialize_global_cpu_info();
#if __aarch64__
#if defined _WIN32
    return g_cpu_support_arm_bf16;
#elif defined __ANDROID__ || defined __linux__
    return g_hwcaps2 & HWCAP2_BF16;
#elif __APPLE__
    return g_hw_optional_arm_FEAT_BF16
           || g_hw_cpufamily == CPUFAMILY_ARM_AVALANCHE_BLIZZARD
           || g_hw_cpufamily == CPUFAMILY_ARM_EVEREST_SAWTOOTH
           || g_hw_cpufamily == CPUFAMILY_ARM_COLL
           || g_hw_cpufamily == CPUFAMILY_ARM_IBIZA
           || g_hw_cpufamily == CPUFAMILY_ARM_LOBOS
           || g_hw_cpufamily == CPUFAMILY_ARM_PALMA;
#else
    return 0;
#endif
#else
    return 0;
#endif
}

int cpu_support_arm_i8mm()
{
    try_initialize_global_cpu_info();
#if __aarch64__
#if defined _WIN32
    return g_cpu_support_arm_i8mm;
#elif defined __ANDROID__ || defined __linux__
    return g_hwcaps2 & HWCAP2_I8MM;
#elif __APPLE__
    return g_hw_optional_arm_FEAT_I8MM
           || g_hw_cpufamily == CPUFAMILY_ARM_AVALANCHE_BLIZZARD
           || g_hw_cpufamily == CPUFAMILY_ARM_EVEREST_SAWTOOTH
           || g_hw_cpufamily == CPUFAMILY_ARM_COLL
           || g_hw_cpufamily == CPUFAMILY_ARM_IBIZA
           || g_hw_cpufamily == CPUFAMILY_ARM_LOBOS
           || g_hw_cpufamily == CPUFAMILY_ARM_PALMA;
#else
    return 0;
#endif
#else
    return 0;
#endif
}

int cpu_support_arm_sve()
{
    try_initialize_global_cpu_info();
#if __aarch64__
#if defined _WIN32
    return g_cpu_support_arm_sve;
#elif defined __ANDROID__ || defined __linux__
    return g_hwcaps & HWCAP_SVE;
#elif __APPLE__
    return 0; // no known apple cpu support armv8.6 sve
#else
    return 0;
#endif
#else
    return 0;
#endif
}

int cpu_support_arm_sve2()
{
    try_initialize_global_cpu_info();
#if __aarch64__
#if defined _WIN32
    return g_cpu_support_arm_sve2;
#elif defined __ANDROID__ || defined __linux__
    return g_hwcaps2 & HWCAP2_SVE2;
#elif __APPLE__
    return 0; // no known apple cpu support armv8.6 sve2
#else
    return 0;
#endif
#else
    return 0;
#endif
}

int cpu_support_arm_svebf16()
{
    try_initialize_global_cpu_info();
#if __aarch64__
#if defined _WIN32
    return g_cpu_support_arm_svebf16;
#elif defined __ANDROID__ || defined __linux__
    return g_hwcaps2 & HWCAP2_SVEBF16;
#elif __APPLE__
    return 0; // no known apple cpu support armv8.6 svebf16
#else
    return 0;
#endif
#else
    return 0;
#endif
}

int cpu_support_arm_svei8mm()
{
    try_initialize_global_cpu_info();
#if __aarch64__
#if defined _WIN32
    return g_cpu_support_arm_svei8mm;
#elif defined __ANDROID__ || defined __linux__
    return g_hwcaps2 & HWCAP2_SVEI8MM;
#elif __APPLE__
    return 0; // no known apple cpu support armv8.6 svei8mm
#else
    return 0;
#endif
#else
    return 0;
#endif
}

int cpu_support_arm_svef32mm()
{
    try_initialize_global_cpu_info();
#if __aarch64__
#if defined _WIN32
    return g_cpu_support_arm_svef32mm;
#elif defined __ANDROID__ || defined __linux__
    return g_hwcaps2 & HWCAP2_SVEF32MM;
#elif __APPLE__
    return 0; // no known apple cpu support armv8.6 svef32mm
#else
    return 0;
#endif
#else
    return 0;
#endif
}

int cpu_support_x86_avx()
{
    try_initialize_global_cpu_info();
#if defined(__i386__) || defined(__x86_64__) || defined(_M_IX86) || defined(_M_X64)
    return g_cpu_support_x86_avx;
#else
    return 0;
#endif
}

int cpu_support_x86_fma()
{
    try_initialize_global_cpu_info();
#if defined(__i386__) || defined(__x86_64__) || defined(_M_IX86) || defined(_M_X64)
    return g_cpu_support_x86_fma;
#else
    return 0;
#endif
}

int cpu_support_x86_xop()
{
    try_initialize_global_cpu_info();
#if defined(__i386__) || defined(__x86_64__) || defined(_M_IX86) || defined(_M_X64)
    return g_cpu_support_x86_xop;
#else
    return 0;
#endif
}

int cpu_support_x86_f16c()
{
    try_initialize_global_cpu_info();
#if defined(__i386__) || defined(__x86_64__) || defined(_M_IX86) || defined(_M_X64)
    return g_cpu_support_x86_f16c;
#else
    return 0;
#endif
}

int cpu_support_x86_avx2()
{
    try_initialize_global_cpu_info();
#if defined(__i386__) || defined(__x86_64__) || defined(_M_IX86) || defined(_M_X64)
    return g_cpu_support_x86_avx2;
#else
    return 0;
#endif
}

int cpu_support_x86_avx_vnni()
{
    try_initialize_global_cpu_info();
#if defined(__i386__) || defined(__x86_64__) || defined(_M_IX86) || defined(_M_X64)
    return g_cpu_support_x86_avx_vnni;
#else
    return 0;
#endif
}

int cpu_support_x86_avx_vnni_int8()
{
    try_initialize_global_cpu_info();
#if defined(__i386__) || defined(__x86_64__) || defined(_M_IX86) || defined(_M_X64)
    return g_cpu_support_x86_avx_vnni_int8;
#else
    return 0;
#endif
}

int cpu_support_x86_avx_vnni_int16()
{
    try_initialize_global_cpu_info();
#if defined(__i386__) || defined(__x86_64__) || defined(_M_IX86) || defined(_M_X64)
    return g_cpu_support_x86_avx_vnni_int16;
#else
    return 0;
#endif
}

int cpu_support_x86_avx_ne_convert()
{
    try_initialize_global_cpu_info();
#if defined(__i386__) || defined(__x86_64__) || defined(_M_IX86) || defined(_M_X64)
    return g_cpu_support_x86_avx_ne_convert;
#else
    return 0;
#endif
}

int cpu_support_x86_avx512()
{
    try_initialize_global_cpu_info();
#if defined(__i386__) || defined(__x86_64__) || defined(_M_IX86) || defined(_M_X64)
    return g_cpu_support_x86_avx512;
#else
    return 0;
#endif
}

int cpu_support_x86_avx512_vnni()
{
    try_initialize_global_cpu_info();
#if defined(__i386__) || defined(__x86_64__) || defined(_M_IX86) || defined(_M_X64)
    return g_cpu_support_x86_avx512_vnni;
#else
    return 0;
#endif
}

int cpu_support_x86_avx512_bf16()
{
    try_initialize_global_cpu_info();
#if defined(__i386__) || defined(__x86_64__) || defined(_M_IX86) || defined(_M_X64)
    return g_cpu_support_x86_avx512_bf16;
#else
    return 0;
#endif
}

int cpu_support_x86_avx512_fp16()
{
    try_initialize_global_cpu_info();
#if defined(__i386__) || defined(__x86_64__) || defined(_M_IX86) || defined(_M_X64)
    return g_cpu_support_x86_avx512_fp16;
#else
    return 0;
#endif
}

int cpu_support_mips_msa()
{
    try_initialize_global_cpu_info();
#if defined __ANDROID__ || defined __linux__
#if __mips__
    return g_hwcaps & HWCAP_MIPS_MSA;
#else
    return 0;
#endif
#else
    return 0;
#endif
}

int cpu_support_loongarch_lsx()
{
    try_initialize_global_cpu_info();
#if defined __ANDROID__ || defined __linux__
#if __loongarch64
    return g_hwcaps & HWCAP_LOONGARCH_LSX;
#else
    return 0;
#endif
#else
    return 0;
#endif
}

int cpu_support_loongarch_lasx()
{
    try_initialize_global_cpu_info();
#if defined __ANDROID__ || defined __linux__
#if __loongarch64
    return g_hwcaps & HWCAP_LOONGARCH_LASX;
#else
    return 0;
#endif
#else
    return 0;
#endif
}

int cpu_support_loongson_mmi()
{
    try_initialize_global_cpu_info();
#if defined __ANDROID__ || defined __linux__
#if __mips__
    return g_hwcaps & HWCAP_LOONGSON_MMI;
#else
    return 0;
#endif
#else
    return 0;
#endif
}

int cpu_support_riscv_v()
{
    try_initialize_global_cpu_info();
#if defined __ANDROID__ || defined __linux__
#if __riscv
    return g_hwcaps & COMPAT_HWCAP_ISA_V;
#else
    return 0;
#endif
#else
    return 0;
#endif
}

int cpu_support_riscv_zfh()
{
    try_initialize_global_cpu_info();
#if defined __ANDROID__ || defined __linux__
#if __riscv
    // v + f does not imply zfh, but how to discover zfh properly ?
    // upstream issue https://github.com/riscv/riscv-isa-manual/issues/414
    return g_hwcaps & COMPAT_HWCAP_ISA_V && g_hwcaps & COMPAT_HWCAP_ISA_F;
#else
    return 0;
#endif
#else
    return 0;
#endif
}

int cpu_support_riscv_zvfh()
{
    try_initialize_global_cpu_info();
#if defined __ANDROID__ || defined __linux__
#if __riscv
    // v + f does not imply zfh, but how to discover zvfh properly ?
    // upstream issue https://github.com/riscv/riscv-isa-manual/issues/414
    return g_hwcaps & COMPAT_HWCAP_ISA_V && g_hwcaps & COMPAT_HWCAP_ISA_F;
#else
    return 0;
#endif
#else
    return 0;
#endif
}

int cpu_support_riscv_xtheadvector()
{
    try_initialize_global_cpu_info();
#if defined __ANDROID__ || defined __linux__
#if __riscv
    // v + f does not imply zfh, but how to discover zvfh properly ?
    // upstream issue https://github.com/riscv/riscv-isa-manual/issues/414
    return g_hwcaps & COMPAT_HWCAP_ISA_V && g_hwcaps & COMPAT_HWCAP_ISA_F;
#else
    return 0;
#endif
#else
    return 0;
#endif
}

int cpu_riscv_vlenb()
{
#if C906
    // FIXME xuantie qemu reports all zero auxv flags
    return 16;
#endif
    try_initialize_global_cpu_info();
#if __riscv
    if (!cpu_support_riscv_v())
        return 0;

    int a = 0;
    asm volatile(
        ".word  0xc22026f3  \n" // csrr  a3, vlenb
        "mv     %0, a3      \n"
        : "=r"(a)
        :
        : "memory", "a3");
    return a;
#else
    return 0;
#endif
}

int get_cpu_count()
{
    try_initialize_global_cpu_info();
    return g_cpucount;
}

int get_little_cpu_count()
{
    try_initialize_global_cpu_info();
    return get_cpu_thread_affinity_mask(1).num_enabled();
}

int get_big_cpu_count()
{
    try_initialize_global_cpu_info();
    int big_cpu_count = get_cpu_thread_affinity_mask(2).num_enabled();
    return big_cpu_count ? big_cpu_count : g_cpucount;
}

int get_physical_cpu_count()
{
    try_initialize_global_cpu_info();
    return g_physical_cpucount;
}

int get_physical_little_cpu_count()
{
    try_initialize_global_cpu_info();
    if (g_physical_cpucount == g_cpucount)
        return get_little_cpu_count();

    return g_physical_cpucount * 2 - g_cpucount;
}

int get_physical_big_cpu_count()
{
    try_initialize_global_cpu_info();
    if (g_physical_cpucount == g_cpucount)
        return get_big_cpu_count();

    return g_cpucount - g_physical_cpucount;
}

int get_cpu_level2_cache_size()
{
    try_initialize_global_cpu_info();
    return g_cpu_level2_cachesize;
}

int get_cpu_level3_cache_size()
{
    try_initialize_global_cpu_info();
    return g_cpu_level3_cachesize;
}

int get_cpu_powersave()
{
    try_initialize_global_cpu_info();
    return g_powersave;
}

int set_cpu_powersave(int powersave)
{
    try_initialize_global_cpu_info();
    if (powersave < 0 || powersave > 2)
    {
        NCNN_LOGE("powersave %d not supported", powersave);
        return -1;
    }

    const CpuSet& thread_affinity_mask = get_cpu_thread_affinity_mask(powersave);

    int ret = set_cpu_thread_affinity(thread_affinity_mask);
    if (ret != 0)
        return ret;

    g_powersave = powersave;

    return 0;
}

const CpuSet& get_cpu_thread_affinity_mask(int powersave)
{
    try_initialize_global_cpu_info();
    if (powersave == 0)
        return g_cpu_affinity_mask_all;

    if (powersave == 1)
        return g_cpu_affinity_mask_little;

    if (powersave == 2)
        return g_cpu_affinity_mask_big;

    NCNN_LOGE("powersave %d not supported", powersave);

    // fallback to all cores anyway
    return g_cpu_affinity_mask_all;
}

int set_cpu_thread_affinity(const CpuSet& thread_affinity_mask)
{
    try_initialize_global_cpu_info();
#if defined __ANDROID__ || defined __linux__ || defined _WIN32
#ifdef _OPENMP
    int num_threads = thread_affinity_mask.num_enabled();

    // set affinity for each thread
    set_omp_num_threads(num_threads);
    std::vector<int> ssarets(num_threads, 0);
    #pragma omp parallel for num_threads(num_threads)
    for (int i = 0; i < num_threads; i++)
    {
        ssarets[i] = set_sched_affinity(thread_affinity_mask);
    }
    for (int i = 0; i < num_threads; i++)
    {
        if (ssarets[i] != 0)
            return -1;
    }
#else
    int ssaret = set_sched_affinity(thread_affinity_mask);
    if (ssaret != 0)
        return -1;
#endif

    return 0;
#elif __APPLE__

#ifdef _OPENMP
    int num_threads = thread_affinity_mask.num_enabled();

    // set affinity for each thread
    set_omp_num_threads(num_threads);
    std::vector<int> ssarets(num_threads, 0);
    #pragma omp parallel for num_threads(num_threads)
    for (int i = 0; i < num_threads; i++)
    {
        // assign one core for each thread
        int core = -1 - i;
        for (int j = 0; j < (int)sizeof(thread_affinity_mask.policy) * 8; j++)
        {
            if (thread_affinity_mask.is_enabled(j))
            {
                if (core == -1)
                {
                    core = j;
                    break;
                }
                else
                {
                    core++;
                }
            }
        }
        CpuSet this_thread_affinity_mask;
        if (core != -1 - i)
        {
            this_thread_affinity_mask.enable(core);
        }

        ssarets[i] = set_sched_affinity(this_thread_affinity_mask);
    }
    for (int i = 0; i < num_threads; i++)
    {
        if (ssarets[i] != 0)
            return -1;
    }
#else
    int ssaret = set_sched_affinity(thread_affinity_mask);
    if (ssaret != 0)
        return -1;
#endif

    return 0;
#else
    // TODO
    (void)thread_affinity_mask;
    return -1;
#endif
}

int is_current_thread_running_on_a53_a55()
{
    try_initialize_global_cpu_info();
#if defined __ANDROID__ || defined __linux__
#if __aarch64__
    if (g_cpu_is_arm_a53_a55 == 0)
        return 0; // all non a53/a55

    if (g_cpu_is_arm_a53_a55 == 1)
        return 1; // all a53/a55

    if (g_powersave == 2)
        return 0; // big clusters

    if (g_powersave == 1)
        return 1; // little clusters

    // little cores are a53/a55

    // use cpuid for retrieving midr since kernel 4.7+
    if (cpu_support_arm_cpuid())
    {
        unsigned int midr = get_midr_from_register();
        if (midr)
            return midr_is_a53_a55(midr);
    }

    // check if affinity cpuid is in the little ones
    CpuSet thread_cs;
    int ret = get_sched_affinity(thread_cs);
    if (ret != 0)
    {
        // no affinity capability
        return 0;
    }

    const CpuSet& little_cs = get_cpu_thread_affinity_mask(1);
    for (int i = 0; i < g_cpucount; i++)
    {
        if (!thread_cs.is_enabled(i))
            continue;

        if (!little_cs.is_enabled(i))
            return 0;
    }

    // all affinity cpuids are little core
    return 1;
#else
    return 0;
#endif // __aarch64__
#else
    return 0;
#endif // defined __ANDROID__ || defined __linux__
}

int get_omp_num_threads()
{
#ifdef _OPENMP
    return omp_get_num_threads();
#else
    return 1;
#endif
}

void set_omp_num_threads(int num_threads)
{
#ifdef _OPENMP
    omp_set_num_threads(num_threads);
#else
    (void)num_threads;
#endif
}

int get_omp_dynamic()
{
#ifdef _OPENMP
    return omp_get_dynamic();
#else
    return 0;
#endif
}

void set_omp_dynamic(int dynamic)
{
#ifdef _OPENMP
    omp_set_dynamic(dynamic);
#else
    (void)dynamic;
#endif
}

int get_omp_thread_num()
{
#ifdef _OPENMP
    return omp_get_thread_num();
#else
    return 0;
#endif
}

int get_kmp_blocktime()
{
#if defined(_OPENMP) && (__clang__ || defined(_OPENMP_LLVM_RUNTIME))
    return kmp_get_blocktime();
#else
    return 0;
#endif
}

void set_kmp_blocktime(int time_ms)
{
#if defined(_OPENMP) && (__clang__ || defined(_OPENMP_LLVM_RUNTIME))
    kmp_set_blocktime(time_ms);
#else
    (void)time_ms;
#endif
}

static ncnn::ThreadLocalStorage tls_flush_denormals;

int get_flush_denormals()
{
#if defined(__SSE3__)
    return (int)reinterpret_cast<size_t>(tls_flush_denormals.get());
#else
    return 0;
#endif
}

int set_flush_denormals(int flush_denormals)
{
    if (flush_denormals < 0 || flush_denormals > 3)
    {
        NCNN_LOGE("denormals_zero %d not supported", flush_denormals);
        return -1;
    }
#if defined(__SSE3__)
    if (flush_denormals == 0)
    {
        _MM_SET_DENORMALS_ZERO_MODE(_MM_DENORMALS_ZERO_OFF);
        _MM_SET_FLUSH_ZERO_MODE(_MM_FLUSH_ZERO_OFF);
    }
    else if (flush_denormals == 1)
    {
        _MM_SET_DENORMALS_ZERO_MODE(_MM_DENORMALS_ZERO_ON);
        _MM_SET_FLUSH_ZERO_MODE(_MM_FLUSH_ZERO_OFF);
    }
    else if (flush_denormals == 2)
    {
        _MM_SET_DENORMALS_ZERO_MODE(_MM_DENORMALS_ZERO_OFF);
        _MM_SET_FLUSH_ZERO_MODE(_MM_FLUSH_ZERO_ON);
    }
    else if (flush_denormals == 3)
    {
        _MM_SET_DENORMALS_ZERO_MODE(_MM_DENORMALS_ZERO_ON);
        _MM_SET_FLUSH_ZERO_MODE(_MM_FLUSH_ZERO_ON);
    }

    tls_flush_denormals.set(reinterpret_cast<void*>((size_t)flush_denormals));
    return 0;
#else
    return 0;
#endif
}

} // namespace ncnn

#if defined __ANDROID__ && defined(_OPENMP) && __clang__
#ifdef __cplusplus
extern "C" {
#endif
void __wrap___kmp_affinity_determine_capable(const char* /*env_var*/)
{
    // the internal affinity routines in llvm openmp call abort on __NR_sched_getaffinity / __NR_sched_setaffinity fails
    // ref KMPNativeAffinity::get_system_affinity/set_system_affinity in openmp/runtime/src/kmp_affinity.h
    // and cpu core goes offline in powersave mode on android, which triggers abort
    // ATM there is no known api for controlling the abort behavior
    // override __kmp_affinity_determine_capable with empty body to disable affinity regardless of KMP_AFFINITY env_var
    // ugly hack works >.<    --- nihui
}
#ifdef __cplusplus
} // extern "C"
#endif
#endif<|MERGE_RESOLUTION|>--- conflicted
+++ resolved
@@ -1577,7 +1577,7 @@
         glpie(RelationProcessorCore, nullptr, &bufferSize);
         std::vector<BYTE> buffer(bufferSize);
         if (!GetLogicalProcessorInformationEx(RelationProcessorCore,
-                                              reinterpret_cast<SYSTEM_LOGICAL_PROCESSOR_INFORMATION_EX*>(buffer.data()), &bufferSize))
+            (SYSTEM_LOGICAL_PROCESSOR_INFORMATION_EX*)(buffer.data()), &bufferSize))
         {
             NCNN_LOGE("GetLogicalProcessorInformationEx failed");
             return;
@@ -1588,17 +1588,9 @@
         BYTE maxEfficiencyClass = 0; // In a system without E cores, all cores EfficiencyClass is 0
 
         BYTE* ptr = buffer.data();
-<<<<<<< HEAD
         while (ptr < buffer.data() + bufferSize) {
             SYSTEM_LOGICAL_PROCESSOR_INFORMATION_EX* info = (SYSTEM_LOGICAL_PROCESSOR_INFORMATION_EX*)ptr;
             if (info->Relationship == RelationProcessorCore) {
-=======
-        while (ptr < buffer.data() + bufferSize)
-        {
-            auto info = (SYSTEM_LOGICAL_PROCESSOR_INFORMATION_EX*)ptr;
-            if (info->Relationship == RelationProcessorCore)
-            {
->>>>>>> 0e3c93b9
                 // Mingw and some old MSVC do not have EfficiencyClass in PROCESSOR_RELATIONSHIP
                 // So we should redefine PROCESSOR_RELATIONSHIP
                 // Because ncnn need to support c++98, so we can't use some new features in c++11
@@ -1609,17 +1601,14 @@
                 bool isECore = (efficiencyClass == 0);
                 maxEfficiencyClass = (std::max)(maxEfficiencyClass, efficiencyClass);
 
-                for (WORD g = 0; g < info->Processor.GroupCount; ++g)
-                {
+                for (WORD g = 0; g < info->Processor.GroupCount; ++g) {
                     const GROUP_AFFINITY& ga = info->Processor.GroupMask[g];
                     KAFFINITY mask = ga.Mask;
                     WORD group = ga.Group;
-                    for (int bit = 0; bit < 64; ++bit)
-                    {   // for each bit in the mask
-                        if (mask & (static_cast<KAFFINITY>(1) << bit))
-                        {
+                    for (int bit = 0; bit < 64; ++bit) { // for each bit in the mask
+                        if (mask & (static_cast<KAFFINITY>(1) << bit)) {
                             DWORD processorNumber = group * 64 + bit;
-                            processorCoreType.push_back(std::pair<DWORD, bool>(processorNumber, isECore));
+                            processorCoreType.push_back(std::pair<DWORD,bool>(processorNumber, isECore));
                         }
                     }
                 }
@@ -1627,27 +1616,17 @@
             ptr += info->Size;
         }
 
-        if (maxEfficiencyClass == 0)
-        {
+        if (maxEfficiencyClass == 0) {
             // All cores are P cores
             mask_little.disable_all();
             mask_big = mask_all;
         }
-        else
-        {
-            for (int i = 0; i < g_cpucount; i++)
-            {
+        else {
+            for (int i = 0; i < g_cpucount; i++) {
                 bool isECore = false;
-<<<<<<< HEAD
                 for (int j = 0; j < processorCoreType.size(); j++) {
                     std::pair<DWORD,bool> p = processorCoreType[j];
                     if (p.first == i) {
-=======
-                for (auto& p : processorCoreType)
-                {
-                    if (p.first == i)
-                    {
->>>>>>> 0e3c93b9
                         isECore = p.second;
                         break;
                     }
