// Copyright 2017 Tencent
// SPDX-License-Identifier: BSD-3-Clause

#ifndef NCNN_MAT_H
#define NCNN_MAT_H

#include <stdlib.h>
#include <string.h>
#if __ARM_NEON
#include <arm_neon.h>
#endif
#if __SSE2__
#include <emmintrin.h>
#if __AVX__
#include <immintrin.h>
#endif
#endif
#if __mips_msa
#include <msa.h>
#endif
#if __loongarch_sx
#include <lsxintrin.h>
#endif
#if __riscv_vector
#include <riscv_vector.h>
#include "cpu.h" // cpu_riscv_vlenb()
#endif

#include "allocator.h"
#include "option.h"
#include "platform.h"

#if NCNN_PIXEL
#if NCNN_PLATFORM_API
#if __ANDROID_API__ >= 9
#include <android/bitmap.h>
#include <jni.h>
#endif // __ANDROID_API__ >= 9
#endif // NCNN_PLATFORM_API
#endif // NCNN_PIXEL

namespace ncnn {

#if NCNN_VULKAN
class VkMat;
class VkImageMat;
#endif // NCNN_VULKAN

// the three dimension matrix
class NCNN_EXPORT Mat
{
public:
    // empty
    Mat();
    // vec
    Mat(int w, size_t elemsize = 4u, Allocator* allocator = 0);
    // image
    Mat(int w, int h, size_t elemsize = 4u, Allocator* allocator = 0);
    // dim
    Mat(int w, int h, int c, size_t elemsize = 4u, Allocator* allocator = 0);
    // cube
    Mat(int w, int h, int d, int c, size_t elemsize = 4u, Allocator* allocator = 0);
    // packed vec
    Mat(int w, size_t elemsize, int elempack, Allocator* allocator = 0);
    // packed image
    Mat(int w, int h, size_t elemsize, int elempack, Allocator* allocator = 0);
    // packed dim
    Mat(int w, int h, int c, size_t elemsize, int elempack, Allocator* allocator = 0);
    // packed cube
    Mat(int w, int h, int d, int c, size_t elemsize, int elempack, Allocator* allocator = 0);
    // copy
    Mat(const Mat& m);
    // external vec
    Mat(int w, void* data, size_t elemsize = 4u, Allocator* allocator = 0);
    // external image
    Mat(int w, int h, void* data, size_t elemsize = 4u, Allocator* allocator = 0);
    // external dim
    Mat(int w, int h, int c, void* data, size_t elemsize = 4u, Allocator* allocator = 0);
    // external cube
    Mat(int w, int h, int d, int c, void* data, size_t elemsize = 4u, Allocator* allocator = 0);
    // external packed vec
    Mat(int w, void* data, size_t elemsize, int elempack, Allocator* allocator = 0);
    // external packed image
    Mat(int w, int h, void* data, size_t elemsize, int elempack, Allocator* allocator = 0);
    // external packed dim
    Mat(int w, int h, int c, void* data, size_t elemsize, int elempack, Allocator* allocator = 0);
    // external packed cube
    Mat(int w, int h, int d, int c, void* data, size_t elemsize, int elempack, Allocator* allocator = 0);
    // release
    ~Mat();
    // assign
    Mat& operator=(const Mat& m);
    // set all
    void fill(float v);
    void fill(int v);
#if __ARM_NEON
    void fill(float32x4_t _v);
    void fill(uint16x4_t _v);
#if !defined(_MSC_VER)
    void fill(int32x4_t _v);
#endif
    void fill(int32x4_t _v0, int32x4_t _v1);
#if __ARM_FEATURE_FP16_VECTOR_ARITHMETIC
#if !defined(_MSC_VER)
    void fill(float16x4_t _v);
    void fill(float16x8_t _v);
#endif
#endif // __ARM_FEATURE_FP16_VECTOR_ARITHMETIC
#endif // __ARM_NEON
#if __SSE2__
#if __AVX__
#if __AVX512F__
    void fill(__m512 _v);
#endif // __AVX512F__
    void fill(__m256 _v, int i = 0);
#endif // __AVX__
    void fill(__m128 _v);
    void fill(__m128i _v);
#endif // __SSE2__
#if __mips_msa
    void fill(v4f32 _v);
#endif // __mips_msa
#if __loongarch_sx
    void fill(__m128 _v);
#endif //__loongarch_sx
#if __riscv_vector
    void fill(vfloat32m1_t _v);
    void fill(vuint16m1_t _v);
    void fill(vint8m1_t _v);
#if __riscv_zvfh
    void fill(vfloat16m1_t _v);
#endif // __riscv_zvfh
#endif // __riscv_vector
    template<typename T>
    void fill(T v);
    // deep copy
    Mat clone(Allocator* allocator = 0) const;
    // deep copy from other mat, inplace
    void clone_from(const ncnn::Mat& mat, Allocator* allocator = 0);
    // reshape vec
    Mat reshape(int w, Allocator* allocator = 0) const;
    // reshape image
    Mat reshape(int w, int h, Allocator* allocator = 0) const;
    // reshape dim
    Mat reshape(int w, int h, int c, Allocator* allocator = 0) const;
    // reshape cube
    Mat reshape(int w, int h, int d, int c, Allocator* allocator = 0) const;
    // allocate vec
    void create(int w, size_t elemsize = 4u, Allocator* allocator = 0);
    // allocate image
    void create(int w, int h, size_t elemsize = 4u, Allocator* allocator = 0);
    // allocate dim
    void create(int w, int h, int c, size_t elemsize = 4u, Allocator* allocator = 0);
    // allocate cube
    void create(int w, int h, int d, int c, size_t elemsize = 4u, Allocator* allocator = 0);
    // allocate packed vec
    void create(int w, size_t elemsize, int elempack, Allocator* allocator = 0);
    // allocate packed image
    void create(int w, int h, size_t elemsize, int elempack, Allocator* allocator = 0);
    // allocate packed dim
    void create(int w, int h, int c, size_t elemsize, int elempack, Allocator* allocator = 0);
    // allocate packed cube
    void create(int w, int h, int d, int c, size_t elemsize, int elempack, Allocator* allocator = 0);
    // allocate like
    void create_like(const Mat& m, Allocator* allocator = 0);
#if NCNN_VULKAN
    // allocate like
    void create_like(const VkMat& m, Allocator* allocator = 0);
    // allocate like
    void create_like(const VkImageMat& im, Allocator* allocator = 0);
#endif // NCNN_VULKAN
    // refcount++
    void addref();
    // refcount--
    void release();

    bool empty() const;
    size_t total() const;

    // bits per element
    int elembits() const;

    // shape only
    Mat shape() const;

    // data reference
    Mat channel(int c);
    const Mat channel(int c) const;
    Mat depth(int z);
    const Mat depth(int z) const;
    float* row(int y);
    const float* row(int y) const;
    template<typename T>
    T* row(int y);
    template<typename T>
    const T* row(int y) const;

    // range reference
    Mat channel_range(int c, int channels);
    const Mat channel_range(int c, int channels) const;
    Mat depth_range(int z, int depths);
    const Mat depth_range(int z, int depths) const;
    Mat row_range(int y, int rows);
    const Mat row_range(int y, int rows) const;
    Mat range(int x, int n);
    const Mat range(int x, int n) const;

    // access raw data
    template<typename T>
    operator T*();
    template<typename T>
    operator const T*() const;

    // convenient access float vec element
    float& operator[](size_t i);
    const float& operator[](size_t i) const;

#if NCNN_PIXEL
    enum PixelType
    {
        PIXEL_CONVERT_SHIFT = 16,
        PIXEL_FORMAT_MASK = 0x0000ffff,
        PIXEL_CONVERT_MASK = 0xffff0000,

        PIXEL_RGB = 1,
        PIXEL_BGR = 2,
        PIXEL_GRAY = 3,
        PIXEL_RGBA = 4,
        PIXEL_BGRA = 5,

        PIXEL_RGB2BGR = PIXEL_RGB | (PIXEL_BGR << PIXEL_CONVERT_SHIFT),
        PIXEL_RGB2GRAY = PIXEL_RGB | (PIXEL_GRAY << PIXEL_CONVERT_SHIFT),
        PIXEL_RGB2RGBA = PIXEL_RGB | (PIXEL_RGBA << PIXEL_CONVERT_SHIFT),
        PIXEL_RGB2BGRA = PIXEL_RGB | (PIXEL_BGRA << PIXEL_CONVERT_SHIFT),

        PIXEL_BGR2RGB = PIXEL_BGR | (PIXEL_RGB << PIXEL_CONVERT_SHIFT),
        PIXEL_BGR2GRAY = PIXEL_BGR | (PIXEL_GRAY << PIXEL_CONVERT_SHIFT),
        PIXEL_BGR2RGBA = PIXEL_BGR | (PIXEL_RGBA << PIXEL_CONVERT_SHIFT),
        PIXEL_BGR2BGRA = PIXEL_BGR | (PIXEL_BGRA << PIXEL_CONVERT_SHIFT),

        PIXEL_GRAY2RGB = PIXEL_GRAY | (PIXEL_RGB << PIXEL_CONVERT_SHIFT),
        PIXEL_GRAY2BGR = PIXEL_GRAY | (PIXEL_BGR << PIXEL_CONVERT_SHIFT),
        PIXEL_GRAY2RGBA = PIXEL_GRAY | (PIXEL_RGBA << PIXEL_CONVERT_SHIFT),
        PIXEL_GRAY2BGRA = PIXEL_GRAY | (PIXEL_BGRA << PIXEL_CONVERT_SHIFT),

        PIXEL_RGBA2RGB = PIXEL_RGBA | (PIXEL_RGB << PIXEL_CONVERT_SHIFT),
        PIXEL_RGBA2BGR = PIXEL_RGBA | (PIXEL_BGR << PIXEL_CONVERT_SHIFT),
        PIXEL_RGBA2GRAY = PIXEL_RGBA | (PIXEL_GRAY << PIXEL_CONVERT_SHIFT),
        PIXEL_RGBA2BGRA = PIXEL_RGBA | (PIXEL_BGRA << PIXEL_CONVERT_SHIFT),

        PIXEL_BGRA2RGB = PIXEL_BGRA | (PIXEL_RGB << PIXEL_CONVERT_SHIFT),
        PIXEL_BGRA2BGR = PIXEL_BGRA | (PIXEL_BGR << PIXEL_CONVERT_SHIFT),
        PIXEL_BGRA2GRAY = PIXEL_BGRA | (PIXEL_GRAY << PIXEL_CONVERT_SHIFT),
        PIXEL_BGRA2RGBA = PIXEL_BGRA | (PIXEL_RGBA << PIXEL_CONVERT_SHIFT),
    };
    // convenient construct from pixel data
    static Mat from_pixels(const unsigned char* pixels, int type, int w, int h, Allocator* allocator = 0);
    // convenient construct from pixel data with stride(bytes-per-row) parameter
    static Mat from_pixels(const unsigned char* pixels, int type, int w, int h, int stride, Allocator* allocator = 0);
    // convenient construct from pixel data and resize to specific size
    static Mat from_pixels_resize(const unsigned char* pixels, int type, int w, int h, int target_width, int target_height, Allocator* allocator = 0);
    // convenient construct from pixel data and resize to specific size with stride(bytes-per-row) parameter
    static Mat from_pixels_resize(const unsigned char* pixels, int type, int w, int h, int stride, int target_width, int target_height, Allocator* allocator = 0);
    // convenient construct from pixel data roi
    static Mat from_pixels_roi(const unsigned char* pixels, int type, int w, int h, int roix, int roiy, int roiw, int roih, Allocator* allocator = 0);
    // convenient construct from pixel data roi with stride(bytes-per-row) parameter
    static Mat from_pixels_roi(const unsigned char* pixels, int type, int w, int h, int stride, int roix, int roiy, int roiw, int roih, Allocator* allocator = 0);
    // convenient construct from pixel data roi and resize to specific size
    static Mat from_pixels_roi_resize(const unsigned char* pixels, int type, int w, int h, int roix, int roiy, int roiw, int roih, int target_width, int target_height, Allocator* allocator = 0);
    // convenient construct from pixel data roi and resize to specific size with stride(bytes-per-row) parameter
    static Mat from_pixels_roi_resize(const unsigned char* pixels, int type, int w, int h, int stride, int roix, int roiy, int roiw, int roih, int target_width, int target_height, Allocator* allocator = 0);

    // convenient export to pixel data
    void to_pixels(unsigned char* pixels, int type) const;
    // convenient export to pixel data with stride(bytes-per-row) parameter
    void to_pixels(unsigned char* pixels, int type, int stride) const;
    // convenient export to pixel data and resize to specific size
    void to_pixels_resize(unsigned char* pixels, int type, int target_width, int target_height) const;
    // convenient export to pixel data and resize to specific size with stride(bytes-per-row) parameter
    void to_pixels_resize(unsigned char* pixels, int type, int target_width, int target_height, int target_stride) const;

#if NCNN_PLATFORM_API
#if __ANDROID_API__ >= 9
    // convenient construct from android Bitmap
    static Mat from_android_bitmap(JNIEnv* env, jobject bitmap, int type_to, Allocator* allocator = 0);
    // convenient construct from android Bitmap and resize to specific size
    static Mat from_android_bitmap_resize(JNIEnv* env, jobject bitmap, int type_to, int target_width, int target_height, Allocator* allocator = 0);
    // convenient construct from android Bitmap roi
    static Mat from_android_bitmap_roi(JNIEnv* env, jobject bitmap, int type_to, int roix, int roiy, int roiw, int roih, Allocator* allocator = 0);
    // convenient construct from android Bitmap roi and resize to specific size
    static Mat from_android_bitmap_roi_resize(JNIEnv* env, jobject bitmap, int type_to, int roix, int roiy, int roiw, int roih, int target_width, int target_height, Allocator* allocator = 0);
    // convenient export to android Bitmap and resize to the android Bitmap size
    void to_android_bitmap(JNIEnv* env, jobject bitmap, int type_from) const;
#endif // __ANDROID_API__ >= 9
#endif // NCNN_PLATFORM_API
#endif // NCNN_PIXEL

    // substract channel-wise mean values, then multiply by normalize values, pass 0 to skip
    void substract_mean_normalize(const float* mean_vals, const float* norm_vals);

    // convenient construct from half precision floating point data
    static Mat from_float16(const unsigned short* data, int size);

    // pointer to the data
    void* data;

    // pointer to the reference counter
    // when points to user-allocated data, the pointer is NULL
    int* refcount;

    // element size in bytes
    // 4 = float32/int32
    // 2 = float16
    // 1 = int8/uint8
    // 0 = empty
    size_t elemsize;

    // packed count inside element
    // c/1-d-h-w-1  c/1-h-w-1  h/1-w-1  w/1-1  scalar
    // c/4-d-h-w-4  c/4-h-w-4  h/4-w-4  w/4-4  sse/neon
    // c/8-d-h-w-8  c/8-h-w-8  h/8-w-8  w/8-8  avx/fp16
    int elempack;

    // the allocator
    Allocator* allocator;

    // the dimension rank
    int dims;

    int w;
    int h;
    int d;
    int c;

    size_t cstep;
};

#if NCNN_VULKAN

// the three dimension matrix, vulkan version
class NCNN_EXPORT VkMat
{
public:
    // empty
    VkMat();
    // vec
    VkMat(int w, size_t elemsize, VkAllocator* allocator);
    // image
    VkMat(int w, int h, size_t elemsize, VkAllocator* allocator);
    // dim
    VkMat(int w, int h, int c, size_t elemsize, VkAllocator* allocator);
    // cube
    VkMat(int w, int h, int d, int c, size_t elemsize, VkAllocator* allocator);
    // packed vec
    VkMat(int w, size_t elemsize, int elempack, VkAllocator* allocator);
    // packed image
    VkMat(int w, int h, size_t elemsize, int elempack, VkAllocator* allocator);
    // packed dim
    VkMat(int w, int h, int c, size_t elemsize, int elempack, VkAllocator* allocator);
    // packed cube
    VkMat(int w, int h, int d, int c, size_t elemsize, int elempack, VkAllocator* allocator);
    // copy
    VkMat(const VkMat& m);
    // external vec
    VkMat(int w, VkBufferMemory* data, size_t elemsize, VkAllocator* allocator);
    // external image
    VkMat(int w, int h, VkBufferMemory* data, size_t elemsize, VkAllocator* allocator);
    // external dim
    VkMat(int w, int h, int c, VkBufferMemory* data, size_t elemsize, VkAllocator* allocator);
    // external cube
    VkMat(int w, int h, int d, int c, VkBufferMemory* data, size_t elemsize, VkAllocator* allocator);
    // external packed vec
    VkMat(int w, VkBufferMemory* data, size_t elemsize, int elempack, VkAllocator* allocator);
    // external packed image
    VkMat(int w, int h, VkBufferMemory* data, size_t elemsize, int elempack, VkAllocator* allocator);
    // external packed dim
    VkMat(int w, int h, int c, VkBufferMemory* data, size_t elemsize, int elempack, VkAllocator* allocator);
    // external packed cube
    VkMat(int w, int h, int d, int c, VkBufferMemory* data, size_t elemsize, int elempack, VkAllocator* allocator);
    // release
    ~VkMat();
    // assign
    VkMat& operator=(const VkMat& m);
    // allocate vec
    void create(int w, size_t elemsize, VkAllocator* allocator);
    // allocate image
    void create(int w, int h, size_t elemsize, VkAllocator* allocator);
    // allocate dim
    void create(int w, int h, int c, size_t elemsize, VkAllocator* allocator);
    // allocate cube
    void create(int w, int h, int d, int c, size_t elemsize, VkAllocator* allocator);
    // allocate packed vec
    void create(int w, size_t elemsize, int elempack, VkAllocator* allocator);
    // allocate packed image
    void create(int w, int h, size_t elemsize, int elempack, VkAllocator* allocator);
    // allocate packed dim
    void create(int w, int h, int c, size_t elemsize, int elempack, VkAllocator* allocator);
    // allocate packed cube
    void create(int w, int h, int d, int c, size_t elemsize, int elempack, VkAllocator* allocator);
    // allocate like
    void create_like(const Mat& m, VkAllocator* allocator);
    // allocate like
    void create_like(const VkMat& m, VkAllocator* allocator);
    // allocate like
    void create_like(const VkImageMat& im, VkAllocator* allocator);

    // mapped
    Mat mapped() const;
    void* mapped_ptr() const;

    // refcount++
    void addref();
    // refcount--
    void release();

    bool empty() const;
    size_t total() const;

    // bits per element
    int elembits() const;

    // shape only
    Mat shape() const;

    // low-level reference
    VkBuffer buffer() const;
    size_t buffer_offset() const;
    size_t buffer_capacity() const;

    // device buffer
    VkBufferMemory* data;

    // pointer to the reference counter
    // when points to user-allocated data, the pointer is NULL
    int* refcount;

    // element size in bytes
    // 4 = float32/int32
    // 2 = float16
    // 1 = int8/uint8
    // 0 = empty
    size_t elemsize;

    // packed count inside element
    // c/1-d-h-w-1  c/1-h-w-1  h/1-w-1  w/1-1  scalar
    // c/4-d-h-w-4  c/4-h-w-4  h/4-w-4  w/4-4  sse/neon
    // c/8-d-h-w-8  c/8-h-w-8  h/8-w-8  w/8-8  avx/fp16
    int elempack;

    // the allocator
    VkAllocator* allocator;

    // the dimension rank
    int dims;

    int w;
    int h;
    int d;
    int c;

    size_t cstep;
};

class NCNN_EXPORT VkImageMat
{
public:
    // empty
    VkImageMat();
    // vec
    VkImageMat(int w, size_t elemsize, VkAllocator* allocator);
    // image
    VkImageMat(int w, int h, size_t elemsize, VkAllocator* allocator);
    // dim
    VkImageMat(int w, int h, int c, size_t elemsize, VkAllocator* allocator);
    // cube
    VkImageMat(int w, int h, int d, int c, size_t elemsize, VkAllocator* allocator);
    // packed vec
    VkImageMat(int w, size_t elemsize, int elempack, VkAllocator* allocator);
    // packed image
    VkImageMat(int w, int h, size_t elemsize, int elempack, VkAllocator* allocator);
    // packed dim
    VkImageMat(int w, int h, int c, size_t elemsize, int elempack, VkAllocator* allocator);
    // packed cube
    VkImageMat(int w, int h, int d, int c, size_t elemsize, int elempack, VkAllocator* allocator);
    // copy
    VkImageMat(const VkImageMat& m);
    // external vec
    VkImageMat(int w, VkImageMemory* data, size_t elemsize, VkAllocator* allocator);
    // external image
    VkImageMat(int w, int h, VkImageMemory* data, size_t elemsize, VkAllocator* allocator);
    // external dim
    VkImageMat(int w, int h, int c, VkImageMemory* data, size_t elemsize, VkAllocator* allocator);
    // external cube
    VkImageMat(int w, int h, int d, int c, VkImageMemory* data, size_t elemsize, VkAllocator* allocator);
    // external packed vec
    VkImageMat(int w, VkImageMemory* data, size_t elemsize, int elempack, VkAllocator* allocator);
    // external packed image
    VkImageMat(int w, int h, VkImageMemory* data, size_t elemsize, int elempack, VkAllocator* allocator);
    // external packed dim
    VkImageMat(int w, int h, int c, VkImageMemory* data, size_t elemsize, int elempack, VkAllocator* allocator);
    // external packed cube
    VkImageMat(int w, int h, int d, int c, VkImageMemory* data, size_t elemsize, int elempack, VkAllocator* allocator);
    // release
    ~VkImageMat();
    // assign
    VkImageMat& operator=(const VkImageMat& m);
    // allocate vec
    void create(int w, size_t elemsize, VkAllocator* allocator);
    // allocate image
    void create(int w, int h, size_t elemsize, VkAllocator* allocator);
    // allocate dim
    void create(int w, int h, int c, size_t elemsize, VkAllocator* allocator);
    // allocate cube
    void create(int w, int h, int d, int c, size_t elemsize, VkAllocator* allocator);
    // allocate packed vec
    void create(int w, size_t elemsize, int elempack, VkAllocator* allocator);
    // allocate packed image
    void create(int w, int h, size_t elemsize, int elempack, VkAllocator* allocator);
    // allocate packed dim
    void create(int w, int h, int c, size_t elemsize, int elempack, VkAllocator* allocator);
    // allocate packed cube
    void create(int w, int h, int d, int c, size_t elemsize, int elempack, VkAllocator* allocator);
    // allocate like
    void create_like(const Mat& m, VkAllocator* allocator);
    // allocate like
    void create_like(const VkMat& m, VkAllocator* allocator);
    // allocate like
    void create_like(const VkImageMat& im, VkAllocator* allocator);

    // mapped
    Mat mapped() const;
    void* mapped_ptr() const;

    // refcount++
    void addref();
    // refcount--
    void release();

    bool empty() const;
    size_t total() const;

    // bits per element
    int elembits() const;

    // shape only
    Mat shape() const;

    // low-level reference
    VkImage image() const;
    VkImageView imageview() const;

#if NCNN_PLATFORM_API
#if __ANDROID_API__ >= 26
    // convenient construct from android hardware buffer
    static VkImageMat from_android_hardware_buffer(VkAndroidHardwareBufferImageAllocator* allocator);
#endif // __ANDROID_API__ >= 26
#endif // NCNN_PLATFORM_API

    // device image
    VkImageMemory* data;

    // pointer to the reference counter
    // when points to user-allocated data, the pointer is NULL
    int* refcount;

    // element size in bytes
    // 4 = float32/int32
    // 2 = float16
    // 1 = int8/uint8
    // 0 = empty
    size_t elemsize;

    // packed count inside element
    // c/1-d-h-w-1  c/1-h-w-1  h/1-w-1  w/1-1  scalar
    // c/4-d-h-w-4  c/4-h-w-4  h/4-w-4  w/4-4  sse/neon
    // c/8-d-h-w-8  c/8-h-w-8  h/8-w-8  w/8-8  avx/fp16
    int elempack;

    // the allocator
    VkAllocator* allocator;

    // the dimension rank
    int dims;

    int w;
    int h;
    int d;
    int c;
};

// type for vulkan specialization constant and push constant
union vk_specialization_type
{
    int i;
    float f;
    uint32_t u32;
};
union vk_constant_type
{
    int i;
    float f;
    uint32_t u32;
};
#endif // NCNN_VULKAN

// misc function
#if NCNN_PIXEL
// convert yuv420sp(nv21) to rgb, the fast approximate version
NCNN_EXPORT void yuv420sp2rgb(const unsigned char* yuv420sp, int w, int h, unsigned char* rgb);
// convert yuv420sp(nv12) to rgb, the fast approximate version
NCNN_EXPORT void yuv420sp2rgb_nv12(const unsigned char* yuv420sp, int w, int h, unsigned char* rgb);
// convert yuv420sp(nv21) to rgb with half resize, the faster approximate version
NCNN_EXPORT void yuv420sp2rgb_half(const unsigned char* yuv420sp, int w, int h, unsigned char* rgb);
// image pixel bilinear resize
NCNN_EXPORT void resize_bilinear_c1(const unsigned char* src, int srcw, int srch, unsigned char* dst, int w, int h);
NCNN_EXPORT void resize_bilinear_c2(const unsigned char* src, int srcw, int srch, unsigned char* dst, int w, int h);
NCNN_EXPORT void resize_bilinear_c3(const unsigned char* src, int srcw, int srch, unsigned char* dst, int w, int h);
NCNN_EXPORT void resize_bilinear_c4(const unsigned char* src, int srcw, int srch, unsigned char* dst, int w, int h);
// image pixel bilinear resize with stride(bytes-per-row) parameter
NCNN_EXPORT void resize_bilinear_c1(const unsigned char* src, int srcw, int srch, int srcstride, unsigned char* dst, int w, int h, int stride);
NCNN_EXPORT void resize_bilinear_c2(const unsigned char* src, int srcw, int srch, int srcstride, unsigned char* dst, int w, int h, int stride);
NCNN_EXPORT void resize_bilinear_c3(const unsigned char* src, int srcw, int srch, int srcstride, unsigned char* dst, int w, int h, int stride);
NCNN_EXPORT void resize_bilinear_c4(const unsigned char* src, int srcw, int srch, int srcstride, unsigned char* dst, int w, int h, int stride);
// image pixel bilinear resize, convenient wrapper for yuv420sp(nv21/nv12)
NCNN_EXPORT void resize_bilinear_yuv420sp(const unsigned char* src, int srcw, int srch, unsigned char* dst, int w, int h);
#endif // NCNN_PIXEL
#if NCNN_PIXEL_ROTATE
// type is the from type, 6 means rotating from 6 to 1
//
//     1        2       3      4         5            6           7          8
//
//   888888  888888      88  88      8888888888  88                  88  8888888888
//   88          88      88  88      88  88      88  88          88  88      88  88
//   8888      8888    8888  8888    88          8888888888  8888888888          88
//   88          88      88  88
//   88          88  888888  888888
//
// ref http://sylvana.net/jpegcrop/exif_orientation.html
// image pixel kanna rotate
NCNN_EXPORT void kanna_rotate_c1(const unsigned char* src, int srcw, int srch, unsigned char* dst, int w, int h, int type);
NCNN_EXPORT void kanna_rotate_c2(const unsigned char* src, int srcw, int srch, unsigned char* dst, int w, int h, int type);
NCNN_EXPORT void kanna_rotate_c3(const unsigned char* src, int srcw, int srch, unsigned char* dst, int w, int h, int type);
NCNN_EXPORT void kanna_rotate_c4(const unsigned char* src, int srcw, int srch, unsigned char* dst, int w, int h, int type);
// image pixel kanna rotate with stride(bytes-per-row) parameter
NCNN_EXPORT void kanna_rotate_c1(const unsigned char* src, int srcw, int srch, int srcstride, unsigned char* dst, int w, int h, int stride, int type);
NCNN_EXPORT void kanna_rotate_c2(const unsigned char* src, int srcw, int srch, int srcstride, unsigned char* dst, int w, int h, int stride, int type);
NCNN_EXPORT void kanna_rotate_c3(const unsigned char* src, int srcw, int srch, int srcstride, unsigned char* dst, int w, int h, int stride, int type);
NCNN_EXPORT void kanna_rotate_c4(const unsigned char* src, int srcw, int srch, int srcstride, unsigned char* dst, int w, int h, int stride, int type);
// image pixel kanna rotate, convenient wrapper for yuv420sp(nv21/nv12)
NCNN_EXPORT void kanna_rotate_yuv420sp(const unsigned char* src, int srcw, int srch, unsigned char* dst, int w, int h, int type);
#endif // NCNN_PIXEL_ROTATE
#if NCNN_PIXEL_AFFINE
// resolve affine transform matrix from rotation angle, scale factor and x y offset
NCNN_EXPORT void get_rotation_matrix(float angle, float scale, float dx, float dy, float* tm);
// resolve affine transform matrix from two set of points, num_point must be >= 2
NCNN_EXPORT void get_affine_transform(const float* points_from, const float* points_to, int num_point, float* tm);
// resolve the inversion affine transform matrix
NCNN_EXPORT void invert_affine_transform(const float* tm, float* tm_inv);
// image pixel bilinear warpaffine inverse transform, set -233 for transparent border color, the color RGBA is little-endian encoded
NCNN_EXPORT void warpaffine_bilinear_c1(const unsigned char* src, int srcw, int srch, unsigned char* dst, int w, int h, const float* tm, int type = 0, unsigned int v = 0);
NCNN_EXPORT void warpaffine_bilinear_c2(const unsigned char* src, int srcw, int srch, unsigned char* dst, int w, int h, const float* tm, int type = 0, unsigned int v = 0);
NCNN_EXPORT void warpaffine_bilinear_c3(const unsigned char* src, int srcw, int srch, unsigned char* dst, int w, int h, const float* tm, int type = 0, unsigned int v = 0);
NCNN_EXPORT void warpaffine_bilinear_c4(const unsigned char* src, int srcw, int srch, unsigned char* dst, int w, int h, const float* tm, int type = 0, unsigned int v = 0);
// image pixel bilinear warpaffine inverse transform with stride(bytes-per-row) parameter, set -233 for transparent border color, the color RGBA is little-endian encoded
NCNN_EXPORT void warpaffine_bilinear_c1(const unsigned char* src, int srcw, int srch, int srcstride, unsigned char* dst, int w, int h, int stride, const float* tm, int type = 0, unsigned int v = 0);
NCNN_EXPORT void warpaffine_bilinear_c2(const unsigned char* src, int srcw, int srch, int srcstride, unsigned char* dst, int w, int h, int stride, const float* tm, int type = 0, unsigned int v = 0);
NCNN_EXPORT void warpaffine_bilinear_c3(const unsigned char* src, int srcw, int srch, int srcstride, unsigned char* dst, int w, int h, int stride, const float* tm, int type = 0, unsigned int v = 0);
NCNN_EXPORT void warpaffine_bilinear_c4(const unsigned char* src, int srcw, int srch, int srcstride, unsigned char* dst, int w, int h, int stride, const float* tm, int type = 0, unsigned int v = 0);
// image pixel bilinear warpaffine, convenient wrapper for yuv420sp(nv21/nv12), set -233 for transparent border color, the color YUV_ is little-endian encoded
NCNN_EXPORT void warpaffine_bilinear_yuv420sp(const unsigned char* src, int srcw, int srch, unsigned char* dst, int w, int h, const float* tm, int type = 0, unsigned int v = 0);
#endif // NCNN_PIXEL_AFFINE
#if NCNN_PIXEL_DRAWING
// draw rectangle, set thickness -1 for filled rectangle, the color RGBA is little-endian encoded
NCNN_EXPORT void draw_rectangle_c1(unsigned char* pixels, int w, int h, int rx, int ry, int rw, int rh, unsigned int color, int thickness);
NCNN_EXPORT void draw_rectangle_c2(unsigned char* pixels, int w, int h, int rx, int ry, int rw, int rh, unsigned int color, int thickness);
NCNN_EXPORT void draw_rectangle_c3(unsigned char* pixels, int w, int h, int rx, int ry, int rw, int rh, unsigned int color, int thickness);
NCNN_EXPORT void draw_rectangle_c4(unsigned char* pixels, int w, int h, int rx, int ry, int rw, int rh, unsigned int color, int thickness);
// draw rectangle with stride(bytes-per-row) parameter, set thickness -1 for filled rectangle, the color RGBA is little-endian encoded
NCNN_EXPORT void draw_rectangle_c1(unsigned char* pixels, int w, int h, int stride, int rx, int ry, int rw, int rh, unsigned int color, int thickness);
NCNN_EXPORT void draw_rectangle_c2(unsigned char* pixels, int w, int h, int stride, int rx, int ry, int rw, int rh, unsigned int color, int thickness);
NCNN_EXPORT void draw_rectangle_c3(unsigned char* pixels, int w, int h, int stride, int rx, int ry, int rw, int rh, unsigned int color, int thickness);
NCNN_EXPORT void draw_rectangle_c4(unsigned char* pixels, int w, int h, int stride, int rx, int ry, int rw, int rh, unsigned int color, int thickness);
// draw rectangle, convenient wrapper for yuv420sp(nv21/nv12), set thickness -1 for filled rectangle, the color YUV_ is little-endian encoded
NCNN_EXPORT void draw_rectangle_yuv420sp(unsigned char* yuv420sp, int w, int h, int rx, int ry, int rw, int rh, unsigned int color, int thickness);
// draw circle, set thickness -1 for filled circle, the color RGBA is little-endian encoded
NCNN_EXPORT void draw_circle_c1(unsigned char* pixels, int w, int h, int cx, int cy, int radius, unsigned int color, int thickness);
NCNN_EXPORT void draw_circle_c2(unsigned char* pixels, int w, int h, int cx, int cy, int radius, unsigned int color, int thickness);
NCNN_EXPORT void draw_circle_c3(unsigned char* pixels, int w, int h, int cx, int cy, int radius, unsigned int color, int thickness);
NCNN_EXPORT void draw_circle_c4(unsigned char* pixels, int w, int h, int cx, int cy, int radius, unsigned int color, int thickness);
// draw circle with stride(bytes-per-row) parameter, set thickness -1 for filled circle, the color RGBA is little-endian encoded
NCNN_EXPORT void draw_circle_c1(unsigned char* pixels, int w, int h, int stride, int cx, int cy, int radius, unsigned int color, int thickness);
NCNN_EXPORT void draw_circle_c2(unsigned char* pixels, int w, int h, int stride, int cx, int cy, int radius, unsigned int color, int thickness);
NCNN_EXPORT void draw_circle_c3(unsigned char* pixels, int w, int h, int stride, int cx, int cy, int radius, unsigned int color, int thickness);
NCNN_EXPORT void draw_circle_c4(unsigned char* pixels, int w, int h, int stride, int cx, int cy, int radius, unsigned int color, int thickness);
// draw circle, convenient wrapper for yuv420sp(nv21/nv12), set thickness -1 for filled circle, the color YUV_ is little-endian encoded
NCNN_EXPORT void draw_circle_yuv420sp(unsigned char* yuv420sp, int w, int h, int cx, int cy, int radius, unsigned int color, int thickness);
// draw line, the color RGBA is little-endian encoded
NCNN_EXPORT void draw_line_c1(unsigned char* pixels, int w, int h, int x0, int y0, int x1, int y1, unsigned int color, int thickness);
NCNN_EXPORT void draw_line_c2(unsigned char* pixels, int w, int h, int x0, int y0, int x1, int y1, unsigned int color, int thickness);
NCNN_EXPORT void draw_line_c3(unsigned char* pixels, int w, int h, int x0, int y0, int x1, int y1, unsigned int color, int thickness);
NCNN_EXPORT void draw_line_c4(unsigned char* pixels, int w, int h, int x0, int y0, int x1, int y1, unsigned int color, int thickness);
// draw line with stride(bytes-per-row) parameter, the color RGBA is little-endian encoded
NCNN_EXPORT void draw_line_c1(unsigned char* pixels, int w, int h, int stride, int x0, int y0, int x1, int y1, unsigned int color, int thickness);
NCNN_EXPORT void draw_line_c2(unsigned char* pixels, int w, int h, int stride, int x0, int y0, int x1, int y1, unsigned int color, int thickness);
NCNN_EXPORT void draw_line_c3(unsigned char* pixels, int w, int h, int stride, int x0, int y0, int x1, int y1, unsigned int color, int thickness);
NCNN_EXPORT void draw_line_c4(unsigned char* pixels, int w, int h, int stride, int x0, int y0, int x1, int y1, unsigned int color, int thickness);
// draw line, convenient wrapper for yuv420sp(nv21/nv12), the color YUV_ is little-endian encoded
NCNN_EXPORT void draw_line_yuv420sp(unsigned char* yuv420sp, int w, int h, int x0, int y0, int x1, int y1, unsigned int color, int thickness);
// resolve text bounding box size
NCNN_EXPORT void get_text_drawing_size(const char* text, int fontpixelsize, int* w, int* h);
// draw ascii printables and newline, the color RGBA is little-endian encoded
NCNN_EXPORT void draw_text_c1(unsigned char* pixels, int w, int h, const char* text, int x, int y, int fontpixelsize, unsigned int color);
NCNN_EXPORT void draw_text_c2(unsigned char* pixels, int w, int h, const char* text, int x, int y, int fontpixelsize, unsigned int color);
NCNN_EXPORT void draw_text_c3(unsigned char* pixels, int w, int h, const char* text, int x, int y, int fontpixelsize, unsigned int color);
NCNN_EXPORT void draw_text_c4(unsigned char* pixels, int w, int h, const char* text, int x, int y, int fontpixelsize, unsigned int color);
// draw ascii printables and newline with stride(bytes-per-row) parameter, the color RGBA is little-endian encoded
NCNN_EXPORT void draw_text_c1(unsigned char* pixels, int w, int h, int stride, const char* text, int x, int y, int fontpixelsize, unsigned int color);
NCNN_EXPORT void draw_text_c2(unsigned char* pixels, int w, int h, int stride, const char* text, int x, int y, int fontpixelsize, unsigned int color);
NCNN_EXPORT void draw_text_c3(unsigned char* pixels, int w, int h, int stride, const char* text, int x, int y, int fontpixelsize, unsigned int color);
NCNN_EXPORT void draw_text_c4(unsigned char* pixels, int w, int h, int stride, const char* text, int x, int y, int fontpixelsize, unsigned int color);
// draw ascii printables and newline, convenient wrapper for yuv420sp(nv21/nv12), the color YUV_ is little-endian encoded
NCNN_EXPORT void draw_text_yuv420sp(unsigned char* yuv420sp, int w, int h, const char* text, int x, int y, int fontpixelsize, unsigned int color);
#endif // NCNN_PIXEL_DRAWING

// type conversion
// convert float to half precision floating point
NCNN_EXPORT unsigned short float32_to_float16(float value);
// convert half precision floating point to float
NCNN_EXPORT float float16_to_float32(unsigned short value);
// convert float to brain half
NCNN_EXPORT NCNN_FORCEINLINE unsigned short float32_to_bfloat16(float value)
{
    // 16 : 16
    union
    {
        unsigned int u;
        float f;
    } tmp;
    tmp.f = value;
    return tmp.u >> 16;
}
// convert brain half to float
NCNN_EXPORT NCNN_FORCEINLINE float bfloat16_to_float32(unsigned short value)
{
    // 16 : 16
    union
    {
        unsigned int u;
        float f;
    } tmp;
    tmp.u = value << 16;
    return tmp.f;
}

// mat process
enum BorderType
{
    BORDER_CONSTANT = 0,
    BORDER_REPLICATE = 1,
    BORDER_REFLECT = 2,
    BORDER_TRANSPARENT = -233,
};
NCNN_EXPORT void copy_make_border(const Mat& src, Mat& dst, int top, int bottom, int left, int right, int type, float v, const Option& opt = Option());
NCNN_EXPORT void copy_make_border_3d(const Mat& src, Mat& dst, int top, int bottom, int left, int right, int front, int behind, int type, float v, const Option& opt = Option());
NCNN_EXPORT void copy_cut_border(const Mat& src, Mat& dst, int top, int bottom, int left, int right, const Option& opt = Option());
NCNN_EXPORT void copy_cut_border_3d(const Mat& src, Mat& dst, int top, int bottom, int left, int right, int front, int behind, const Option& opt = Option());
NCNN_EXPORT void resize_nearest(const Mat& src, Mat& dst, int w, int h, const Option& opt = Option());
NCNN_EXPORT void resize_bilinear(const Mat& src, Mat& dst, int w, int h, const Option& opt = Option());
NCNN_EXPORT void resize_bicubic(const Mat& src, Mat& dst, int w, int h, const Option& opt = Option());
NCNN_EXPORT void convert_packing(const Mat& src, Mat& dst, int elempack, const Option& opt = Option());
NCNN_EXPORT void flatten(const Mat& src, Mat& dst, const Option& opt = Option());
NCNN_EXPORT void cast_float32_to_float16(const Mat& src, Mat& dst, const Option& opt = Option());
NCNN_EXPORT void cast_float16_to_float32(const Mat& src, Mat& dst, const Option& opt = Option());
NCNN_EXPORT void cast_int8_to_float32(const Mat& src, Mat& dst, const Option& opt = Option());
NCNN_EXPORT void cast_float32_to_bfloat16(const Mat& src, Mat& dst, const Option& opt = Option());
NCNN_EXPORT void cast_bfloat16_to_float32(const Mat& src, Mat& dst, const Option& opt = Option());
NCNN_EXPORT void quantize_to_int8(const Mat& src, Mat& dst, const Mat& scale_data, const Option& opt = Option());
NCNN_EXPORT void dequantize_from_int32(const Mat& src, Mat& dst, const Mat& scale_data, const Mat& bias_data, const Option& opt = Option());
NCNN_EXPORT void requantize_from_int32_to_int8(const Mat& src, Mat& dst, const Mat& scale_in_data, const Mat& scale_out_data, const Mat& bias_data, int activation_type, const Mat& activation_params, const Option& opt = Option());

NCNN_FORCEINLINE Mat::Mat()
    : data(0), refcount(0), elemsize(0), elempack(0), allocator(0), dims(0), w(0), h(0), d(0), c(0), cstep(0)
{
}

NCNN_FORCEINLINE Mat::Mat(int _w, size_t _elemsize, Allocator* _allocator)
    : data(0), refcount(0), elemsize(0), elempack(0), allocator(0), dims(0), w(0), h(0), d(0), c(0), cstep(0)
{
    create(_w, _elemsize, _allocator);
}

NCNN_FORCEINLINE Mat::Mat(int _w, int _h, size_t _elemsize, Allocator* _allocator)
    : data(0), refcount(0), elemsize(0), elempack(0), allocator(0), dims(0), w(0), h(0), d(0), c(0), cstep(0)
{
    create(_w, _h, _elemsize, _allocator);
}

NCNN_FORCEINLINE Mat::Mat(int _w, int _h, int _c, size_t _elemsize, Allocator* _allocator)
    : data(0), refcount(0), elemsize(0), elempack(0), allocator(0), dims(0), w(0), h(0), d(0), c(0), cstep(0)
{
    create(_w, _h, _c, _elemsize, _allocator);
}

NCNN_FORCEINLINE Mat::Mat(int _w, int _h, int _d, int _c, size_t _elemsize, Allocator* _allocator)
    : data(0), refcount(0), elemsize(0), elempack(0), allocator(0), dims(0), w(0), h(0), d(0), c(0), cstep(0)
{
    create(_w, _h, _d, _c, _elemsize, _allocator);
}

NCNN_FORCEINLINE Mat::Mat(int _w, size_t _elemsize, int _elempack, Allocator* _allocator)
    : data(0), refcount(0), elemsize(0), elempack(0), allocator(0), dims(0), w(0), h(0), d(0), c(0), cstep(0)
{
    create(_w, _elemsize, _elempack, _allocator);
}

NCNN_FORCEINLINE Mat::Mat(int _w, int _h, size_t _elemsize, int _elempack, Allocator* _allocator)
    : data(0), refcount(0), elemsize(0), elempack(0), allocator(0), dims(0), w(0), h(0), d(0), c(0), cstep(0)
{
    create(_w, _h, _elemsize, _elempack, _allocator);
}

NCNN_FORCEINLINE Mat::Mat(int _w, int _h, int _c, size_t _elemsize, int _elempack, Allocator* _allocator)
    : data(0), refcount(0), elemsize(0), elempack(0), allocator(0), dims(0), w(0), h(0), d(0), c(0), cstep(0)
{
    create(_w, _h, _c, _elemsize, _elempack, _allocator);
}

NCNN_FORCEINLINE Mat::Mat(int _w, int _h, int _d, int _c, size_t _elemsize, int _elempack, Allocator* _allocator)
    : data(0), refcount(0), elemsize(0), elempack(0), allocator(0), dims(0), w(0), h(0), d(0), c(0), cstep(0)
{
    create(_w, _h, _d, _c, _elemsize, _elempack, _allocator);
}

NCNN_FORCEINLINE Mat::Mat(const Mat& m)
    : data(m.data), refcount(m.refcount), elemsize(m.elemsize), elempack(m.elempack), allocator(m.allocator), dims(m.dims), w(m.w), h(m.h), d(m.d), c(m.c), cstep(m.cstep)
{
    addref();
}

NCNN_FORCEINLINE Mat::Mat(int _w, void* _data, size_t _elemsize, Allocator* _allocator)
    : data(_data), refcount(0), elemsize(_elemsize), elempack(1), allocator(_allocator), dims(1), w(_w), h(1), d(1), c(1)
{
    cstep = alignSize(w * elemsize, 16) / elemsize;
}

NCNN_FORCEINLINE Mat::Mat(int _w, int _h, void* _data, size_t _elemsize, Allocator* _allocator)
    : data(_data), refcount(0), elemsize(_elemsize), elempack(1), allocator(_allocator), dims(2), w(_w), h(_h), d(1), c(1)
{
<<<<<<< HEAD
    cstep = alignSize(w * h * elemsize, 16) / elemsize;
=======
    cstep = alignSize((size_t)w * h * elemsize, 16) / elemsize;
>>>>>>> 0cfe201b
}

NCNN_FORCEINLINE Mat::Mat(int _w, int _h, int _c, void* _data, size_t _elemsize, Allocator* _allocator)
    : data(_data), refcount(0), elemsize(_elemsize), elempack(1), allocator(_allocator), dims(3), w(_w), h(_h), d(1), c(_c)
{
    cstep = alignSize(w * h * elemsize, 16) / elemsize;
}

NCNN_FORCEINLINE Mat::Mat(int _w, int _h, int _d, int _c, void* _data, size_t _elemsize, Allocator* _allocator)
    : data(_data), refcount(0), elemsize(_elemsize), elempack(1), allocator(_allocator), dims(4), w(_w), h(_h), d(_d), c(_c)
{
    cstep = alignSize(w * h * d * elemsize, 16) / elemsize;
}

NCNN_FORCEINLINE Mat::Mat(int _w, void* _data, size_t _elemsize, int _elempack, Allocator* _allocator)
    : data(_data), refcount(0), elemsize(_elemsize), elempack(_elempack), allocator(_allocator), dims(1), w(_w), h(1), d(1), c(1)
{
    cstep = alignSize(w * elemsize, 16) / elemsize;
}

NCNN_FORCEINLINE Mat::Mat(int _w, int _h, void* _data, size_t _elemsize, int _elempack, Allocator* _allocator)
    : data(_data), refcount(0), elemsize(_elemsize), elempack(_elempack), allocator(_allocator), dims(2), w(_w), h(_h), d(1), c(1)
{
<<<<<<< HEAD
    cstep = alignSize(w * h * elemsize, 16) / elemsize;
=======
    cstep = alignSize((size_t)w * h * elemsize, 16) / elemsize;
>>>>>>> 0cfe201b
}

NCNN_FORCEINLINE Mat::Mat(int _w, int _h, int _c, void* _data, size_t _elemsize, int _elempack, Allocator* _allocator)
    : data(_data), refcount(0), elemsize(_elemsize), elempack(_elempack), allocator(_allocator), dims(3), w(_w), h(_h), d(1), c(_c)
{
    cstep = alignSize(w * h * elemsize, 16) / elemsize;
}

NCNN_FORCEINLINE Mat::Mat(int _w, int _h, int _d, int _c, void* _data, size_t _elemsize, int _elempack, Allocator* _allocator)
    : data(_data), refcount(0), elemsize(_elemsize), elempack(_elempack), allocator(_allocator), dims(4), w(_w), h(_h), d(_d), c(_c)
{
    cstep = alignSize(w * h * d * elemsize, 16) / elemsize;
}

NCNN_FORCEINLINE Mat::~Mat()
{
    release();
}

NCNN_FORCEINLINE void Mat::fill(float _v)
{
    int size = (int)total();
    float* ptr = (float*)data;

    int i = 0;
#if __ARM_NEON
    float32x4_t _c = vdupq_n_f32(_v);
    for (; i + 3 < size; i += 4)
    {
        vst1q_f32(ptr, _c);
        ptr += 4;
    }
#endif // __ARM_NEON
    for (; i < size; i++)
    {
        *ptr++ = _v;
    }
}

NCNN_FORCEINLINE void Mat::fill(int _v)
{
    int size = (int)total();
    int* ptr = (int*)data;

    int i = 0;
#if __ARM_NEON
    int32x4_t _c = vdupq_n_s32(_v);
    for (; i + 3 < size; i += 4)
    {
        vst1q_s32(ptr, _c);
        ptr += 4;
    }
#endif // __ARM_NEON
    for (; i < size; i++)
    {
        *ptr++ = _v;
    }
}

#if __ARM_NEON
NCNN_FORCEINLINE void Mat::fill(float32x4_t _v)
{
    int size = (int)total();
    float* ptr = (float*)data;
    for (int i = 0; i < size; i++)
    {
        vst1q_f32(ptr, _v);
        ptr += 4;
    }
}

NCNN_FORCEINLINE void Mat::fill(uint16x4_t _v)
{
    int size = (int)total();
    unsigned short* ptr = (unsigned short*)data;
    for (int i = 0; i < size; i++)
    {
        vst1_u16(ptr, _v);
        ptr += 4;
    }
}

#if !defined(_MSC_VER)
NCNN_FORCEINLINE void Mat::fill(int32x4_t _v)
{
    int size = (int)total();
    int* ptr = (int*)data;
    for (int i = 0; i < size; i++)
    {
        vst1q_s32(ptr, _v);
        ptr += 4;
    }
}
#endif

NCNN_FORCEINLINE void Mat::fill(int32x4_t _v0, int32x4_t _v1)
{
    int size = (int)total();
    int* ptr = (int*)data;
    for (int i = 0; i < size; i++)
    {
        vst1q_s32(ptr, _v0);
        vst1q_s32(ptr + 4, _v1);
        ptr += 8;
    }
}
#if __ARM_FEATURE_FP16_VECTOR_ARITHMETIC
#if !defined(_MSC_VER)
NCNN_FORCEINLINE void Mat::fill(float16x4_t _v)
{
    int size = (int)total();
    __fp16* ptr = (__fp16*)data;
    for (int i = 0; i < size; i++)
    {
        vst1_f16(ptr, _v);
        ptr += 4;
    }
}

NCNN_FORCEINLINE void Mat::fill(float16x8_t _v)
{
    int size = (int)total();
    __fp16* ptr = (__fp16*)data;
    for (int i = 0; i < size; i++)
    {
        vst1q_f16(ptr, _v);
        ptr += 8;
    }
}
#endif
#endif // __ARM_FEATURE_FP16_VECTOR_ARITHMETIC
#endif // __ARM_NEON

#if __SSE2__
#if __AVX__
#if __AVX512F__
NCNN_FORCEINLINE void Mat::fill(__m512 _v)
{
    int size = (int)total();
    float* ptr = (float*)data;
    for (int i = 0; i < size; i++)
    {
        _mm512_storeu_ps(ptr, _v);
        ptr += 16;
    }
}
#endif // __AVX512F__
NCNN_FORCEINLINE void Mat::fill(__m256 _v, int _i)
{
    // old gcc cannot overload __m128 and __m256 type
    // add a dummy int parameter for different mangled function symbol
    (void)_i;
    int size = (int)total();
    float* ptr = (float*)data;
    for (int i = 0; i < size; i++)
    {
        _mm256_storeu_ps(ptr, _v);
        ptr += 8;
    }
}
#endif // __AVX__
NCNN_FORCEINLINE void Mat::fill(__m128 _v)
{
    int size = (int)total();
    float* ptr = (float*)data;
    for (int i = 0; i < size; i++)
    {
        _mm_storeu_ps(ptr, _v);
        ptr += 4;
    }
}
NCNN_FORCEINLINE void Mat::fill(__m128i _v)
{
    int size = (int)total();
    unsigned short* ptr = (unsigned short*)data;
    for (int i = 0; i < size; i++)
    {
        _mm_store_si128((__m128i*)ptr, _v);
        ptr += 8;
    }
}
#endif // __SSE2__

#if __mips_msa
NCNN_FORCEINLINE void Mat::fill(v4f32 _v)
{
    int size = (int)total();
    float* ptr = (float*)data;
    for (int i = 0; i < size; i++)
    {
        __msa_st_w((v4i32)_v, ptr, 0);
        ptr += 4;
    }
}
#endif // __mips_msa

#if __loongarch_sx
NCNN_FORCEINLINE void Mat::fill(__m128 _v)
{
    int size = (int)total();
    float* ptr = (float*)data;
    for (int i = 0; i < size; i++)
    {
        __lsx_vst(_v, ptr, 0);
        ptr += 4;
    }
}
#endif // __loongarch_sx

#if __riscv_vector
NCNN_FORCEINLINE void Mat::fill(vfloat32m1_t _v)
{
    const int packn = cpu_riscv_vlenb() / 4;
    const size_t vl = __riscv_vsetvl_e32m1(packn);

    int size = (int)total();
    float* ptr = (float*)data;
    for (int i = 0; i < size; i++)
    {
        __riscv_vse32_v_f32m1(ptr, _v, vl);
        ptr += packn;
    }
}

NCNN_FORCEINLINE void Mat::fill(vuint16m1_t _v)
{
    const int packn = cpu_riscv_vlenb() / 2;
    const size_t vl = __riscv_vsetvl_e16m1(packn);

    int size = (int)total();
    unsigned short* ptr = (unsigned short*)data;
    for (int i = 0; i < size; i++)
    {
        __riscv_vse16_v_u16m1(ptr, _v, vl);
        ptr += packn;
    }
}

NCNN_FORCEINLINE void Mat::fill(vint8m1_t _v)
{
    const int packn = cpu_riscv_vlenb() / 1;
    const size_t vl = __riscv_vsetvl_e8m1(packn);

    int size = (int)total();
    signed char* ptr = (signed char*)data;
    for (int i = 0; i < size; i++)
    {
        __riscv_vse8_v_i8m1(ptr, _v, vl);
        ptr += packn;
    }
}
#if __riscv_zvfh
NCNN_FORCEINLINE void Mat::fill(vfloat16m1_t _v)
{
    const int packn = cpu_riscv_vlenb() / 2;
    const size_t vl = __riscv_vsetvl_e16m1(packn);

    int size = (int)total();
    __fp16* ptr = (__fp16*)data;
    for (int i = 0; i < size; i++)
    {
        __riscv_vse16_v_f16m1(ptr, _v, vl);
        ptr += packn;
    }
}
#endif // __riscv_zvfh
#endif // __riscv_vector

template<typename T>
NCNN_FORCEINLINE void Mat::fill(T _v)
{
    int size = (int)total();
    T* ptr = (T*)data;
    for (int i = 0; i < size; i++)
    {
        ptr[i] = _v;
    }
}

NCNN_FORCEINLINE Mat& Mat::operator=(const Mat& m)
{
    if (this == &m)
        return *this;

    if (m.refcount)
        NCNN_XADD(m.refcount, 1);

    release();

    data = m.data;
    refcount = m.refcount;
    elemsize = m.elemsize;
    elempack = m.elempack;
    allocator = m.allocator;

    dims = m.dims;
    w = m.w;
    h = m.h;
    d = m.d;
    c = m.c;

    cstep = m.cstep;

    return *this;
}

NCNN_FORCEINLINE void Mat::addref()
{
    if (refcount)
        NCNN_XADD(refcount, 1);
}

NCNN_FORCEINLINE void Mat::release()
{
    if (refcount && NCNN_XADD(refcount, -1) == 1)
    {
        if (allocator)
            allocator->fastFree(data);
        else
            fastFree(data);
    }

    data = 0;

    elemsize = 0;
    elempack = 0;

    dims = 0;
    w = 0;
    h = 0;
    d = 0;
    c = 0;

    cstep = 0;

    refcount = 0;
}

NCNN_FORCEINLINE bool Mat::empty() const
{
    return data == 0 || total() == 0;
}

NCNN_FORCEINLINE size_t Mat::total() const
{
    return cstep * c;
}

NCNN_FORCEINLINE int Mat::elembits() const
{
    return elempack ? static_cast<int>(elemsize * 8) / elempack : 0;
}

NCNN_FORCEINLINE Mat Mat::shape() const
{
    if (dims == 1)
        return Mat(w * elempack, (void*)0);
    if (dims == 2)
        return Mat(w, h * elempack, (void*)0);
    if (dims == 3)
        return Mat(w, h, c * elempack, (void*)0);
    if (dims == 4)
        return Mat(w, h, d, c * elempack, (void*)0);

    return Mat();
}

NCNN_FORCEINLINE Mat Mat::channel(int _c)
{
    Mat m(w, h, d, (unsigned char*)data + cstep * _c * elemsize, elemsize, elempack, allocator);
    m.dims = dims - 1;
    if (dims == 4)
        m.cstep = (size_t)w * h;
    return m;
}

NCNN_FORCEINLINE const Mat Mat::channel(int _c) const
{
    Mat m(w, h, d, (unsigned char*)data + cstep * _c * elemsize, elemsize, elempack, allocator);
    m.dims = dims - 1;
    if (dims == 4)
        m.cstep = (size_t)w * h;
    return m;
}

NCNN_FORCEINLINE Mat Mat::depth(int z)
{
<<<<<<< HEAD
    Mat m(w, h, (unsigned char*)data + w * h * z * elemsize, elemsize, elempack, allocator);
=======
    Mat m(w, h, (unsigned char*)data + (size_t)w * h * z * elemsize, elemsize, elempack, allocator);
>>>>>>> 0cfe201b
    m.cstep = (size_t)w * h;
    return m;
}

NCNN_FORCEINLINE const Mat Mat::depth(int z) const
{
<<<<<<< HEAD
    Mat m(w, h, (unsigned char*)data + w * h * z * elemsize, elemsize, elempack, allocator);
=======
    Mat m(w, h, (unsigned char*)data + (size_t)w * h * z * elemsize, elemsize, elempack, allocator);
>>>>>>> 0cfe201b
    m.cstep = (size_t)w * h;
    return m;
}

NCNN_FORCEINLINE float* Mat::row(int y)
{
    return (float*)((unsigned char*)data + w * y * elemsize);
}

NCNN_FORCEINLINE const float* Mat::row(int y) const
{
    return (const float*)((unsigned char*)data + w * y * elemsize);
}

template<typename T>
NCNN_FORCEINLINE T* Mat::row(int y)
{
    return (T*)((unsigned char*)data + w * y * elemsize);
}

template<typename T>
NCNN_FORCEINLINE const T* Mat::row(int y) const
{
    return (const T*)((unsigned char*)data + w * y * elemsize);
}

NCNN_FORCEINLINE Mat Mat::channel_range(int _c, int channels)
{
    Mat m(w, h, d, channels, (unsigned char*)data + cstep * _c * elemsize, elemsize, elempack, allocator);
    m.dims = dims;
    return m;
}

NCNN_FORCEINLINE const Mat Mat::channel_range(int _c, int channels) const
{
    Mat m(w, h, d, channels, (unsigned char*)data + cstep * _c * elemsize, elemsize, elempack, allocator);
    m.dims = dims;
    return m;
}

NCNN_FORCEINLINE Mat Mat::depth_range(int z, int depths)
{
    Mat m(w, h, depths, (unsigned char*)data + w * h * z * elemsize, elemsize, elempack, allocator);
    m.cstep = (size_t)w * h;
    return m;
}

NCNN_FORCEINLINE const Mat Mat::depth_range(int z, int depths) const
{
    Mat m(w, h, depths, (unsigned char*)data + w * h * z * elemsize, elemsize, elempack, allocator);
    m.cstep = (size_t)w * h;
    return m;
}

NCNN_FORCEINLINE Mat Mat::row_range(int y, int rows)
{
<<<<<<< HEAD
    Mat m(w, rows, (unsigned char*)data + w * y * elemsize, elemsize, elempack, allocator);
=======
    Mat m(w, rows, (unsigned char*)data + (size_t)w * y * elemsize, elemsize, elempack, allocator);
>>>>>>> 0cfe201b
    m.cstep = (size_t)w * rows;
    return m;
}

NCNN_FORCEINLINE const Mat Mat::row_range(int y, int rows) const
{
<<<<<<< HEAD
    Mat m(w, rows, (unsigned char*)data + w * y * elemsize, elemsize, elempack, allocator);
=======
    Mat m(w, rows, (unsigned char*)data + (size_t)w * y * elemsize, elemsize, elempack, allocator);
>>>>>>> 0cfe201b
    m.cstep = (size_t)w * rows;
    return m;
}

NCNN_FORCEINLINE Mat Mat::range(int x, int n)
{
    Mat m(n, (unsigned char*)data + x * elemsize, elemsize, elempack, allocator);
    m.cstep = (size_t)n;
    return m;
}

NCNN_FORCEINLINE const Mat Mat::range(int x, int n) const
{
    Mat m(n, (unsigned char*)data + x * elemsize, elemsize, elempack, allocator);
    m.cstep = (size_t)n;
    return m;
}

template<typename T>
NCNN_FORCEINLINE Mat::operator T*()
{
    return (T*)data;
}

template<typename T>
NCNN_FORCEINLINE Mat::operator const T*() const
{
    return (const T*)data;
}

NCNN_FORCEINLINE float& Mat::operator[](size_t i)
{
    return ((float*)data)[i];
}

NCNN_FORCEINLINE const float& Mat::operator[](size_t i) const
{
    return ((const float*)data)[i];
}

#if NCNN_VULKAN

NCNN_FORCEINLINE VkMat::VkMat()
    : data(0), refcount(0), elemsize(0), elempack(0), allocator(0), dims(0), w(0), h(0), d(0), c(0), cstep(0)
{
}

NCNN_FORCEINLINE VkMat::VkMat(int _w, size_t _elemsize, VkAllocator* _allocator)
    : data(0), refcount(0), elemsize(0), elempack(0), allocator(0), dims(0), w(0), h(0), d(0), c(0), cstep(0)
{
    create(_w, _elemsize, _allocator);
}

NCNN_FORCEINLINE VkMat::VkMat(int _w, int _h, size_t _elemsize, VkAllocator* _allocator)
    : data(0), refcount(0), elemsize(0), elempack(0), allocator(0), dims(0), w(0), h(0), d(0), c(0), cstep(0)
{
    create(_w, _h, _elemsize, _allocator);
}

NCNN_FORCEINLINE VkMat::VkMat(int _w, int _h, int _c, size_t _elemsize, VkAllocator* _allocator)
    : data(0), refcount(0), elemsize(0), elempack(0), allocator(0), dims(0), w(0), h(0), d(0), c(0), cstep(0)
{
    create(_w, _h, _c, _elemsize, _allocator);
}

NCNN_FORCEINLINE VkMat::VkMat(int _w, int _h, int _d, int _c, size_t _elemsize, VkAllocator* _allocator)
    : data(0), refcount(0), elemsize(0), elempack(0), allocator(0), dims(0), w(0), h(0), d(0), c(0), cstep(0)
{
    create(_w, _h, _d, _c, _elemsize, _allocator);
}

NCNN_FORCEINLINE VkMat::VkMat(int _w, size_t _elemsize, int _elempack, VkAllocator* _allocator)
    : data(0), refcount(0), elemsize(0), elempack(0), allocator(0), dims(0), w(0), h(0), d(0), c(0), cstep(0)
{
    create(_w, _elemsize, _elempack, _allocator);
}

NCNN_FORCEINLINE VkMat::VkMat(int _w, int _h, size_t _elemsize, int _elempack, VkAllocator* _allocator)
    : data(0), refcount(0), elemsize(0), elempack(0), allocator(0), dims(0), w(0), h(0), d(0), c(0), cstep(0)
{
    create(_w, _h, _elemsize, _elempack, _allocator);
}

NCNN_FORCEINLINE VkMat::VkMat(int _w, int _h, int _c, size_t _elemsize, int _elempack, VkAllocator* _allocator)
    : data(0), refcount(0), elemsize(0), elempack(0), allocator(0), dims(0), w(0), h(0), d(0), c(0), cstep(0)
{
    create(_w, _h, _c, _elemsize, _elempack, _allocator);
}

NCNN_FORCEINLINE VkMat::VkMat(int _w, int _h, int _d, int _c, size_t _elemsize, int _elempack, VkAllocator* _allocator)
    : data(0), refcount(0), elemsize(0), elempack(0), allocator(0), dims(0), w(0), h(0), d(0), c(0), cstep(0)
{
    create(_w, _h, _d, _c, _elemsize, _elempack, _allocator);
}

NCNN_FORCEINLINE VkMat::VkMat(const VkMat& m)
    : data(m.data), refcount(m.refcount), elemsize(m.elemsize), elempack(m.elempack), allocator(m.allocator), dims(m.dims), w(m.w), h(m.h), d(m.d), c(m.c)
{
    addref();

    cstep = m.cstep;
}

NCNN_FORCEINLINE VkMat::VkMat(int _w, VkBufferMemory* _data, size_t _elemsize, VkAllocator* _allocator)
    : data(_data), refcount(0), elemsize(_elemsize), elempack(1), allocator(_allocator), dims(1), w(_w), h(1), d(1), c(1)
{
    cstep = alignSize(w * elemsize, 16) / elemsize;
}

NCNN_FORCEINLINE VkMat::VkMat(int _w, int _h, VkBufferMemory* _data, size_t _elemsize, VkAllocator* _allocator)
    : data(_data), refcount(0), elemsize(_elemsize), elempack(1), allocator(_allocator), dims(2), w(_w), h(_h), d(1), c(1)
{
<<<<<<< HEAD
    cstep = alignSize(w * h * elemsize, 16) / elemsize;
=======
    cstep = alignSize((size_t)w * h * elemsize, 16) / elemsize;
>>>>>>> 0cfe201b
}

NCNN_FORCEINLINE VkMat::VkMat(int _w, int _h, int _c, VkBufferMemory* _data, size_t _elemsize, VkAllocator* _allocator)
    : data(_data), refcount(0), elemsize(_elemsize), elempack(1), allocator(_allocator), dims(3), w(_w), h(_h), d(1), c(_c)
{
    cstep = alignSize((size_t)w * h * elemsize, 16) / elemsize;
}

NCNN_FORCEINLINE VkMat::VkMat(int _w, int _h, int _d, int _c, VkBufferMemory* _data, size_t _elemsize, VkAllocator* _allocator)
    : data(_data), refcount(0), elemsize(_elemsize), elempack(1), allocator(_allocator), dims(4), w(_w), h(_h), d(_d), c(_c)
{
    cstep = alignSize((size_t)w * h * d * elemsize, 16) / elemsize;
}

NCNN_FORCEINLINE VkMat::VkMat(int _w, VkBufferMemory* _data, size_t _elemsize, int _elempack, VkAllocator* _allocator)
    : data(_data), refcount(0), elemsize(_elemsize), elempack(_elempack), allocator(_allocator), dims(1), w(_w), h(1), d(1), c(1)
{
    cstep = alignSize(w * elemsize, 16) / elemsize;
}

NCNN_FORCEINLINE VkMat::VkMat(int _w, int _h, VkBufferMemory* _data, size_t _elemsize, int _elempack, VkAllocator* _allocator)
    : data(_data), refcount(0), elemsize(_elemsize), elempack(_elempack), allocator(_allocator), dims(2), w(_w), h(_h), d(1), c(1)
{
<<<<<<< HEAD
    cstep = alignSize(w * h * elemsize, 16) / elemsize;
=======
    cstep = alignSize((size_t)w * h * elemsize, 16) / elemsize;
>>>>>>> 0cfe201b
}

NCNN_FORCEINLINE VkMat::VkMat(int _w, int _h, int _c, VkBufferMemory* _data, size_t _elemsize, int _elempack, VkAllocator* _allocator)
    : data(_data), refcount(0), elemsize(_elemsize), elempack(_elempack), allocator(_allocator), dims(3), w(_w), h(_h), d(1), c(_c)
{
    cstep = alignSize((size_t)w * h * elemsize, 16) / elemsize;
}

NCNN_FORCEINLINE VkMat::VkMat(int _w, int _h, int _d, int _c, VkBufferMemory* _data, size_t _elemsize, int _elempack, VkAllocator* _allocator)
    : data(_data), refcount(0), elemsize(_elemsize), elempack(_elempack), allocator(_allocator), dims(4), w(_w), h(_h), d(_d), c(_c)
{
    cstep = alignSize((size_t)w * h * d * elemsize, 16) / elemsize;
}

NCNN_FORCEINLINE VkMat::~VkMat()
{
    release();
}

NCNN_FORCEINLINE VkMat& VkMat::operator=(const VkMat& m)
{
    if (this == &m)
        return *this;

    if (m.refcount)
        NCNN_XADD(m.refcount, 1);

    release();

    data = m.data;
    refcount = m.refcount;
    elemsize = m.elemsize;
    elempack = m.elempack;
    allocator = m.allocator;

    dims = m.dims;
    w = m.w;
    h = m.h;
    d = m.d;
    c = m.c;

    cstep = m.cstep;

    return *this;
}

NCNN_FORCEINLINE Mat VkMat::mapped() const
{
    if (!allocator->mappable)
        return Mat();

    if (dims == 1)
        return Mat(w, mapped_ptr(), elemsize, elempack, 0);

    if (dims == 2)
        return Mat(w, h, mapped_ptr(), elemsize, elempack, 0);

    if (dims == 3)
        return Mat(w, h, c, mapped_ptr(), elemsize, elempack, 0);

    if (dims == 4)
        return Mat(w, h, d, c, mapped_ptr(), elemsize, elempack, 0);

    return Mat();
}

NCNN_FORCEINLINE void* VkMat::mapped_ptr() const
{
    if (!allocator->mappable)
        return 0;

    return (unsigned char*)data->mapped_ptr + data->offset;
}

NCNN_FORCEINLINE void VkMat::addref()
{
    if (refcount)
        NCNN_XADD(refcount, 1);
}

NCNN_FORCEINLINE void VkMat::release()
{
    if (refcount && NCNN_XADD(refcount, -1) == 1)
    {
        if (allocator && data)
        {
            allocator->fastFree(data);
        }
    }

    data = 0;

    elemsize = 0;
    elempack = 0;

    dims = 0;
    w = 0;
    h = 0;
    d = 0;
    c = 0;

    cstep = 0;

    refcount = 0;
}

NCNN_FORCEINLINE bool VkMat::empty() const
{
    return data == 0 || total() == 0;
}

NCNN_FORCEINLINE size_t VkMat::total() const
{
    return cstep * c;
}

NCNN_FORCEINLINE int VkMat::elembits() const
{
    return elempack ? static_cast<int>(elemsize) * 8 / elempack : 0;
}

NCNN_FORCEINLINE Mat VkMat::shape() const
{
    if (dims == 1)
        return Mat(w * elempack, (void*)0);
    if (dims == 2)
        return Mat(w, h * elempack, (void*)0);
    if (dims == 3)
        return Mat(w, h, c * elempack, (void*)0);
    if (dims == 4)
        return Mat(w, h, d, c * elempack, (void*)0);

    return Mat();
}

NCNN_FORCEINLINE VkBuffer VkMat::buffer() const
{
    return data->buffer;
}

NCNN_FORCEINLINE size_t VkMat::buffer_offset() const
{
    return data->offset;
}

NCNN_FORCEINLINE size_t VkMat::buffer_capacity() const
{
    return data->capacity;
}

NCNN_FORCEINLINE VkImageMat::VkImageMat()
    : data(0), refcount(0), elemsize(0), elempack(0), allocator(0), dims(0), w(0), h(0), d(0), c(0)
{
}

NCNN_FORCEINLINE VkImageMat::VkImageMat(int _w, size_t _elemsize, VkAllocator* _allocator)
    : data(0), refcount(0), elemsize(0), elempack(0), allocator(0), dims(0), w(0), h(0), d(0), c(0)
{
    create(_w, _elemsize, _allocator);
}

NCNN_FORCEINLINE VkImageMat::VkImageMat(int _w, int _h, size_t _elemsize, VkAllocator* _allocator)
    : data(0), refcount(0), elemsize(0), elempack(0), allocator(0), dims(0), w(0), h(0), d(0), c(0)
{
    create(_w, _h, _elemsize, _allocator);
}

NCNN_FORCEINLINE VkImageMat::VkImageMat(int _w, int _h, int _c, size_t _elemsize, VkAllocator* _allocator)
    : data(0), refcount(0), elemsize(0), elempack(0), allocator(0), dims(0), w(0), h(0), d(0), c(0)
{
    create(_w, _h, _c, _elemsize, _allocator);
}

NCNN_FORCEINLINE VkImageMat::VkImageMat(int _w, int _h, int _d, int _c, size_t _elemsize, VkAllocator* _allocator)
    : data(0), refcount(0), elemsize(0), elempack(0), allocator(0), dims(0), w(0), h(0), d(0), c(0)
{
    create(_w, _h, _d, _c, _elemsize, _allocator);
}

NCNN_FORCEINLINE VkImageMat::VkImageMat(int _w, size_t _elemsize, int _elempack, VkAllocator* _allocator)
    : data(0), refcount(0), elemsize(0), elempack(0), allocator(0), dims(0), w(0), h(0), d(0), c(0)
{
    create(_w, _elemsize, _elempack, _allocator);
}

NCNN_FORCEINLINE VkImageMat::VkImageMat(int _w, int _h, size_t _elemsize, int _elempack, VkAllocator* _allocator)
    : data(0), refcount(0), elemsize(0), elempack(0), allocator(0), dims(0), w(0), h(0), d(0), c(0)
{
    create(_w, _h, _elemsize, _elempack, _allocator);
}

NCNN_FORCEINLINE VkImageMat::VkImageMat(int _w, int _h, int _c, size_t _elemsize, int _elempack, VkAllocator* _allocator)
    : data(0), refcount(0), elemsize(0), elempack(0), allocator(0), dims(0), w(0), h(0), d(0), c(0)
{
    create(_w, _h, _c, _elemsize, _elempack, _allocator);
}

NCNN_FORCEINLINE VkImageMat::VkImageMat(int _w, int _h, int _d, int _c, size_t _elemsize, int _elempack, VkAllocator* _allocator)
    : data(0), refcount(0), elemsize(0), elempack(0), allocator(0), dims(0), w(0), h(0), d(0), c(0)
{
    create(_w, _h, _d, _c, _elemsize, _elempack, _allocator);
}

NCNN_FORCEINLINE VkImageMat::VkImageMat(const VkImageMat& m)
    : data(m.data), refcount(m.refcount), elemsize(m.elemsize), elempack(m.elempack), allocator(m.allocator), dims(m.dims), w(m.w), h(m.h), d(m.d), c(m.c)
{
    addref();
}

NCNN_FORCEINLINE VkImageMat::VkImageMat(int _w, VkImageMemory* _data, size_t _elemsize, VkAllocator* _allocator)
    : data(_data), refcount(0), elemsize(_elemsize), elempack(1), allocator(_allocator), dims(1), w(_w), h(1), d(1), c(1)
{
}

NCNN_FORCEINLINE VkImageMat::VkImageMat(int _w, int _h, VkImageMemory* _data, size_t _elemsize, VkAllocator* _allocator)
    : data(_data), refcount(0), elemsize(_elemsize), elempack(1), allocator(_allocator), dims(2), w(_w), h(_h), d(1), c(1)
{
}

NCNN_FORCEINLINE VkImageMat::VkImageMat(int _w, int _h, int _c, VkImageMemory* _data, size_t _elemsize, VkAllocator* _allocator)
    : data(_data), refcount(0), elemsize(_elemsize), elempack(1), allocator(_allocator), dims(3), w(_w), h(_h), d(1), c(_c)
{
}

NCNN_FORCEINLINE VkImageMat::VkImageMat(int _w, int _h, int _d, int _c, VkImageMemory* _data, size_t _elemsize, VkAllocator* _allocator)
    : data(_data), refcount(0), elemsize(_elemsize), elempack(1), allocator(_allocator), dims(4), w(_w), h(_h), d(_d), c(_c)
{
}

NCNN_FORCEINLINE VkImageMat::VkImageMat(int _w, VkImageMemory* _data, size_t _elemsize, int _elempack, VkAllocator* _allocator)
    : data(_data), refcount(0), elemsize(_elemsize), elempack(_elempack), allocator(_allocator), dims(1), w(_w), h(1), d(1), c(1)
{
}

NCNN_FORCEINLINE VkImageMat::VkImageMat(int _w, int _h, VkImageMemory* _data, size_t _elemsize, int _elempack, VkAllocator* _allocator)
    : data(_data), refcount(0), elemsize(_elemsize), elempack(_elempack), allocator(_allocator), dims(2), w(_w), h(_h), d(1), c(1)
{
}

NCNN_FORCEINLINE VkImageMat::VkImageMat(int _w, int _h, int _c, VkImageMemory* _data, size_t _elemsize, int _elempack, VkAllocator* _allocator)
    : data(_data), refcount(0), elemsize(_elemsize), elempack(_elempack), allocator(_allocator), dims(3), w(_w), h(_h), d(1), c(_c)
{
}

NCNN_FORCEINLINE VkImageMat::VkImageMat(int _w, int _h, int _d, int _c, VkImageMemory* _data, size_t _elemsize, int _elempack, VkAllocator* _allocator)
    : data(_data), refcount(0), elemsize(_elemsize), elempack(_elempack), allocator(_allocator), dims(4), w(_w), h(_h), d(_d), c(_c)
{
}

NCNN_FORCEINLINE VkImageMat::~VkImageMat()
{
    release();
}

NCNN_FORCEINLINE VkImageMat& VkImageMat::operator=(const VkImageMat& m)
{
    if (this == &m)
        return *this;

    if (m.refcount)
        NCNN_XADD(m.refcount, 1);

    release();

    data = m.data;
    refcount = m.refcount;
    elemsize = m.elemsize;
    elempack = m.elempack;
    allocator = m.allocator;

    dims = m.dims;
    w = m.w;
    h = m.h;
    d = m.d;
    c = m.c;

    return *this;
}

NCNN_FORCEINLINE Mat VkImageMat::mapped() const
{
    if (!allocator->mappable || !data->mapped_ptr)
        return Mat();

    if (dims == 1)
        return Mat(w, mapped_ptr(), elemsize, elempack, 0);

    if (dims == 2)
        return Mat(w, h, mapped_ptr(), elemsize, elempack, 0);

    if (dims == 3)
        return Mat(w, h, c, mapped_ptr(), elemsize, elempack, 0);

    if (dims == 4)
        return Mat(w, h, d, c, mapped_ptr(), elemsize, elempack, 0);

    return Mat();
}

NCNN_FORCEINLINE void* VkImageMat::mapped_ptr() const
{
    if (!allocator->mappable || !data->mapped_ptr)
        return 0;

    return (unsigned char*)data->mapped_ptr + data->bind_offset;
}

NCNN_FORCEINLINE void VkImageMat::addref()
{
    if (refcount)
        NCNN_XADD(refcount, 1);
}

NCNN_FORCEINLINE void VkImageMat::release()
{
    if (refcount && NCNN_XADD(refcount, -1) == 1)
    {
        if (allocator && data)
        {
            allocator->fastFree(data);
        }
    }

    data = 0;

    elemsize = 0;
    elempack = 0;

    dims = 0;
    w = 0;
    h = 0;
    d = 0;
    c = 0;

    refcount = 0;
}

NCNN_FORCEINLINE bool VkImageMat::empty() const
{
    return data == 0 || total() == 0;
}

NCNN_FORCEINLINE size_t VkImageMat::total() const
{
    return w * h * d * c;
}

NCNN_FORCEINLINE int VkImageMat::elembits() const
{
    return elempack ? static_cast<int>(elemsize) * 8 / elempack : 0;
}

NCNN_FORCEINLINE Mat VkImageMat::shape() const
{
    if (dims == 1)
        return Mat(w * elempack, (void*)0);
    if (dims == 2)
        return Mat(w, h * elempack, (void*)0);
    if (dims == 3)
        return Mat(w, h, c * elempack, (void*)0);
    if (dims == 4)
        return Mat(w, h, d, c * elempack, (void*)0);

    return Mat();
}

NCNN_FORCEINLINE VkImage VkImageMat::image() const
{
    return data->image;
}

NCNN_FORCEINLINE VkImageView VkImageMat::imageview() const
{
    return data->imageview;
}

#endif // NCNN_VULKAN

} // namespace ncnn

#endif // NCNN_MAT_H<|MERGE_RESOLUTION|>--- conflicted
+++ resolved
@@ -846,11 +846,7 @@
 NCNN_FORCEINLINE Mat::Mat(int _w, int _h, void* _data, size_t _elemsize, Allocator* _allocator)
     : data(_data), refcount(0), elemsize(_elemsize), elempack(1), allocator(_allocator), dims(2), w(_w), h(_h), d(1), c(1)
 {
-<<<<<<< HEAD
     cstep = alignSize(w * h * elemsize, 16) / elemsize;
-=======
-    cstep = alignSize((size_t)w * h * elemsize, 16) / elemsize;
->>>>>>> 0cfe201b
 }
 
 NCNN_FORCEINLINE Mat::Mat(int _w, int _h, int _c, void* _data, size_t _elemsize, Allocator* _allocator)
@@ -874,11 +870,7 @@
 NCNN_FORCEINLINE Mat::Mat(int _w, int _h, void* _data, size_t _elemsize, int _elempack, Allocator* _allocator)
     : data(_data), refcount(0), elemsize(_elemsize), elempack(_elempack), allocator(_allocator), dims(2), w(_w), h(_h), d(1), c(1)
 {
-<<<<<<< HEAD
     cstep = alignSize(w * h * elemsize, 16) / elemsize;
-=======
-    cstep = alignSize((size_t)w * h * elemsize, 16) / elemsize;
->>>>>>> 0cfe201b
 }
 
 NCNN_FORCEINLINE Mat::Mat(int _w, int _h, int _c, void* _data, size_t _elemsize, int _elempack, Allocator* _allocator)
@@ -1266,22 +1258,14 @@
 
 NCNN_FORCEINLINE Mat Mat::depth(int z)
 {
-<<<<<<< HEAD
     Mat m(w, h, (unsigned char*)data + w * h * z * elemsize, elemsize, elempack, allocator);
-=======
-    Mat m(w, h, (unsigned char*)data + (size_t)w * h * z * elemsize, elemsize, elempack, allocator);
->>>>>>> 0cfe201b
     m.cstep = (size_t)w * h;
     return m;
 }
 
 NCNN_FORCEINLINE const Mat Mat::depth(int z) const
 {
-<<<<<<< HEAD
     Mat m(w, h, (unsigned char*)data + w * h * z * elemsize, elemsize, elempack, allocator);
-=======
-    Mat m(w, h, (unsigned char*)data + (size_t)w * h * z * elemsize, elemsize, elempack, allocator);
->>>>>>> 0cfe201b
     m.cstep = (size_t)w * h;
     return m;
 }
@@ -1338,22 +1322,14 @@
 
 NCNN_FORCEINLINE Mat Mat::row_range(int y, int rows)
 {
-<<<<<<< HEAD
     Mat m(w, rows, (unsigned char*)data + w * y * elemsize, elemsize, elempack, allocator);
-=======
-    Mat m(w, rows, (unsigned char*)data + (size_t)w * y * elemsize, elemsize, elempack, allocator);
->>>>>>> 0cfe201b
     m.cstep = (size_t)w * rows;
     return m;
 }
 
 NCNN_FORCEINLINE const Mat Mat::row_range(int y, int rows) const
 {
-<<<<<<< HEAD
     Mat m(w, rows, (unsigned char*)data + w * y * elemsize, elemsize, elempack, allocator);
-=======
-    Mat m(w, rows, (unsigned char*)data + (size_t)w * y * elemsize, elemsize, elempack, allocator);
->>>>>>> 0cfe201b
     m.cstep = (size_t)w * rows;
     return m;
 }
@@ -1466,11 +1442,7 @@
 NCNN_FORCEINLINE VkMat::VkMat(int _w, int _h, VkBufferMemory* _data, size_t _elemsize, VkAllocator* _allocator)
     : data(_data), refcount(0), elemsize(_elemsize), elempack(1), allocator(_allocator), dims(2), w(_w), h(_h), d(1), c(1)
 {
-<<<<<<< HEAD
     cstep = alignSize(w * h * elemsize, 16) / elemsize;
-=======
-    cstep = alignSize((size_t)w * h * elemsize, 16) / elemsize;
->>>>>>> 0cfe201b
 }
 
 NCNN_FORCEINLINE VkMat::VkMat(int _w, int _h, int _c, VkBufferMemory* _data, size_t _elemsize, VkAllocator* _allocator)
@@ -1494,11 +1466,7 @@
 NCNN_FORCEINLINE VkMat::VkMat(int _w, int _h, VkBufferMemory* _data, size_t _elemsize, int _elempack, VkAllocator* _allocator)
     : data(_data), refcount(0), elemsize(_elemsize), elempack(_elempack), allocator(_allocator), dims(2), w(_w), h(_h), d(1), c(1)
 {
-<<<<<<< HEAD
     cstep = alignSize(w * h * elemsize, 16) / elemsize;
-=======
-    cstep = alignSize((size_t)w * h * elemsize, 16) / elemsize;
->>>>>>> 0cfe201b
 }
 
 NCNN_FORCEINLINE VkMat::VkMat(int _w, int _h, int _c, VkBufferMemory* _data, size_t _elemsize, int _elempack, VkAllocator* _allocator)
