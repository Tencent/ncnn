#ifndef THREAD_H
#define THREAD_H
#include "layer.h"
#include "TheadInfo.h"
#if defined __ANDROID__ || defined __linux__ || defined __APPLE__
#include <pthread.h>
#endif
namespace ncnn {
struct ThreadInfoExc
{
<<<<<<< HEAD
    struct ThreadWorkspace{
        Layer* layer;
    };
    struct ThreadInfoExc{
        int threadid;
        size_t start_index;
        size_t end_index;
        ThreadWorkspace* workspace;
        std::vector<ncnn::Mat>* mats;
        Option* opt;
        MutilThread* manager;
        #if defined _WIN32
        CoreInfo* coreinfo;
        #endif
    };
    class MutilThread
    {
    private:
        Option m_opt;
        volatile int helpid;
        ThreadWorkspace workspace;
    public:
        MutilThread(ThreadWorkspace _workspace,const Option& opt);
        void join(std::vector<ncnn::Mat>& mats);
        std::vector<bool> threadsComplete;
        ~MutilThread();
    };
    
=======
    int threadid;
    size_t start_index;
    size_t end_index;
    ThreadWorkspace* workspace;
    std::vector<ncnn::Mat>* mats;
    Option* opt;
    MutilThread* manager;
#if defined _WIN32
    CoreInfo* coreinfo;
#endif
};
struct ThreadWorkspace
{
    Layer* layer;
};
class MutilThread
{
private:
    Option m_opt;
    volatile int helpid;
    ThreadWorkspace workspace;

public:
    MutilThread(ThreadWorkspace _workspace, const Option& opt);
    void join(std::vector<ncnn::Mat>& mats);
    std::vector<bool> threadsComplete;
    ~MutilThread();
};

>>>>>>> 9c528003
} // namespace ncnn
#endif<|MERGE_RESOLUTION|>--- conflicted
+++ resolved
@@ -8,7 +8,6 @@
 namespace ncnn {
 struct ThreadInfoExc
 {
-<<<<<<< HEAD
     struct ThreadWorkspace{
         Layer* layer;
     };
@@ -37,36 +36,5 @@
         ~MutilThread();
     };
     
-=======
-    int threadid;
-    size_t start_index;
-    size_t end_index;
-    ThreadWorkspace* workspace;
-    std::vector<ncnn::Mat>* mats;
-    Option* opt;
-    MutilThread* manager;
-#if defined _WIN32
-    CoreInfo* coreinfo;
-#endif
-};
-struct ThreadWorkspace
-{
-    Layer* layer;
-};
-class MutilThread
-{
-private:
-    Option m_opt;
-    volatile int helpid;
-    ThreadWorkspace workspace;
-
-public:
-    MutilThread(ThreadWorkspace _workspace, const Option& opt);
-    void join(std::vector<ncnn::Mat>& mats);
-    std::vector<bool> threadsComplete;
-    ~MutilThread();
-};
-
->>>>>>> 9c528003
 } // namespace ncnn
 #endif