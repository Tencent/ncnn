--- conflicted
+++ resolved
@@ -1053,14 +1053,12 @@
 
         // fp16a makes no sense when fp16 storage disabled
         if (!opt.use_fp16_packed && !opt.use_fp16_storage) opt.use_fp16_arithmetic = false;
-<<<<<<< HEAD
+
         // int8a makes no sense when int8 storage disabled
         if (!opt.use_int8_packed && !opt.use_int8_storage) opt.use_int8_arithmetic = false;
-=======
 
         // fp16 uniform makes no sense when fp16 arithmetic disabled
         if (!opt.use_fp16_arithmetic) opt.use_fp16_uniform = false;
->>>>>>> abf0de44
     }
     else
     {
@@ -1368,14 +1366,12 @@
 
         // fp16a makes no sense when fp16 storage disabled
         if (!opt.use_fp16_packed && !opt.use_fp16_storage) opt.use_fp16_arithmetic = false;
-<<<<<<< HEAD
+
         // int8a makes no sense when int8 storage disabled
         if (!opt.use_int8_packed && !opt.use_int8_storage) opt.use_int8_arithmetic = false;
-=======
 
         // fp16 uniform makes no sense when fp16 arithmetic disabled
         if (!opt.use_fp16_arithmetic) opt.use_fp16_uniform = false;
->>>>>>> abf0de44
     }
     else
     {
