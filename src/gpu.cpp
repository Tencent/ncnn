--- conflicted
+++ resolved
@@ -374,12 +374,9 @@
     VkPhysicalDeviceShaderSubgroupRotateFeaturesKHR queryShaderSubgroupRotateFeatures;
     VkPhysicalDeviceShaderAtomicFloatFeaturesEXT queryShaderAtomicFloatFeatures;
     VkPhysicalDeviceShaderAtomicFloat2FeaturesEXT queryShaderAtomicFloat2Features;
-<<<<<<< HEAD
     VkPhysicalDeviceRobustness2FeaturesEXT queryRobustness2Features;
-=======
     VkPhysicalDeviceCooperativeVectorFeaturesNV queryCooperativeVectorFeaturesNV;
     VkPhysicalDeviceVulkanMemoryModelFeaturesKHR queryVulkanMemoryModelFeatures;
->>>>>>> d7df277f
 
     // extension properties
     void* queryExtensionProperties;
@@ -940,7 +937,6 @@
         queryExtensionFeatures = &queryShaderAtomicFloat2Features;
     }
 
-<<<<<<< HEAD
     // query robustness2
     memset(&queryRobustness2Features, 0, sizeof(queryRobustness2Features));
     queryRobustness2Features.sType = VK_STRUCTURE_TYPE_PHYSICAL_DEVICE_ROBUSTNESS_2_FEATURES_EXT;
@@ -949,7 +945,8 @@
     {
         queryRobustness2Features.pNext = queryExtensionFeatures;
         queryExtensionFeatures = &queryRobustness2Features;
-=======
+    }
+
     // query vulkan memory model
     memset(&queryVulkanMemoryModelFeatures, 0, sizeof(queryVulkanMemoryModelFeatures));
     queryVulkanMemoryModelFeatures.sType = VK_STRUCTURE_TYPE_PHYSICAL_DEVICE_VULKAN_MEMORY_MODEL_FEATURES_KHR;
@@ -968,7 +965,6 @@
     {
         queryCooperativeVectorFeaturesNV.pNext = queryExtensionFeatures;
         queryExtensionFeatures = &queryCooperativeVectorFeaturesNV;
->>>>>>> d7df277f
     }
 
     if (support_VK_KHR_get_physical_device_properties2)
