// Tencent is pleased to support the open source community by making ncnn available.
//
// Copyright (C) 2018 THL A29 Limited, a Tencent company. All rights reserved.
//
// Licensed under the BSD 3-Clause License (the "License"); you may not use this file except
// in compliance with the License. You may obtain a copy of the License at
//
// https://opensource.org/licenses/BSD-3-Clause
//
// Unless required by applicable law or agreed to in writing, software distributed
// under the License is distributed on an "AS IS" BASIS, WITHOUT WARRANTIES OR
// CONDITIONS OF ANY KIND, either express or implied. See the License for the
// specific language governing permissions and limitations under the License.

#include "gpu.h"

#if NCNN_VULKAN

#include <limits.h>
#include <stdlib.h>
#include <string.h>

#include "glslang/SPIRV/GlslangToSpv.h"
#if NCNN_SYSTEM_GLSLANG
#include "glslang/Public/ShaderLang.h"
#else
#include "glslang/glslang/Public/ShaderLang.h"
#endif

#include "layer/vulkan/shader/vulkan_activation.comp.hex.h"

#include "command.h"
#include "layer.h"
#include "layer_type.h"
#include "mat.h"
#include "pipelinecache.h"

// There is known issue that vkDestroyDebugUtilsMessengerEXT crash on exit when vulkan validation layer enabled
// upstream fix https://github.com/KhronosGroup/Vulkan-Loader/pull/539
#define ENABLE_VALIDATION_LAYER 0

namespace ncnn {

// global
static Mutex g_instance_lock;

class __ncnn_vulkan_instance_holder
{
public:
    __ncnn_vulkan_instance_holder()
    {
        instance = 0;
        instance_api_version = 0;
        created = 0;
        glslang_initialized = false;

#if NCNN_VULKAN_LOADER
        libvulkan = 0;
#if defined __ANDROID__
        hvkdi = 0;
#endif
#endif // NCNN_VULKAN_LOADER

#if ENABLE_VALIDATION_LAYER
        callback = 0;
#endif
    }

    ~__ncnn_vulkan_instance_holder()
    {
        destroy_gpu_instance();
    }

    operator VkInstance()
    {
        return instance;
    }

    VkInstance instance;
    uint32_t instance_api_version;
    int created;
    bool glslang_initialized;

#if ENABLE_VALIDATION_LAYER
    VkDebugUtilsMessengerEXT callback;
#endif
};
static __ncnn_vulkan_instance_holder g_instance;

static int g_gpu_count = 0;
static int g_default_gpu_index = -1;

// NOTE 32 is large enough i think ...
#define NCNN_MAX_GPU_COUNT 32
static GpuInfo* g_gpu_infos[NCNN_MAX_GPU_COUNT] = {0};

// default vulkan device
static Mutex g_default_vkdev_lock;
static VulkanDevice* g_default_vkdev[NCNN_MAX_GPU_COUNT] = {0};

struct layer_shader_registry_entry
{
    const char* comp_data;
    int comp_data_size;
};

#include "layer_shader_spv_data.h"

static const layer_shader_registry_entry layer_shader_registry[] = {
#include "layer_shader_registry.h"
};

static const int layer_shader_registry_entry_count = sizeof(layer_shader_registry) / sizeof(layer_shader_registry_entry);

// vulkan core
PFN_vkAllocateCommandBuffers vkAllocateCommandBuffers = 0;
PFN_vkAllocateDescriptorSets vkAllocateDescriptorSets = 0;
PFN_vkAllocateMemory vkAllocateMemory = 0;
PFN_vkBeginCommandBuffer vkBeginCommandBuffer = 0;
PFN_vkBindBufferMemory vkBindBufferMemory = 0;
PFN_vkBindImageMemory vkBindImageMemory = 0;
PFN_vkCmdBeginQuery vkCmdBeginQuery = 0;
PFN_vkCmdBindDescriptorSets vkCmdBindDescriptorSets = 0;
PFN_vkCmdBindIndexBuffer vkCmdBindIndexBuffer = 0;
PFN_vkCmdBindPipeline vkCmdBindPipeline = 0;
PFN_vkCmdCopyBuffer vkCmdCopyBuffer = 0;
PFN_vkCmdCopyBufferToImage vkCmdCopyBufferToImage = 0;
PFN_vkCmdCopyImage vkCmdCopyImage = 0;
PFN_vkCmdCopyImageToBuffer vkCmdCopyImageToBuffer = 0;
PFN_vkCmdCopyQueryPoolResults vkCmdCopyQueryPoolResults = 0;
PFN_vkCmdDispatch vkCmdDispatch = 0;
PFN_vkCmdDispatchIndirect vkCmdDispatchIndirect = 0;
PFN_vkCmdEndQuery vkCmdEndQuery = 0;
PFN_vkCmdExecuteCommands vkCmdExecuteCommands = 0;
PFN_vkCmdFillBuffer vkCmdFillBuffer = 0;
PFN_vkCmdPipelineBarrier vkCmdPipelineBarrier = 0;
PFN_vkCmdPushConstants vkCmdPushConstants = 0;
PFN_vkCmdResetQueryPool vkCmdResetQueryPool = 0;
PFN_vkCmdResolveImage vkCmdResolveImage = 0;
PFN_vkCmdUpdateBuffer vkCmdUpdateBuffer = 0;
PFN_vkCmdWriteTimestamp vkCmdWriteTimestamp = 0;
PFN_vkCreateBuffer vkCreateBuffer = 0;
PFN_vkCreateBufferView vkCreateBufferView = 0;
PFN_vkCreateCommandPool vkCreateCommandPool = 0;
PFN_vkCreateComputePipelines vkCreateComputePipelines = 0;
PFN_vkCreateDescriptorPool vkCreateDescriptorPool = 0;
PFN_vkCreateDescriptorSetLayout vkCreateDescriptorSetLayout = 0;
PFN_vkCreateDevice vkCreateDevice = 0;
PFN_vkCreateFence vkCreateFence = 0;
PFN_vkCreateImage vkCreateImage = 0;
PFN_vkCreateImageView vkCreateImageView = 0;
PFN_vkCreatePipelineCache vkCreatePipelineCache = 0;
PFN_vkCreatePipelineLayout vkCreatePipelineLayout = 0;
PFN_vkCreateQueryPool vkCreateQueryPool = 0;
PFN_vkCreateSampler vkCreateSampler = 0;
PFN_vkCreateSemaphore vkCreateSemaphore = 0;
PFN_vkCreateShaderModule vkCreateShaderModule = 0;
PFN_vkDestroyBuffer vkDestroyBuffer = 0;
PFN_vkDestroyBufferView vkDestroyBufferView = 0;
PFN_vkDestroyCommandPool vkDestroyCommandPool = 0;
PFN_vkDestroyDescriptorPool vkDestroyDescriptorPool = 0;
PFN_vkDestroyDescriptorSetLayout vkDestroyDescriptorSetLayout = 0;
PFN_vkDestroyDevice vkDestroyDevice = 0;
PFN_vkDestroyFence vkDestroyFence = 0;
PFN_vkDestroyImage vkDestroyImage = 0;
PFN_vkDestroyImageView vkDestroyImageView = 0;
PFN_vkDestroyInstance vkDestroyInstance = 0;
PFN_vkDestroyPipeline vkDestroyPipeline = 0;
PFN_vkDestroyPipelineCache vkDestroyPipelineCache = 0;
PFN_vkDestroyPipelineLayout vkDestroyPipelineLayout = 0;
PFN_vkDestroyQueryPool vkDestroyQueryPool = 0;
PFN_vkDestroySampler vkDestroySampler = 0;
PFN_vkDestroySemaphore vkDestroySemaphore = 0;
PFN_vkDestroyShaderModule vkDestroyShaderModule = 0;
PFN_vkDeviceWaitIdle vkDeviceWaitIdle = 0;
PFN_vkEndCommandBuffer vkEndCommandBuffer = 0;
PFN_vkEnumerateDeviceExtensionProperties vkEnumerateDeviceExtensionProperties = 0;
PFN_vkEnumerateDeviceLayerProperties vkEnumerateDeviceLayerProperties = 0;
PFN_vkEnumeratePhysicalDevices vkEnumeratePhysicalDevices = 0;
PFN_vkFlushMappedMemoryRanges vkFlushMappedMemoryRanges = 0;
PFN_vkFreeCommandBuffers vkFreeCommandBuffers = 0;
PFN_vkFreeDescriptorSets vkFreeDescriptorSets = 0;
PFN_vkFreeMemory vkFreeMemory = 0;
PFN_vkGetBufferMemoryRequirements vkGetBufferMemoryRequirements = 0;
PFN_vkGetDeviceMemoryCommitment vkGetDeviceMemoryCommitment = 0;
PFN_vkGetDeviceProcAddr vkGetDeviceProcAddr = 0;
PFN_vkGetDeviceQueue vkGetDeviceQueue = 0;
PFN_vkGetFenceStatus vkGetFenceStatus = 0;
PFN_vkGetImageMemoryRequirements vkGetImageMemoryRequirements = 0;
PFN_vkGetImageSubresourceLayout vkGetImageSubresourceLayout = 0;
PFN_vkGetPhysicalDeviceFeatures vkGetPhysicalDeviceFeatures = 0;
PFN_vkGetPhysicalDeviceFormatProperties vkGetPhysicalDeviceFormatProperties = 0;
PFN_vkGetPhysicalDeviceImageFormatProperties vkGetPhysicalDeviceImageFormatProperties = 0;
PFN_vkGetPhysicalDeviceMemoryProperties vkGetPhysicalDeviceMemoryProperties = 0;
PFN_vkGetPhysicalDeviceProperties vkGetPhysicalDeviceProperties = 0;
PFN_vkGetPhysicalDeviceQueueFamilyProperties vkGetPhysicalDeviceQueueFamilyProperties = 0;
PFN_vkGetPipelineCacheData vkGetPipelineCacheData = 0;
PFN_vkGetQueryPoolResults vkGetQueryPoolResults = 0;
PFN_vkInvalidateMappedMemoryRanges vkInvalidateMappedMemoryRanges = 0;
PFN_vkMapMemory vkMapMemory = 0;
PFN_vkMergePipelineCaches vkMergePipelineCaches = 0;
PFN_vkQueueSubmit vkQueueSubmit = 0;
PFN_vkQueueWaitIdle vkQueueWaitIdle = 0;
PFN_vkResetCommandBuffer vkResetCommandBuffer = 0;
PFN_vkResetCommandPool vkResetCommandPool = 0;
PFN_vkResetDescriptorPool vkResetDescriptorPool = 0;
PFN_vkResetFences vkResetFences = 0;
PFN_vkUnmapMemory vkUnmapMemory = 0;
PFN_vkUpdateDescriptorSets vkUpdateDescriptorSets = 0;
PFN_vkWaitForFences vkWaitForFences = 0;

int support_VK_KHR_external_memory_capabilities = 0;
int support_VK_KHR_get_physical_device_properties2 = 0;
int support_VK_KHR_get_surface_capabilities2 = 0;
int support_VK_KHR_portability_enumeration = 0;
int support_VK_KHR_surface = 0;
int support_VK_EXT_debug_utils = 0;
int support_VK_EXT_validation_features = 0;
int support_VK_EXT_validation_flags = 0;
#if __ANDROID_API__ >= 26
int support_VK_KHR_android_surface = 0;
#endif // __ANDROID_API__ >= 26

// VK_KHR_cooperative_matrix
PFN_vkGetPhysicalDeviceCooperativeMatrixPropertiesKHR vkGetPhysicalDeviceCooperativeMatrixPropertiesKHR = 0;

// VK_KHR_external_memory_capabilities
PFN_vkGetPhysicalDeviceExternalBufferPropertiesKHR vkGetPhysicalDeviceExternalBufferPropertiesKHR = 0;

// VK_KHR_get_physical_device_properties2
PFN_vkGetPhysicalDeviceFeatures2KHR vkGetPhysicalDeviceFeatures2KHR = 0;
PFN_vkGetPhysicalDeviceProperties2KHR vkGetPhysicalDeviceProperties2KHR = 0;
PFN_vkGetPhysicalDeviceFormatProperties2KHR vkGetPhysicalDeviceFormatProperties2KHR = 0;
PFN_vkGetPhysicalDeviceImageFormatProperties2KHR vkGetPhysicalDeviceImageFormatProperties2KHR = 0;
PFN_vkGetPhysicalDeviceQueueFamilyProperties2KHR vkGetPhysicalDeviceQueueFamilyProperties2KHR = 0;
PFN_vkGetPhysicalDeviceMemoryProperties2KHR vkGetPhysicalDeviceMemoryProperties2KHR = 0;

// VK_KHR_get_surface_capabilities2
PFN_vkGetPhysicalDeviceSurfaceCapabilities2KHR vkGetPhysicalDeviceSurfaceCapabilities2KHR = 0;
PFN_vkGetPhysicalDeviceSurfaceFormats2KHR vkGetPhysicalDeviceSurfaceFormats2KHR = 0;

// VK_KHR_surface
PFN_vkDestroySurfaceKHR vkDestroySurfaceKHR = 0;
PFN_vkGetPhysicalDeviceSurfaceSupportKHR vkGetPhysicalDeviceSurfaceSupportKHR = 0;
PFN_vkGetPhysicalDeviceSurfaceCapabilitiesKHR vkGetPhysicalDeviceSurfaceCapabilitiesKHR = 0;
PFN_vkGetPhysicalDeviceSurfaceFormatsKHR vkGetPhysicalDeviceSurfaceFormatsKHR = 0;
PFN_vkGetPhysicalDeviceSurfacePresentModesKHR vkGetPhysicalDeviceSurfacePresentModesKHR = 0;

#if __ANDROID_API__ >= 26
// VK_KHR_android_surface
PFN_vkCreateAndroidSurfaceKHR vkCreateAndroidSurfaceKHR = 0;
#endif // __ANDROID_API__ >= 26

// VK_NV_cooperative_matrix
PFN_vkGetPhysicalDeviceCooperativeMatrixPropertiesNV vkGetPhysicalDeviceCooperativeMatrixPropertiesNV = 0;

// VK_NV_cooperative_matrix2
PFN_vkGetPhysicalDeviceCooperativeMatrixFlexibleDimensionsPropertiesNV vkGetPhysicalDeviceCooperativeMatrixFlexibleDimensionsPropertiesNV = 0;

// VK_NV_cooperative_vector
PFN_vkGetPhysicalDeviceCooperativeVectorPropertiesNV vkGetPhysicalDeviceCooperativeVectorPropertiesNV = 0;

class GpuInfoPrivate
{
public:
    void query_features();
    void query_properties();
    void query_queue_properties();
    int query_extensions();
    void query_extension_features();
    void query_extension_properties();

public:
    int device_index;

    // physical device
    VkPhysicalDevice physicalDevice;

    // features
    VkPhysicalDeviceFeatures physicalDevicefeatures;

    // properties
    VkPhysicalDeviceProperties physicalDeviceProperties;

    // memory properties
    VkPhysicalDeviceMemoryProperties physicalDeviceMemoryProperties;

    // extension properties
    std::vector<VkExtensionProperties> deviceExtensionProperties;

    // 0 = discrete gpu
    // 1 = integrated gpu
    // 2 = virtual gpu
    // 3 = cpu
    int type;

    // runtime
    uint32_t compute_queue_family_index;
    uint32_t graphics_queue_family_index;
    uint32_t transfer_queue_family_index;

    uint32_t compute_queue_count;
    uint32_t graphics_queue_count;
    uint32_t transfer_queue_count;

    // property
    bool unified_compute_transfer_queue;

    // bug is not feature
    bool bug_storage_buffer_no_l1;
    bool bug_corrupted_online_pipeline_cache;
    bool bug_buffer_image_load_zero;

    // but sometimes bug is a feature
    bool bug_implicit_fp16_arithmetic;

    // cooperative matrix
    bool support_cooperative_matrix_8_8_16;
    bool support_cooperative_matrix_16_8_8;
    bool support_cooperative_matrix_16_8_16;
    bool support_cooperative_matrix_16_16_16;

    // extension capability
    int support_VK_KHR_8bit_storage;
    int support_VK_KHR_16bit_storage;
    int support_VK_KHR_bind_memory2;
    int support_VK_KHR_buffer_device_address;
    int support_VK_KHR_create_renderpass2;
    int support_VK_KHR_cooperative_matrix;
    int support_VK_KHR_dedicated_allocation;
    int support_VK_KHR_descriptor_update_template;
    int support_VK_KHR_driver_properties;
    int support_VK_KHR_external_memory;
    int support_VK_KHR_get_memory_requirements2;
    int support_VK_KHR_maintenance1;
    int support_VK_KHR_maintenance2;
    int support_VK_KHR_maintenance3;
    int support_VK_KHR_multiview;
    int support_VK_KHR_portability_subset;
    int support_VK_KHR_push_descriptor;
    int support_VK_KHR_sampler_ycbcr_conversion;
    int support_VK_KHR_shader_bfloat16;
    int support_VK_KHR_shader_float16_int8;
    int support_VK_KHR_shader_float_controls;
    int support_VK_KHR_shader_float_controls2;
    int support_VK_KHR_shader_integer_dot_product;
    int support_VK_KHR_shader_non_semantic_info;
    int support_VK_KHR_shader_subgroup_extended_types;
    int support_VK_KHR_shader_subgroup_rotate;
    int support_VK_KHR_storage_buffer_storage_class;
    int support_VK_KHR_swapchain;
    int support_VK_KHR_vulkan_memory_model;
    int support_VK_KHR_zero_initialize_workgroup_memory;
    int support_VK_EXT_buffer_device_address;
    int support_VK_EXT_descriptor_indexing;
    int support_VK_EXT_memory_budget;
    int support_VK_EXT_memory_priority;
    int support_VK_EXT_queue_family_foreign;
    int support_VK_EXT_shader_atomic_float;
    int support_VK_EXT_shader_atomic_float2;
    int support_VK_EXT_shader_float8;
    int support_VK_EXT_subgroup_size_control;
    int support_VK_AMD_device_coherent_memory;
#if __ANDROID_API__ >= 26
    int support_VK_ANDROID_external_memory_android_hardware_buffer;
#endif // __ANDROID_API__ >= 26
    int support_VK_NV_cooperative_matrix;
    int support_VK_NV_cooperative_matrix2;
    int support_VK_NV_cooperative_vector;

    // extension features
    void* queryExtensionFeatures;
    VkPhysicalDevice8BitStorageFeaturesKHR query8BitStorageFeatures;
    VkPhysicalDevice16BitStorageFeaturesKHR query16BitStorageFeatures;
    VkPhysicalDeviceFloat16Int8FeaturesKHR queryFloat16Int8Features;
    VkPhysicalDeviceSamplerYcbcrConversionFeaturesKHR querySamplerYcbcrConversionFeatures;
    VkPhysicalDeviceCooperativeMatrixFeaturesKHR queryCooperativeMatrixFeatures;
    VkPhysicalDeviceCooperativeMatrixFeaturesNV queryCooperativeMatrixFeaturesNV;
    VkPhysicalDeviceCooperativeMatrix2FeaturesNV queryCooperativeMatrix2FeaturesNV;
    VkPhysicalDeviceShaderBfloat16FeaturesKHR queryShaderBfloat16Features;
    VkPhysicalDeviceShaderFloat8FeaturesEXT queryShaderFloat8Features;
    VkPhysicalDeviceShaderFloatControls2FeaturesKHR queryShaderFloatControls2Features;
    VkPhysicalDeviceShaderIntegerDotProductFeaturesKHR queryShaderIntegerDotProductFeatures;
    VkPhysicalDeviceSubgroupSizeControlFeaturesEXT querySubgroupSizeControlFeatures;
    VkPhysicalDeviceShaderSubgroupRotateFeaturesKHR queryShaderSubgroupRotateFeatures;
    VkPhysicalDeviceShaderAtomicFloatFeaturesEXT queryShaderAtomicFloatFeatures;
    VkPhysicalDeviceShaderAtomicFloat2FeaturesEXT queryShaderAtomicFloat2Features;
    VkPhysicalDeviceCooperativeVectorFeaturesNV queryCooperativeVectorFeaturesNV;
    VkPhysicalDeviceVulkanMemoryModelFeaturesKHR queryVulkanMemoryModelFeatures;

    // extension properties
    void* queryExtensionProperties;
    VkPhysicalDeviceFloatControlsPropertiesKHR queryFloatControlsProperties;
    VkPhysicalDeviceShaderIntegerDotProductProperties queryShaderIntegerDotProductProperties;
    VkPhysicalDeviceSubgroupProperties querySubgroupProperties;
    VkPhysicalDeviceDriverPropertiesKHR queryDriverProperties;
    VkPhysicalDeviceSubgroupSizeControlPropertiesEXT querySubgroupSizeControlProperties;
    VkPhysicalDeviceCooperativeMatrix2PropertiesNV queryCooperativeMatrix2PropertiesNV;
    VkPhysicalDeviceCooperativeVectorPropertiesNV queryCooperativeVectorPropertiesNV;

    // extension sub properties
    std::vector<VkCooperativeMatrixPropertiesKHR> queryCooperativeMatrixSubProperties;
    std::vector<VkCooperativeMatrixPropertiesNV> queryCooperativeMatrixSubPropertiesNV;
    std::vector<VkCooperativeMatrixFlexibleDimensionsPropertiesNV> queryCooperativeMatrixFlexibleDimensionsSubPropertiesNV;
    std::vector<VkCooperativeVectorPropertiesNV> queryCooperativeVectorSubPropertiesNV;
};

void GpuInfoPrivate::query_features()
{
    vkGetPhysicalDeviceFeatures(physicalDevice, &physicalDevicefeatures);
}

void GpuInfoPrivate::query_properties()
{
    vkGetPhysicalDeviceProperties(physicalDevice, &physicalDeviceProperties);

    // NCNN_LOGE("[%u] apiVersion = %u.%u.%u", i, VK_VERSION_MAJOR(physicalDeviceProperties.apiVersion),
    //     VK_VERSION_MINOR(physicalDeviceProperties.apiVersion), VK_VERSION_PATCH(physicalDeviceProperties.apiVersion));
    // NCNN_LOGE("[%u] driverVersion = %u.%u.%u", i, VK_VERSION_MAJOR(physicalDeviceProperties.driverVersion),
    //     VK_VERSION_MINOR(physicalDeviceProperties.driverVersion), VK_VERSION_PATCH(physicalDeviceProperties.driverVersion));
    // NCNN_LOGE("[%u] vendorID = %x", i, physicalDeviceProperties.vendorID);
    // NCNN_LOGE("[%u] deviceID = %x", i, physicalDeviceProperties.deviceID);
    // NCNN_LOGE("[%u] deviceType = %x", i, physicalDeviceProperties.deviceType);
    // NCNN_LOGE("[%u] deviceName = %s", i, physicalDeviceProperties.deviceName);
    // NCNN_LOGE("[%u] pipelineCacheUUID = %u", i, physicalDeviceProperties.pipelineCacheUUID);

    // device type
    {
        type = -1;
        if (physicalDeviceProperties.deviceType == VK_PHYSICAL_DEVICE_TYPE_DISCRETE_GPU)
            type = 0;
        if (physicalDeviceProperties.deviceType == VK_PHYSICAL_DEVICE_TYPE_INTEGRATED_GPU)
            type = 1;
        if (physicalDeviceProperties.deviceType == VK_PHYSICAL_DEVICE_TYPE_VIRTUAL_GPU)
            type = 2;
        if (physicalDeviceProperties.deviceType == VK_PHYSICAL_DEVICE_TYPE_CPU)
            type = 3;
    }

    // mali
    // t760 = 0x13b5 0x7500001 / 0x7501000
    // t860 = 0x13b5 0x8602000
    // t880 = 0x13b5 0x8800020
    // g31  = 0x13b5 0x70930000
    // g51  = 0x13b5 0x70901010
    // g52  = 0x13b5 0x74021000 / 0x72120000
    // g71  = 0x13b5 0x60a00002
    // g72  = 0x13b5 0x62210001
    // g76  = 0x13b5 0x72110000
    // g77  = 0x13b5 0x90800011

    // adreno
    // 506 = 0x5143 0x5000600
    // 510 = 0x5143 0x5010000
    // 512 = 0x5143 0x5010200
    // 530 = 0x5143 0x5030004
    // 540 = 0x5143 0x5040001
    // 616 = 0x5143 0x6010600
    // 630 = 0x5143 0x6030001
    // 640 = 0x5143 0x6040001
    // 650 = 0x5143 0x6050002

    bug_storage_buffer_no_l1 = false;
    bug_corrupted_online_pipeline_cache = false;
    bug_implicit_fp16_arithmetic = false;
    bug_buffer_image_load_zero = false;

    if (physicalDeviceProperties.vendorID == 0x5143 && physicalDeviceProperties.apiVersion < VK_MAKE_VERSION(1, 0, 66))
    {
        // qcom adreno with old buggy driver cannot share created pipeline properly
        bug_corrupted_online_pipeline_cache = true;
    }

    if (physicalDeviceProperties.vendorID == 0x5143 && !(physicalDeviceProperties.deviceID == 0x6040001 || physicalDeviceProperties.deviceID == 0x6050002))
    {
        // NOTE but qcom855/qcom855plus/qcom865 are known exceptions
        // qcom adreno storage buffer without L1 cache
        bug_storage_buffer_no_l1 = true;
    }

    if (physicalDeviceProperties.vendorID == 0x5143 && physicalDeviceProperties.apiVersion < VK_MAKE_VERSION(1, 1, 87))
    {
        // HACK buffer2image before image-read dependency does not work properly
        // even promised with full image memory barrier on old adreno driver
        // TODO figure out a proper workaround without hurt speed too much
        // TODO only for old drivers
        bug_buffer_image_load_zero = true;
    }

    if (physicalDeviceProperties.vendorID == 0x13b5
            && (physicalDeviceProperties.deviceID == 0x7500001
                || physicalDeviceProperties.deviceID == 0x7501000
                || physicalDeviceProperties.deviceID == 0x8602000
                || physicalDeviceProperties.deviceID == 0x8800020
                || physicalDeviceProperties.deviceID == 0x70930000
                || physicalDeviceProperties.deviceID == 0x70901010
                || physicalDeviceProperties.deviceID == 0x72120000
                || physicalDeviceProperties.deviceID == 0x74021000
                || physicalDeviceProperties.deviceID == 0x60a00002
                || physicalDeviceProperties.deviceID == 0x62210001))
    {
        // NOTE rk3288/rk3399/t880/g31/g51/g52/g71/g72
        // however, g76/g77 has explicit fp16 arithmetic
        // arm mali driver accept spirv with fp16 arithmetic
        bug_implicit_fp16_arithmetic = true;
    }

    if (physicalDeviceProperties.vendorID == 0x5143
            && (physicalDeviceProperties.deviceID == 0x6030001
                || physicalDeviceProperties.deviceID == 0x6040001
                || physicalDeviceProperties.deviceID == 0x6050002))
    {
        // TODO enable devices other than qcom845/qcom855/qcom855plus/qcom865
        // qcom adreno driver accept spirv with fp16 arithmetic
        bug_implicit_fp16_arithmetic = true;
    }
}

static uint32_t find_device_compute_queue(const std::vector<VkQueueFamilyProperties>& queueFamilyProperties)
{
    // first try, compute only queue
    for (uint32_t i = 0; i < queueFamilyProperties.size(); i++)
    {
        const VkQueueFamilyProperties& queueFamilyProperty = queueFamilyProperties[i];

        if ((queueFamilyProperty.queueFlags & VK_QUEUE_COMPUTE_BIT)
                && !(queueFamilyProperty.queueFlags & VK_QUEUE_GRAPHICS_BIT))
        {
            return i;
        }
    }

    // second try, any queue with compute and graphics
    for (uint32_t i = 0; i < queueFamilyProperties.size(); i++)
    {
        const VkQueueFamilyProperties& queueFamilyProperty = queueFamilyProperties[i];

        if ((queueFamilyProperty.queueFlags & VK_QUEUE_COMPUTE_BIT)
                && (queueFamilyProperty.queueFlags & VK_QUEUE_GRAPHICS_BIT))
        {
            return i;
        }
    }

    // third try, any queue with compute
    for (uint32_t i = 0; i < queueFamilyProperties.size(); i++)
    {
        const VkQueueFamilyProperties& queueFamilyProperty = queueFamilyProperties[i];

        if (queueFamilyProperty.queueFlags & VK_QUEUE_COMPUTE_BIT)
        {
            return i;
        }
    }

    //     NCNN_LOGE("no compute queue");
    return -1;
}

static uint32_t find_device_graphics_queue(const std::vector<VkQueueFamilyProperties>& queueFamilyProperties)
{
    // first try, graphics only queue
    for (uint32_t i = 0; i < queueFamilyProperties.size(); i++)
    {
        const VkQueueFamilyProperties& queueFamilyProperty = queueFamilyProperties[i];

        if ((queueFamilyProperty.queueFlags & VK_QUEUE_GRAPHICS_BIT)
                && !(queueFamilyProperty.queueFlags & VK_QUEUE_COMPUTE_BIT))
        {
            return i;
        }
    }

    // second try, any queue with graphics and compute
    for (uint32_t i = 0; i < queueFamilyProperties.size(); i++)
    {
        const VkQueueFamilyProperties& queueFamilyProperty = queueFamilyProperties[i];

        if ((queueFamilyProperty.queueFlags & VK_QUEUE_GRAPHICS_BIT)
                && (queueFamilyProperty.queueFlags & VK_QUEUE_COMPUTE_BIT))
        {
            return i;
        }
    }

    // third try, any queue with graphics
    for (uint32_t i = 0; i < queueFamilyProperties.size(); i++)
    {
        const VkQueueFamilyProperties& queueFamilyProperty = queueFamilyProperties[i];

        if (queueFamilyProperty.queueFlags & VK_QUEUE_GRAPHICS_BIT)
        {
            return i;
        }
    }

    //     NCNN_LOGE("no graphics queue");
    return -1;
}

static uint32_t find_device_transfer_queue(const std::vector<VkQueueFamilyProperties>& queueFamilyProperties)
{
    // first try, transfer only queue
    for (uint32_t i = 0; i < queueFamilyProperties.size(); i++)
    {
        const VkQueueFamilyProperties& queueFamilyProperty = queueFamilyProperties[i];

        if ((queueFamilyProperty.queueFlags & VK_QUEUE_TRANSFER_BIT)
                && !(queueFamilyProperty.queueFlags & VK_QUEUE_COMPUTE_BIT)
                && !(queueFamilyProperty.queueFlags & VK_QUEUE_GRAPHICS_BIT))
        {
            return i;
        }
    }

    // second try, any queue with transfer
    for (uint32_t i = 0; i < queueFamilyProperties.size(); i++)
    {
        const VkQueueFamilyProperties& queueFamilyProperty = queueFamilyProperties[i];

        if (queueFamilyProperty.queueFlags & VK_QUEUE_TRANSFER_BIT)
        {
            return i;
        }
    }

    // third try, use compute queue
    uint32_t compute_queue_index = find_device_compute_queue(queueFamilyProperties);
    if (compute_queue_index != (uint32_t)-1)
    {
        return compute_queue_index;
    }

    // fourth try, use graphics queue
    uint32_t graphics_queue_index = find_device_graphics_queue(queueFamilyProperties);
    if (graphics_queue_index != (uint32_t)-1)
    {
        return graphics_queue_index;
    }

    //     NCNN_LOGE("no transfer queue");
    return -1;
}

void GpuInfoPrivate::query_queue_properties()
{
    // find compute queue
    uint32_t queueFamilyPropertiesCount;
    vkGetPhysicalDeviceQueueFamilyProperties(physicalDevice, &queueFamilyPropertiesCount, 0);

    std::vector<VkQueueFamilyProperties> queueFamilyProperties(queueFamilyPropertiesCount);
    vkGetPhysicalDeviceQueueFamilyProperties(physicalDevice, &queueFamilyPropertiesCount, queueFamilyProperties.data());

    compute_queue_family_index = find_device_compute_queue(queueFamilyProperties);
    graphics_queue_family_index = find_device_graphics_queue(queueFamilyProperties);
    transfer_queue_family_index = find_device_transfer_queue(queueFamilyProperties);

    compute_queue_count = queueFamilyProperties[compute_queue_family_index].queueCount;
    graphics_queue_count = queueFamilyProperties[graphics_queue_family_index].queueCount;
    transfer_queue_count = queueFamilyProperties[transfer_queue_family_index].queueCount;

    unified_compute_transfer_queue = compute_queue_family_index == transfer_queue_family_index;
}

int GpuInfoPrivate::query_extensions()
{
    // get device extension
    uint32_t deviceExtensionPropertyCount = 0;
    VkResult ret = vkEnumerateDeviceExtensionProperties(physicalDevice, NULL, &deviceExtensionPropertyCount, NULL);
    if (ret != VK_SUCCESS)
    {
        NCNN_LOGE("vkEnumerateDeviceExtensionProperties failed %d", ret);
        return -1;
    }

    deviceExtensionProperties.resize(deviceExtensionPropertyCount);
    ret = vkEnumerateDeviceExtensionProperties(physicalDevice, NULL, &deviceExtensionPropertyCount, deviceExtensionProperties.data());
    if (ret != VK_SUCCESS)
    {
        NCNN_LOGE("vkEnumerateDeviceExtensionProperties failed %d", ret);
        return -1;
    }

    // extension capability
    support_VK_KHR_8bit_storage = 0;
    support_VK_KHR_16bit_storage = 0;
    support_VK_KHR_bind_memory2 = 0;
    support_VK_KHR_buffer_device_address = 0;
    support_VK_KHR_create_renderpass2 = 0;
    support_VK_KHR_cooperative_matrix = 0;
    support_VK_KHR_dedicated_allocation = 0;
    support_VK_KHR_descriptor_update_template = 0;
    support_VK_KHR_driver_properties = 0;
    support_VK_KHR_external_memory = 0;
    support_VK_KHR_get_memory_requirements2 = 0;
    support_VK_KHR_maintenance1 = 0;
    support_VK_KHR_maintenance2 = 0;
    support_VK_KHR_maintenance3 = 0;
    support_VK_KHR_multiview = 0;
    support_VK_KHR_portability_subset = 0;
    support_VK_KHR_push_descriptor = 0;
    support_VK_KHR_sampler_ycbcr_conversion = 0;
    support_VK_KHR_shader_bfloat16 = 0;
    support_VK_KHR_shader_float16_int8 = 0;
    support_VK_KHR_shader_float_controls = 0;
    support_VK_KHR_shader_float_controls2 = 0;
    support_VK_KHR_shader_integer_dot_product = 0;
    support_VK_KHR_shader_non_semantic_info = 0;
    support_VK_KHR_shader_subgroup_extended_types = 0;
    support_VK_KHR_shader_subgroup_rotate = 0;
    support_VK_KHR_storage_buffer_storage_class = 0;
    support_VK_KHR_swapchain = 0;
    support_VK_KHR_vulkan_memory_model = 0;
    support_VK_KHR_zero_initialize_workgroup_memory = 0;
    support_VK_EXT_buffer_device_address = 0;
    support_VK_EXT_descriptor_indexing = 0;
    support_VK_EXT_memory_budget = 0;
    support_VK_EXT_memory_priority = 0;
    support_VK_EXT_queue_family_foreign = 0;
    support_VK_EXT_shader_atomic_float = 0;
    support_VK_EXT_shader_atomic_float2 = 0;
    support_VK_EXT_shader_float8 = 0;
    support_VK_EXT_subgroup_size_control = 0;
    support_VK_AMD_device_coherent_memory = 0;
#if __ANDROID_API__ >= 26
    support_VK_ANDROID_external_memory_android_hardware_buffer = 0;
#endif // __ANDROID_API__ >= 26
    support_VK_NV_cooperative_matrix = 0;
    support_VK_NV_cooperative_matrix2 = 0;
    support_VK_NV_cooperative_vector = 0;
    for (uint32_t j = 0; j < deviceExtensionPropertyCount; j++)
    {
        const VkExtensionProperties& exp = deviceExtensionProperties[j];
        // NCNN_LOGE("device extension %s = %u", exp.extensionName, exp.specVersion);

        if (strcmp(exp.extensionName, "VK_KHR_8bit_storage") == 0)
            support_VK_KHR_8bit_storage = exp.specVersion;
        else if (strcmp(exp.extensionName, "VK_KHR_16bit_storage") == 0)
            support_VK_KHR_16bit_storage = exp.specVersion;
        else if (strcmp(exp.extensionName, "VK_KHR_bind_memory2") == 0)
            support_VK_KHR_bind_memory2 = exp.specVersion;
        else if (strcmp(exp.extensionName, "VK_KHR_buffer_device_address") == 0)
            support_VK_KHR_buffer_device_address = exp.specVersion;
        else if (strcmp(exp.extensionName, "VK_KHR_create_renderpass2") == 0)
            support_VK_KHR_create_renderpass2 = exp.specVersion;
        else if (strcmp(exp.extensionName, "VK_KHR_cooperative_matrix") == 0)
            support_VK_KHR_cooperative_matrix = exp.specVersion;
        else if (strcmp(exp.extensionName, "VK_KHR_dedicated_allocation") == 0)
            support_VK_KHR_dedicated_allocation = exp.specVersion;
        else if (strcmp(exp.extensionName, "VK_KHR_descriptor_update_template") == 0)
            support_VK_KHR_descriptor_update_template = exp.specVersion;
        else if (strcmp(exp.extensionName, "VK_KHR_driver_properties") == 0)
            support_VK_KHR_driver_properties = exp.specVersion;
        else if (strcmp(exp.extensionName, "VK_KHR_external_memory") == 0)
            support_VK_KHR_external_memory = exp.specVersion;
        else if (strcmp(exp.extensionName, "VK_KHR_get_memory_requirements2") == 0)
            support_VK_KHR_get_memory_requirements2 = exp.specVersion;
        else if (strcmp(exp.extensionName, "VK_KHR_maintenance1") == 0)
            support_VK_KHR_maintenance1 = exp.specVersion;
        else if (strcmp(exp.extensionName, "VK_KHR_maintenance2") == 0)
            support_VK_KHR_maintenance2 = exp.specVersion;
        else if (strcmp(exp.extensionName, "VK_KHR_maintenance3") == 0)
            support_VK_KHR_maintenance3 = exp.specVersion;
        else if (strcmp(exp.extensionName, "VK_KHR_multiview") == 0)
            support_VK_KHR_multiview = exp.specVersion;
        else if (strcmp(exp.extensionName, "VK_KHR_portability_subset") == 0)
            support_VK_KHR_portability_subset = exp.specVersion;
        else if (strcmp(exp.extensionName, "VK_KHR_push_descriptor") == 0)
            support_VK_KHR_push_descriptor = exp.specVersion;
        else if (strcmp(exp.extensionName, "VK_KHR_sampler_ycbcr_conversion") == 0)
            support_VK_KHR_sampler_ycbcr_conversion = exp.specVersion;
        else if (strcmp(exp.extensionName, "VK_KHR_shader_bfloat16") == 0)
            support_VK_KHR_shader_bfloat16 = exp.specVersion;
        else if (strcmp(exp.extensionName, "VK_KHR_shader_float16_int8") == 0)
            support_VK_KHR_shader_float16_int8 = exp.specVersion;
        else if (strcmp(exp.extensionName, "VK_KHR_shader_float_controls") == 0)
            support_VK_KHR_shader_float_controls = exp.specVersion;
        else if (strcmp(exp.extensionName, "VK_KHR_shader_float_controls2") == 0)
            support_VK_KHR_shader_float_controls2 = exp.specVersion;
        else if (strcmp(exp.extensionName, "VK_KHR_shader_integer_dot_product") == 0)
            support_VK_KHR_shader_integer_dot_product = exp.specVersion;
        else if (strcmp(exp.extensionName, "VK_KHR_shader_non_semantic_info") == 0)
            support_VK_KHR_shader_non_semantic_info = exp.specVersion;
        else if (strcmp(exp.extensionName, "VK_KHR_shader_subgroup_extended_types") == 0)
            support_VK_KHR_shader_subgroup_extended_types = exp.specVersion;
        else if (strcmp(exp.extensionName, "VK_KHR_shader_subgroup_rotate") == 0)
            support_VK_KHR_shader_subgroup_rotate = exp.specVersion;
        else if (strcmp(exp.extensionName, "VK_KHR_storage_buffer_storage_class") == 0)
            support_VK_KHR_storage_buffer_storage_class = exp.specVersion;
        else if (strcmp(exp.extensionName, "VK_KHR_swapchain") == 0)
            support_VK_KHR_swapchain = exp.specVersion;
        else if (strcmp(exp.extensionName, "VK_KHR_vulkan_memory_model") == 0)
            support_VK_KHR_vulkan_memory_model = exp.specVersion;
        else if (strcmp(exp.extensionName, "VK_KHR_zero_initialize_workgroup_memory") == 0)
            support_VK_KHR_zero_initialize_workgroup_memory = exp.specVersion;
        else if (strcmp(exp.extensionName, "VK_EXT_buffer_device_address") == 0)
            support_VK_EXT_buffer_device_address = exp.specVersion;
        else if (strcmp(exp.extensionName, "VK_EXT_descriptor_indexing") == 0)
            support_VK_EXT_descriptor_indexing = exp.specVersion;
        else if (strcmp(exp.extensionName, "VK_EXT_memory_budget") == 0)
            support_VK_EXT_memory_budget = exp.specVersion;
        else if (strcmp(exp.extensionName, "VK_EXT_memory_priority") == 0)
            support_VK_EXT_memory_priority = exp.specVersion;
        else if (strcmp(exp.extensionName, "VK_EXT_queue_family_foreign") == 0)
            support_VK_EXT_queue_family_foreign = exp.specVersion;
        else if (strcmp(exp.extensionName, "VK_EXT_shader_atomic_float") == 0)
            support_VK_EXT_shader_atomic_float = exp.specVersion;
        else if (strcmp(exp.extensionName, "VK_EXT_shader_atomic_float2") == 0)
            support_VK_EXT_shader_atomic_float2 = exp.specVersion;
        else if (strcmp(exp.extensionName, "VK_EXT_shader_float8") == 0)
            support_VK_EXT_shader_float8 = exp.specVersion;
        else if (strcmp(exp.extensionName, "VK_EXT_subgroup_size_control") == 0)
            support_VK_EXT_subgroup_size_control = exp.specVersion;
        else if (strcmp(exp.extensionName, "VK_AMD_device_coherent_memory") == 0)
            support_VK_AMD_device_coherent_memory = exp.specVersion;
#if __ANDROID_API__ >= 26
        else if (strcmp(exp.extensionName, "VK_ANDROID_external_memory_android_hardware_buffer") == 0)
            support_VK_ANDROID_external_memory_android_hardware_buffer = exp.specVersion;
#endif // __ANDROID_API__ >= 26
        else if (strcmp(exp.extensionName, "VK_NV_cooperative_matrix") == 0)
            support_VK_NV_cooperative_matrix = exp.specVersion;
        else if (strcmp(exp.extensionName, "VK_NV_cooperative_matrix2") == 0)
            support_VK_NV_cooperative_matrix2 = exp.specVersion;
        else if (strcmp(exp.extensionName, "VK_NV_cooperative_vector") == 0)
            support_VK_NV_cooperative_vector = exp.specVersion;
    }

    if (support_VK_KHR_buffer_device_address)
    {
        // we prefer khr extension
        support_VK_EXT_buffer_device_address = 0;
    }

    if (support_VK_KHR_cooperative_matrix)
    {
        // we prefer khr extension
        support_VK_NV_cooperative_matrix = 0;
    }

    return 0;
}

void GpuInfoPrivate::query_extension_features()
{
    queryExtensionFeatures = 0;

    // query int8 storage
    memset(&query8BitStorageFeatures, 0, sizeof(query8BitStorageFeatures));
    query8BitStorageFeatures.sType = VK_STRUCTURE_TYPE_PHYSICAL_DEVICE_8BIT_STORAGE_FEATURES_KHR;
    query8BitStorageFeatures.pNext = 0;
    if (support_VK_KHR_8bit_storage)
    {
        query8BitStorageFeatures.pNext = queryExtensionFeatures;
        queryExtensionFeatures = &query8BitStorageFeatures;
    }

    // query fp16/int16 storage
    memset(&query16BitStorageFeatures, 0, sizeof(query16BitStorageFeatures));
    query16BitStorageFeatures.sType = VK_STRUCTURE_TYPE_PHYSICAL_DEVICE_16BIT_STORAGE_FEATURES_KHR;
    query16BitStorageFeatures.pNext = 0;
    if (support_VK_KHR_16bit_storage)
    {
        query16BitStorageFeatures.pNext = queryExtensionFeatures;
        queryExtensionFeatures = &query16BitStorageFeatures;
    }

    // query fp16/int8 arithmetic
    memset(&queryFloat16Int8Features, 0, sizeof(queryFloat16Int8Features));
    queryFloat16Int8Features.sType = VK_STRUCTURE_TYPE_PHYSICAL_DEVICE_FLOAT16_INT8_FEATURES_KHR;
    queryFloat16Int8Features.pNext = 0;
    if (support_VK_KHR_shader_float16_int8)
    {
        queryFloat16Int8Features.pNext = queryExtensionFeatures;
        queryExtensionFeatures = &queryFloat16Int8Features;
    }

    // query ycbcr_conversion
    memset(&querySamplerYcbcrConversionFeatures, 0, sizeof(querySamplerYcbcrConversionFeatures));
    querySamplerYcbcrConversionFeatures.sType = VK_STRUCTURE_TYPE_PHYSICAL_DEVICE_SAMPLER_YCBCR_CONVERSION_FEATURES_KHR;
    querySamplerYcbcrConversionFeatures.pNext = 0;
    if (support_VK_KHR_sampler_ycbcr_conversion)
    {
        querySamplerYcbcrConversionFeatures.pNext = queryExtensionFeatures;
        queryExtensionFeatures = &querySamplerYcbcrConversionFeatures;
    }

    // query cooperative_matrix
    memset(&queryCooperativeMatrixFeatures, 0, sizeof(queryCooperativeMatrixFeatures));
    queryCooperativeMatrixFeatures.sType = VK_STRUCTURE_TYPE_PHYSICAL_DEVICE_COOPERATIVE_MATRIX_FEATURES_KHR;
    queryCooperativeMatrixFeatures.pNext = 0;
    if (support_VK_KHR_cooperative_matrix)
    {
        queryCooperativeMatrixFeatures.pNext = queryExtensionFeatures;
        queryExtensionFeatures = &queryCooperativeMatrixFeatures;
    }

    // query nv cooperative matrix
    memset(&queryCooperativeMatrixFeaturesNV, 0, sizeof(queryCooperativeMatrixFeaturesNV));
    queryCooperativeMatrixFeaturesNV.sType = VK_STRUCTURE_TYPE_PHYSICAL_DEVICE_COOPERATIVE_MATRIX_FEATURES_NV;
    queryCooperativeMatrixFeaturesNV.pNext = 0;
    if (support_VK_NV_cooperative_matrix)
    {
        queryCooperativeMatrixFeaturesNV.pNext = queryExtensionFeatures;
        queryExtensionFeatures = &queryCooperativeMatrixFeaturesNV;
    }

    // query nv cooperative matrix2
    memset(&queryCooperativeMatrix2FeaturesNV, 0, sizeof(queryCooperativeMatrix2FeaturesNV));
    queryCooperativeMatrix2FeaturesNV.sType = VK_STRUCTURE_TYPE_PHYSICAL_DEVICE_COOPERATIVE_MATRIX_2_FEATURES_NV;
    queryCooperativeMatrix2FeaturesNV.pNext = 0;
    if (support_VK_NV_cooperative_matrix2)
    {
        queryCooperativeMatrix2FeaturesNV.pNext = queryExtensionFeatures;
        queryExtensionFeatures = &queryCooperativeMatrix2FeaturesNV;
    }

    // query bfloat16
    memset(&queryShaderBfloat16Features, 0, sizeof(queryShaderBfloat16Features));
    queryShaderBfloat16Features.sType = VK_STRUCTURE_TYPE_PHYSICAL_DEVICE_SHADER_BFLOAT16_FEATURES_KHR;
    queryShaderBfloat16Features.pNext = 0;
    if (support_VK_KHR_shader_bfloat16)
    {
        queryShaderBfloat16Features.pNext = queryExtensionFeatures;
        queryExtensionFeatures = &queryShaderBfloat16Features;
    }

    // query float8
    memset(&queryShaderFloat8Features, 0, sizeof(queryShaderFloat8Features));
    queryShaderFloat8Features.sType = VK_STRUCTURE_TYPE_PHYSICAL_DEVICE_SHADER_FLOAT8_FEATURES_EXT;
    queryShaderFloat8Features.pNext = 0;
    if (support_VK_EXT_shader_float8)
    {
        queryShaderFloat8Features.pNext = queryExtensionFeatures;
        queryExtensionFeatures = &queryShaderFloat8Features;
    }

    // query float controls 2
    memset(&queryShaderFloatControls2Features, 0, sizeof(queryShaderFloatControls2Features));
    queryShaderFloatControls2Features.sType = VK_STRUCTURE_TYPE_PHYSICAL_DEVICE_SHADER_FLOAT_CONTROLS_2_FEATURES_KHR;
    queryShaderFloatControls2Features.pNext = 0;
    if (support_VK_KHR_shader_float_controls2)
    {
        queryShaderFloatControls2Features.pNext = queryExtensionFeatures;
        queryExtensionFeatures = &queryShaderFloatControls2Features;
    }

    // query integer dot product
    memset(&queryShaderIntegerDotProductFeatures, 0, sizeof(queryShaderIntegerDotProductFeatures));
    queryShaderIntegerDotProductFeatures.sType = VK_STRUCTURE_TYPE_PHYSICAL_DEVICE_SHADER_INTEGER_DOT_PRODUCT_FEATURES_KHR;
    queryShaderIntegerDotProductFeatures.pNext = 0;
    if (support_VK_KHR_shader_integer_dot_product)
    {
        queryShaderIntegerDotProductFeatures.pNext = queryExtensionFeatures;
        queryExtensionFeatures = &queryShaderIntegerDotProductFeatures;
    }

    // query subgroup size control
    memset(&querySubgroupSizeControlFeatures, 0, sizeof(querySubgroupSizeControlFeatures));
    querySubgroupSizeControlFeatures.sType = VK_STRUCTURE_TYPE_PHYSICAL_DEVICE_SUBGROUP_SIZE_CONTROL_FEATURES_EXT;
    querySubgroupSizeControlFeatures.pNext = 0;
    if (support_VK_EXT_subgroup_size_control >= 2)
    {
        querySubgroupSizeControlFeatures.pNext = queryExtensionFeatures;
        queryExtensionFeatures = &querySubgroupSizeControlFeatures;
    }

    // query subgroup rotate
    memset(&queryShaderSubgroupRotateFeatures, 0, sizeof(queryShaderSubgroupRotateFeatures));
    queryShaderSubgroupRotateFeatures.sType = VK_STRUCTURE_TYPE_PHYSICAL_DEVICE_SHADER_SUBGROUP_ROTATE_FEATURES_KHR;
    queryShaderSubgroupRotateFeatures.pNext = 0;
    if (support_VK_KHR_shader_subgroup_rotate)
    {
        queryShaderSubgroupRotateFeatures.pNext = queryExtensionFeatures;
        queryExtensionFeatures = &queryShaderSubgroupRotateFeatures;
    }

    // query atomic float
    memset(&queryShaderAtomicFloatFeatures, 0, sizeof(queryShaderAtomicFloatFeatures));
    queryShaderAtomicFloatFeatures.sType = VK_STRUCTURE_TYPE_PHYSICAL_DEVICE_SHADER_ATOMIC_FLOAT_FEATURES_EXT;
    queryShaderAtomicFloatFeatures.pNext = 0;
    if (support_VK_EXT_shader_atomic_float)
    {
        queryShaderAtomicFloatFeatures.pNext = queryExtensionFeatures;
        queryExtensionFeatures = &queryShaderAtomicFloatFeatures;
    }

    // query atomic float2
    memset(&queryShaderAtomicFloat2Features, 0, sizeof(queryShaderAtomicFloat2Features));
    queryShaderAtomicFloat2Features.sType = VK_STRUCTURE_TYPE_PHYSICAL_DEVICE_SHADER_ATOMIC_FLOAT_2_FEATURES_EXT;
    queryShaderAtomicFloat2Features.pNext = 0;
    if (support_VK_EXT_shader_atomic_float2)
    {
        queryShaderAtomicFloat2Features.pNext = queryExtensionFeatures;
        queryExtensionFeatures = &queryShaderAtomicFloat2Features;
    }

    // query vulkan memory model
    memset(&queryVulkanMemoryModelFeatures, 0, sizeof(queryVulkanMemoryModelFeatures));
    queryVulkanMemoryModelFeatures.sType = VK_STRUCTURE_TYPE_PHYSICAL_DEVICE_VULKAN_MEMORY_MODEL_FEATURES_KHR;
    queryVulkanMemoryModelFeatures.pNext = 0;
    if (support_VK_KHR_vulkan_memory_model)
    {
        queryVulkanMemoryModelFeatures.pNext = queryExtensionFeatures;
        queryExtensionFeatures = &queryVulkanMemoryModelFeatures;
    }

    // query nv cooperative vector
    memset(&queryCooperativeVectorFeaturesNV, 0, sizeof(queryCooperativeVectorFeaturesNV));
    queryCooperativeVectorFeaturesNV.sType = VK_STRUCTURE_TYPE_PHYSICAL_DEVICE_COOPERATIVE_VECTOR_FEATURES_NV;
    queryCooperativeVectorFeaturesNV.pNext = 0;
    if (support_VK_NV_cooperative_vector)
    {
        queryCooperativeVectorFeaturesNV.pNext = queryExtensionFeatures;
        queryExtensionFeatures = &queryCooperativeVectorFeaturesNV;
    }

    if (support_VK_KHR_get_physical_device_properties2)
    {
        VkPhysicalDeviceFeatures2KHR queryFeatures;
        queryFeatures.sType = VK_STRUCTURE_TYPE_PHYSICAL_DEVICE_FEATURES_2_KHR;
        queryFeatures.pNext = queryExtensionFeatures;

        vkGetPhysicalDeviceFeatures2KHR(physicalDevice, &queryFeatures);
    }

    // apply known blacklist
    if (physicalDeviceProperties.vendorID == 0x13b5 && physicalDeviceProperties.apiVersion < VK_MAKE_VERSION(1, 0, 82))
    {
        // the 16bit_storage implementation of arm mali driver is buggy :[
        query16BitStorageFeatures.storageBuffer16BitAccess = VK_FALSE;
    }

    if (physicalDeviceProperties.vendorID == 0x10002 && physicalDeviceProperties.deviceID == 0x70006214 && physicalDeviceProperties.apiVersion == VK_MAKE_VERSION(1, 1, 82))
    {
        // the 16bit_storage implementation of vivante gc1700 driver is buggy :[
        query16BitStorageFeatures.storageBuffer16BitAccess = VK_FALSE;
    }

    if (bug_implicit_fp16_arithmetic)
    {
        // force capability on as long as the driver accept spirv with fp16 arithmetic :D
        queryFloat16Int8Features.shaderFloat16 = VK_TRUE;
    }

    if (physicalDeviceProperties.vendorID == 0x5143 && !query16BitStorageFeatures.storageBuffer16BitAccess)
    {
        // fp16 arithmetic yields wrong result on old adreno drivers :(
        queryFloat16Int8Features.shaderFloat16 = VK_FALSE;
    }
}

void GpuInfoPrivate::query_extension_properties()
{
    queryExtensionProperties = 0;

    // query float controls
    memset(&queryFloatControlsProperties, 0, sizeof(queryFloatControlsProperties));
    queryFloatControlsProperties.sType = VK_STRUCTURE_TYPE_PHYSICAL_DEVICE_FLOAT_CONTROLS_PROPERTIES;
    queryFloatControlsProperties.pNext = 0;
    if (support_VK_KHR_shader_float_controls)
    {
        queryFloatControlsProperties.pNext = queryExtensionProperties;
        queryExtensionProperties = &queryFloatControlsProperties;
    }

    // query integer dot product
    memset(&queryShaderIntegerDotProductProperties, 0, sizeof(queryShaderIntegerDotProductProperties));
    queryShaderIntegerDotProductProperties.sType = VK_STRUCTURE_TYPE_PHYSICAL_DEVICE_SHADER_INTEGER_DOT_PRODUCT_PROPERTIES_KHR;
    queryShaderIntegerDotProductProperties.pNext = 0;
    if (support_VK_KHR_driver_properties)
    {
        queryShaderIntegerDotProductProperties.pNext = queryExtensionProperties;
        queryExtensionProperties = &queryShaderIntegerDotProductProperties;
    }

    // query subgroup
    memset(&querySubgroupProperties, 0, sizeof(querySubgroupProperties));
    querySubgroupProperties.sType = VK_STRUCTURE_TYPE_PHYSICAL_DEVICE_SUBGROUP_PROPERTIES;
    querySubgroupProperties.pNext = 0;
    if (VK_VERSION_MAJOR(g_instance.instance_api_version) >= 1 && VK_VERSION_MINOR(g_instance.instance_api_version) >= 1)
    {
        querySubgroupProperties.pNext = queryExtensionProperties;
        queryExtensionProperties = &querySubgroupProperties;
    }
    else
    {
        querySubgroupProperties.subgroupSize = 64;
        if (physicalDeviceProperties.vendorID == 0x5143) // qcom adreno prefer very large workgroup :P
            querySubgroupProperties.subgroupSize = 128;
        if (physicalDeviceProperties.vendorID == 0x13b5) // arm mali
            querySubgroupProperties.subgroupSize = 16;
        if (physicalDeviceProperties.vendorID == 0x1010) // imgtec powervr
            querySubgroupProperties.subgroupSize = 32;
        if (physicalDeviceProperties.vendorID == 0x1002) // amd
            querySubgroupProperties.subgroupSize = 64;
        if (physicalDeviceProperties.vendorID == 0x10de) // nvidia
            querySubgroupProperties.subgroupSize = 32;
        if (physicalDeviceProperties.vendorID == 0x8086) // intel
            querySubgroupProperties.subgroupSize = 32;
    }

    // query driver properties
    memset(&queryDriverProperties, 0, sizeof(queryDriverProperties));
    queryDriverProperties.sType = VK_STRUCTURE_TYPE_PHYSICAL_DEVICE_DRIVER_PROPERTIES_KHR;
    queryDriverProperties.pNext = 0;
    if (support_VK_KHR_driver_properties)
    {
        queryDriverProperties.pNext = queryExtensionProperties;
        queryExtensionProperties = &queryDriverProperties;
    }

    // query subgroup size control
    memset(&querySubgroupSizeControlProperties, 0, sizeof(querySubgroupSizeControlProperties));
    querySubgroupSizeControlProperties.sType = VK_STRUCTURE_TYPE_PHYSICAL_DEVICE_SUBGROUP_SIZE_CONTROL_PROPERTIES_EXT;
    querySubgroupSizeControlProperties.pNext = 0;
    if (support_VK_EXT_subgroup_size_control)
    {
        querySubgroupSizeControlProperties.pNext = queryExtensionProperties;
        queryExtensionProperties = &querySubgroupSizeControlProperties;
    }

    // query nv cooperative matrix2
    memset(&queryCooperativeMatrix2PropertiesNV, 0, sizeof(queryCooperativeMatrix2PropertiesNV));
    queryCooperativeMatrix2PropertiesNV.sType = VK_STRUCTURE_TYPE_PHYSICAL_DEVICE_COOPERATIVE_MATRIX_2_PROPERTIES_NV;
    queryCooperativeMatrix2PropertiesNV.pNext = 0;
    if (support_VK_NV_cooperative_matrix2)
    {
        queryCooperativeMatrix2PropertiesNV.pNext = queryExtensionProperties;
        queryExtensionProperties = &queryCooperativeMatrix2PropertiesNV;
    }

    // query nv cooperative vector
    memset(&queryCooperativeVectorPropertiesNV, 0, sizeof(queryCooperativeVectorPropertiesNV));
    queryCooperativeVectorPropertiesNV.sType = VK_STRUCTURE_TYPE_PHYSICAL_DEVICE_COOPERATIVE_VECTOR_PROPERTIES_NV;
    queryCooperativeVectorPropertiesNV.pNext = 0;
    if (support_VK_NV_cooperative_vector)
    {
        queryCooperativeVectorPropertiesNV.pNext = queryExtensionProperties;
        queryExtensionProperties = &queryCooperativeVectorPropertiesNV;
    }

    if (support_VK_KHR_get_physical_device_properties2)
    {
        VkPhysicalDeviceProperties2KHR queryProperties;
        queryProperties.sType = VK_STRUCTURE_TYPE_PHYSICAL_DEVICE_PROPERTIES_2_KHR;
        queryProperties.pNext = queryExtensionProperties;

        vkGetPhysicalDeviceProperties2KHR(physicalDevice, &queryProperties);

        // append subgroup rotate
        if (support_VK_KHR_shader_subgroup_rotate)
        {
            if (queryShaderSubgroupRotateFeatures.shaderSubgroupRotate)
                querySubgroupProperties.supportedOperations |= VK_SUBGROUP_FEATURE_ROTATE_BIT_KHR;
            if (queryShaderSubgroupRotateFeatures.shaderSubgroupRotateClustered)
                querySubgroupProperties.supportedOperations |= VK_SUBGROUP_FEATURE_ROTATE_CLUSTERED_BIT_KHR;
        }
    }

    if (!support_VK_EXT_subgroup_size_control)
    {
        querySubgroupSizeControlProperties.minSubgroupSize = querySubgroupProperties.subgroupSize;
        querySubgroupSizeControlProperties.maxSubgroupSize = querySubgroupProperties.subgroupSize;
        querySubgroupSizeControlProperties.maxComputeWorkgroupSubgroups = std::max(physicalDeviceProperties.limits.maxComputeWorkGroupInvocations / querySubgroupProperties.subgroupSize, 1u);
    }

    // query supported cooperative matrix types and operations
    queryCooperativeMatrixSubProperties.clear();
    queryCooperativeMatrixSubPropertiesNV.clear();
    support_cooperative_matrix_8_8_16 = false;
    support_cooperative_matrix_16_8_8 = false;
    support_cooperative_matrix_16_8_16 = false;
    support_cooperative_matrix_16_16_16 = false;
    if (support_VK_KHR_cooperative_matrix && queryCooperativeMatrixFeatures.cooperativeMatrix)
    {
        uint32_t propertyCount = 0;
        VkResult ret = vkGetPhysicalDeviceCooperativeMatrixPropertiesKHR(physicalDevice, &propertyCount, 0);
        if (ret != VK_SUCCESS)
        {
            NCNN_LOGE("vkGetPhysicalDeviceCooperativeMatrixPropertiesKHR failed %d", ret);
        }

        queryCooperativeMatrixSubProperties.resize(propertyCount);
        for (uint32_t j = 0; j < propertyCount; j++)
        {
            memset(&queryCooperativeMatrixSubProperties[j], 0, sizeof(queryCooperativeMatrixSubProperties[j]));
            queryCooperativeMatrixSubProperties[j].sType = VK_STRUCTURE_TYPE_COOPERATIVE_MATRIX_PROPERTIES_KHR;
            queryCooperativeMatrixSubProperties[j].pNext = 0;
        }
        ret = vkGetPhysicalDeviceCooperativeMatrixPropertiesKHR(physicalDevice, &propertyCount, queryCooperativeMatrixSubProperties.data());
        if (ret != VK_SUCCESS)
        {
            NCNN_LOGE("vkGetPhysicalDeviceCooperativeMatrixPropertiesKHR failed %d", ret);
        }

        for (uint32_t j = 0; j < propertyCount; j++)
        {
            const VkCooperativeMatrixPropertiesKHR& cmp = queryCooperativeMatrixSubProperties[j];
            // NCNN_LOGE("cpm %2d %2d %2d  %d %d %d %d  %d", cmp.MSize, cmp.NSize, cmp.KSize, cmp.AType, cmp.BType, cmp.CType, cmp.ResultType, cmp.scope);

            if (cmp.MSize == 8 && cmp.NSize == 8 && cmp.KSize == 16
                    && cmp.AType == VK_COMPONENT_TYPE_FLOAT16_KHR && cmp.BType == VK_COMPONENT_TYPE_FLOAT16_KHR
                    && cmp.CType == VK_COMPONENT_TYPE_FLOAT32_KHR && cmp.ResultType == VK_COMPONENT_TYPE_FLOAT32_KHR
                    && cmp.scope == VK_SCOPE_SUBGROUP_KHR)
            {
                support_cooperative_matrix_8_8_16 = true;
            }
            if (cmp.MSize == 16 && cmp.NSize == 8 && cmp.KSize == 8
                    && cmp.AType == VK_COMPONENT_TYPE_FLOAT16_KHR && cmp.BType == VK_COMPONENT_TYPE_FLOAT16_KHR
                    && cmp.CType == VK_COMPONENT_TYPE_FLOAT32_KHR && cmp.ResultType == VK_COMPONENT_TYPE_FLOAT32_KHR
                    && cmp.scope == VK_SCOPE_SUBGROUP_KHR)
            {
                support_cooperative_matrix_16_8_8 = true;
            }
            if (cmp.MSize == 16 && cmp.NSize == 8 && cmp.KSize == 16
                    && cmp.AType == VK_COMPONENT_TYPE_FLOAT16_KHR && cmp.BType == VK_COMPONENT_TYPE_FLOAT16_KHR
                    && cmp.CType == VK_COMPONENT_TYPE_FLOAT32_KHR && cmp.ResultType == VK_COMPONENT_TYPE_FLOAT32_KHR
                    && cmp.scope == VK_SCOPE_SUBGROUP_KHR)
            {
                support_cooperative_matrix_16_8_16 = true;
            }
            if (cmp.MSize == 16 && cmp.NSize == 16 && cmp.KSize == 16
                    && cmp.AType == VK_COMPONENT_TYPE_FLOAT16_KHR && cmp.BType == VK_COMPONENT_TYPE_FLOAT16_KHR
                    && cmp.CType == VK_COMPONENT_TYPE_FLOAT32_KHR && cmp.ResultType == VK_COMPONENT_TYPE_FLOAT32_KHR
                    && cmp.scope == VK_SCOPE_SUBGROUP_KHR)
            {
                support_cooperative_matrix_16_16_16 = true;
            }
        }
    }
    else if (support_VK_NV_cooperative_matrix && queryCooperativeMatrixFeaturesNV.cooperativeMatrix)
    {
        uint32_t propertyCount = 0;
        VkResult ret = vkGetPhysicalDeviceCooperativeMatrixPropertiesNV(physicalDevice, &propertyCount, 0);
        if (ret != VK_SUCCESS)
        {
            NCNN_LOGE("vkGetPhysicalDeviceCooperativeMatrixPropertiesNV failed %d", ret);
        }

        queryCooperativeMatrixSubPropertiesNV.resize(propertyCount);
        for (uint32_t j = 0; j < propertyCount; j++)
        {
            memset(&queryCooperativeMatrixSubPropertiesNV[j], 0, sizeof(queryCooperativeMatrixSubPropertiesNV[j]));
            queryCooperativeMatrixSubPropertiesNV[j].sType = VK_STRUCTURE_TYPE_COOPERATIVE_MATRIX_PROPERTIES_NV;
            queryCooperativeMatrixSubPropertiesNV[j].pNext = 0;
        }
        ret = vkGetPhysicalDeviceCooperativeMatrixPropertiesNV(physicalDevice, &propertyCount, queryCooperativeMatrixSubPropertiesNV.data());
        if (ret != VK_SUCCESS)
        {
            NCNN_LOGE("vkGetPhysicalDeviceCooperativeMatrixPropertiesNV failed %d", ret);
        }

        for (uint32_t j = 0; j < propertyCount; j++)
        {
            const VkCooperativeMatrixPropertiesNV& cmp = queryCooperativeMatrixSubPropertiesNV[j];
            // NCNN_LOGE("cpm %2d %2d %2d  %d %d %d %d  %d", cmp.MSize, cmp.NSize, cmp.KSize, cmp.AType, cmp.BType, cmp.CType, cmp.DType, cmp.scope);

            if (cmp.MSize == 8 && cmp.NSize == 8 && cmp.KSize == 16
                    && cmp.AType == VK_COMPONENT_TYPE_FLOAT16_NV && cmp.BType == VK_COMPONENT_TYPE_FLOAT16_NV
                    && cmp.CType == VK_COMPONENT_TYPE_FLOAT32_NV && cmp.DType == VK_COMPONENT_TYPE_FLOAT32_NV
                    && cmp.scope == VK_SCOPE_SUBGROUP_NV)
            {
                support_cooperative_matrix_8_8_16 = true;
            }
            if (cmp.MSize == 16 && cmp.NSize == 8 && cmp.KSize == 8
                    && cmp.AType == VK_COMPONENT_TYPE_FLOAT16_NV && cmp.BType == VK_COMPONENT_TYPE_FLOAT16_NV
                    && cmp.CType == VK_COMPONENT_TYPE_FLOAT32_NV && cmp.DType == VK_COMPONENT_TYPE_FLOAT32_NV
                    && cmp.scope == VK_SCOPE_SUBGROUP_NV)
            {
                support_cooperative_matrix_16_8_8 = true;
            }
            if (cmp.MSize == 16 && cmp.NSize == 8 && cmp.KSize == 16
                    && cmp.AType == VK_COMPONENT_TYPE_FLOAT16_NV && cmp.BType == VK_COMPONENT_TYPE_FLOAT16_NV
                    && cmp.CType == VK_COMPONENT_TYPE_FLOAT32_NV && cmp.DType == VK_COMPONENT_TYPE_FLOAT32_NV
                    && cmp.scope == VK_SCOPE_SUBGROUP_NV)
            {
                support_cooperative_matrix_16_8_16 = true;
            }
            if (cmp.MSize == 16 && cmp.NSize == 16 && cmp.KSize == 16
                    && cmp.AType == VK_COMPONENT_TYPE_FLOAT16_NV && cmp.BType == VK_COMPONENT_TYPE_FLOAT16_NV
                    && cmp.CType == VK_COMPONENT_TYPE_FLOAT32_NV && cmp.DType == VK_COMPONENT_TYPE_FLOAT32_NV
                    && cmp.scope == VK_SCOPE_SUBGROUP_NV)
            {
                support_cooperative_matrix_16_16_16 = true;
            }
        }
    }

    // query supported cooperative matrix2 types and operations
    queryCooperativeMatrixFlexibleDimensionsSubPropertiesNV.clear();
    if (support_VK_NV_cooperative_matrix2 && queryCooperativeMatrix2FeaturesNV.cooperativeMatrixFlexibleDimensions)
    {
        uint32_t propertyCount = 0;
        VkResult ret = vkGetPhysicalDeviceCooperativeMatrixFlexibleDimensionsPropertiesNV(physicalDevice, &propertyCount, 0);
        if (ret != VK_SUCCESS)
        {
            NCNN_LOGE("vkGetPhysicalDeviceCooperativeMatrixFlexibleDimensionsPropertiesNV failed %d", ret);
        }

        queryCooperativeMatrixFlexibleDimensionsSubPropertiesNV.resize(propertyCount);
        for (uint32_t j = 0; j < propertyCount; j++)
        {
            memset(&queryCooperativeMatrixFlexibleDimensionsSubPropertiesNV[j], 0, sizeof(queryCooperativeMatrixFlexibleDimensionsSubPropertiesNV[j]));
            queryCooperativeMatrixFlexibleDimensionsSubPropertiesNV[j].sType = VK_STRUCTURE_TYPE_COOPERATIVE_MATRIX_FLEXIBLE_DIMENSIONS_PROPERTIES_NV;
            queryCooperativeMatrixFlexibleDimensionsSubPropertiesNV[j].pNext = 0;
        }
        ret = vkGetPhysicalDeviceCooperativeMatrixFlexibleDimensionsPropertiesNV(physicalDevice, &propertyCount, queryCooperativeMatrixFlexibleDimensionsSubPropertiesNV.data());
        if (ret != VK_SUCCESS)
        {
            NCNN_LOGE("vkGetPhysicalDeviceCooperativeMatrixFlexibleDimensionsPropertiesNV failed %d", ret);
        }

        for (uint32_t j = 0; j < propertyCount; j++)
        {
            const VkCooperativeMatrixFlexibleDimensionsPropertiesNV& cmfdp = queryCooperativeMatrixFlexibleDimensionsSubPropertiesNV[j];
            // NCNN_LOGE("cmfdp %2d %2d %2d  %d %d %d %d  %d %d %d", cmfdp.MGranularity, cmfdp.NGranularity, cmfdp.KGranularity, cmfdp.AType, cmfdp.BType, cmfdp.CType, cmfdp.ResultType, cmfdp.saturatingAccumulation, cmfdp.scope, cmfdp.workgroupInvocations);
        }
    }

    // query supported cooperative vector types and operations
    queryCooperativeVectorSubPropertiesNV.clear();
    if (support_VK_NV_cooperative_vector && queryCooperativeVectorFeaturesNV.cooperativeVector)
    {
        uint32_t propertyCount = 0;
        VkResult ret = vkGetPhysicalDeviceCooperativeVectorPropertiesNV(physicalDevice, &propertyCount, 0);
        if (ret != VK_SUCCESS)
        {
            NCNN_LOGE("vkGetPhysicalDeviceCooperativeVectorPropertiesNV failed %d", ret);
        }

        queryCooperativeVectorSubPropertiesNV.resize(propertyCount);
        for (uint32_t j = 0; j < propertyCount; j++)
        {
            memset(&queryCooperativeVectorSubPropertiesNV[j], 0, sizeof(queryCooperativeVectorSubPropertiesNV[j]));
            queryCooperativeVectorSubPropertiesNV[j].sType = VK_STRUCTURE_TYPE_COOPERATIVE_VECTOR_PROPERTIES_NV;
            queryCooperativeVectorSubPropertiesNV[j].pNext = 0;
        }
        ret = vkGetPhysicalDeviceCooperativeVectorPropertiesNV(physicalDevice, &propertyCount, queryCooperativeVectorSubPropertiesNV.data());
        if (ret != VK_SUCCESS)
        {
            NCNN_LOGE("vkGetPhysicalDeviceCooperativeVectorPropertiesNV failed %d", ret);
        }

        for (uint32_t j = 0; j < propertyCount; j++)
        {
            const VkCooperativeVectorPropertiesNV& cvp = queryCooperativeVectorSubPropertiesNV[j];
            // NCNN_LOGE("cvp %d %d %d %d %d  %d", cvp.inputType, cvp.inputInterpretation, cvp.matrixInterpretation, cvp.biasInterpretation, cvp.resultType, cvp.transpose);
        }
    }

    if (queryDriverProperties.driverID == VK_DRIVER_ID_MESA_TURNIP)
    {
        // turnip crash when compiling large shader with full subgroup
        querySubgroupSizeControlFeatures.computeFullSubgroups = VK_FALSE;
    }
}

GpuInfo::GpuInfo()
    : d(new GpuInfoPrivate)
{
}

GpuInfo::~GpuInfo()
{
    delete d;
}

GpuInfo::GpuInfo(const GpuInfo&)
    : d(0)
{
}

GpuInfo& GpuInfo::operator=(const GpuInfo&)
{
    return *this;
}

int GpuInfo::device_index() const
{
    return d->device_index;
}

VkPhysicalDevice GpuInfo::physicalDevice() const
{
    return d->physicalDevice;
}

VkPhysicalDevice GpuInfo::physical_device() const
{
    return d->physicalDevice;
}

const VkPhysicalDeviceFeatures& GpuInfo::physicalDevicefeatures() const
{
    return d->physicalDevicefeatures;
}

const VkPhysicalDeviceProperties& GpuInfo::physicalDeviceProperties() const
{
    return d->physicalDeviceProperties;
}

const VkPhysicalDeviceMemoryProperties& GpuInfo::physicalDeviceMemoryProperties() const
{
    return d->physicalDeviceMemoryProperties;
}

const VkPhysicalDeviceMemoryProperties& GpuInfo::physical_device_memory_properties() const
{
    return d->physicalDeviceMemoryProperties;
}

const std::vector<VkExtensionProperties>& GpuInfo::deviceExtensionProperties() const
{
    return d->deviceExtensionProperties;
}

uint32_t GpuInfo::api_version() const
{
    return d->physicalDeviceProperties.apiVersion;
}

uint32_t GpuInfo::driver_version() const
{
    return d->physicalDeviceProperties.driverVersion;
}

uint32_t GpuInfo::vendor_id() const
{
    return d->physicalDeviceProperties.vendorID;
}

uint32_t GpuInfo::device_id() const
{
    return d->physicalDeviceProperties.deviceID;
}

const char* GpuInfo::device_name() const
{
    return d->physicalDeviceProperties.deviceName;
}

uint8_t* GpuInfo::pipeline_cache_uuid() const
{
    return d->physicalDeviceProperties.pipelineCacheUUID;
}

uint32_t GpuInfo::driver_id() const
{
    return d->queryDriverProperties.driverID;
}

const char* GpuInfo::driver_name() const
{
    return d->queryDriverProperties.driverName;
}

int GpuInfo::type() const
{
    return d->type;
}

uint32_t GpuInfo::max_shared_memory_size() const
{
    return d->physicalDeviceProperties.limits.maxComputeSharedMemorySize;
}

uint32_t GpuInfo::max_workgroup_count_x() const
{
    return d->physicalDeviceProperties.limits.maxComputeWorkGroupCount[0];
}

uint32_t GpuInfo::max_workgroup_count_y() const
{
    return d->physicalDeviceProperties.limits.maxComputeWorkGroupCount[1];
}

uint32_t GpuInfo::max_workgroup_count_z() const
{
    return d->physicalDeviceProperties.limits.maxComputeWorkGroupCount[2];
}

uint32_t GpuInfo::max_workgroup_invocations() const
{
    return d->physicalDeviceProperties.limits.maxComputeWorkGroupInvocations;
}

uint32_t GpuInfo::max_workgroup_size_x() const
{
    return d->physicalDeviceProperties.limits.maxComputeWorkGroupSize[0];
}

uint32_t GpuInfo::max_workgroup_size_y() const
{
    return d->physicalDeviceProperties.limits.maxComputeWorkGroupSize[1];
}

uint32_t GpuInfo::max_workgroup_size_z() const
{
    return d->physicalDeviceProperties.limits.maxComputeWorkGroupSize[2];
}

size_t GpuInfo::memory_map_alignment() const
{
    return d->physicalDeviceProperties.limits.minMemoryMapAlignment;
}

size_t GpuInfo::buffer_offset_alignment() const
{
    return d->physicalDeviceProperties.limits.minStorageBufferOffsetAlignment;
}

size_t GpuInfo::non_coherent_atom_size() const
{
    return d->physicalDeviceProperties.limits.nonCoherentAtomSize;
}

size_t GpuInfo::buffer_image_granularity() const
{
    return d->physicalDeviceProperties.limits.bufferImageGranularity;
}

uint32_t GpuInfo::max_image_dimension_1d() const
{
    return d->physicalDeviceProperties.limits.maxImageDimension1D;
}

uint32_t GpuInfo::max_image_dimension_2d() const
{
    return d->physicalDeviceProperties.limits.maxImageDimension2D;
}

uint32_t GpuInfo::max_image_dimension_3d() const
{
    return d->physicalDeviceProperties.limits.maxImageDimension3D;
}

float GpuInfo::timestamp_period() const
{
    return d->physicalDeviceProperties.limits.timestampPeriod;
}

uint32_t GpuInfo::compute_queue_family_index() const
{
    return d->compute_queue_family_index;
}

uint32_t GpuInfo::graphics_queue_family_index() const
{
    return d->graphics_queue_family_index;
}

uint32_t GpuInfo::transfer_queue_family_index() const
{
    return d->transfer_queue_family_index;
}

uint32_t GpuInfo::compute_queue_count() const
{
    return d->compute_queue_count;
}

uint32_t GpuInfo::graphics_queue_count() const
{
    return d->graphics_queue_count;
}

uint32_t GpuInfo::transfer_queue_count() const
{
    return d->transfer_queue_count;
}

bool GpuInfo::unified_compute_transfer_queue() const
{
    return d->unified_compute_transfer_queue;
}

uint32_t GpuInfo::subgroup_size() const
{
    return d->querySubgroupProperties.subgroupSize;
}

uint32_t GpuInfo::min_subgroup_size() const
{
    return d->querySubgroupSizeControlProperties.minSubgroupSize;
}

uint32_t GpuInfo::max_subgroup_size() const
{
    return d->querySubgroupSizeControlProperties.maxSubgroupSize;
}

uint32_t GpuInfo::max_compute_workgroup_subgroups() const
{
    return d->querySubgroupSizeControlProperties.maxComputeWorkgroupSubgroups;
}

bool GpuInfo::support_subgroup_size_control() const
{
    return d->querySubgroupSizeControlFeatures.subgroupSizeControl;
}

bool GpuInfo::support_compute_full_subgroups() const
{
    return d->querySubgroupSizeControlFeatures.computeFullSubgroups;
}

uint32_t GpuInfo::support_subgroup_ops() const
{
    return d->querySubgroupProperties.supportedOperations;
}

bool GpuInfo::bug_storage_buffer_no_l1() const
{
    return d->bug_storage_buffer_no_l1;
}

bool GpuInfo::bug_corrupted_online_pipeline_cache() const
{
    return d->bug_corrupted_online_pipeline_cache;
}

bool GpuInfo::bug_buffer_image_load_zero() const
{
    return d->bug_buffer_image_load_zero;
}

bool GpuInfo::bug_implicit_fp16_arithmetic() const
{
    return d->bug_implicit_fp16_arithmetic;
}

bool GpuInfo::support_fp16_packed() const
{
    return true;
}

bool GpuInfo::support_fp16_storage() const
{
    return d->query16BitStorageFeatures.storageBuffer16BitAccess;
}

bool GpuInfo::support_fp16_uniform() const
{
    return d->query16BitStorageFeatures.uniformAndStorageBuffer16BitAccess;
}

bool GpuInfo::support_fp16_arithmetic() const
{
    return d->queryFloat16Int8Features.shaderFloat16;
}

bool GpuInfo::support_int8_packed() const
{
    return true;
}

bool GpuInfo::support_int8_storage() const
{
    return d->query8BitStorageFeatures.storageBuffer8BitAccess;
}

bool GpuInfo::support_int8_uniform() const
{
    return d->query8BitStorageFeatures.uniformAndStorageBuffer8BitAccess;
}

bool GpuInfo::support_int8_arithmetic() const
{
    return d->queryFloat16Int8Features.shaderInt8;
}

bool GpuInfo::support_fp16_image() const
{
    return d->physicalDevicefeatures.shaderStorageImageExtendedFormats;
}

bool GpuInfo::support_int8_image() const
{
    return d->physicalDevicefeatures.shaderStorageImageExtendedFormats;
}

bool GpuInfo::support_fp_fast_math() const
{
    return d->queryShaderFloatControls2Features.shaderFloatControls2;
}

bool GpuInfo::support_ycbcr_conversion() const
{
    return d->querySamplerYcbcrConversionFeatures.samplerYcbcrConversion;
}

bool GpuInfo::support_cooperative_matrix() const
{
    return d->queryCooperativeMatrixFeatures.cooperativeMatrix || d->queryCooperativeMatrixFeaturesNV.cooperativeMatrix;
}

bool GpuInfo::support_cooperative_matrix_8_8_16() const
{
    return d->support_cooperative_matrix_8_8_16;
}

bool GpuInfo::support_cooperative_matrix_16_8_8() const
{
    return d->support_cooperative_matrix_16_8_8;
}

bool GpuInfo::support_cooperative_matrix_16_8_16() const
{
    return d->support_cooperative_matrix_16_8_16;
}

bool GpuInfo::support_cooperative_matrix_16_16_16() const
{
    return d->support_cooperative_matrix_16_16_16;
}

int GpuInfo::support_VK_KHR_8bit_storage() const
{
    return d->support_VK_KHR_8bit_storage;
}

int GpuInfo::support_VK_KHR_16bit_storage() const
{
    return d->support_VK_KHR_16bit_storage;
}

int GpuInfo::support_VK_KHR_bind_memory2() const
{
    return d->support_VK_KHR_bind_memory2;
}

int GpuInfo::support_VK_KHR_buffer_device_address() const
{
    return d->support_VK_KHR_buffer_device_address;
}

int GpuInfo::support_VK_KHR_create_renderpass2() const
{
    return d->support_VK_KHR_create_renderpass2;
}

int GpuInfo::support_VK_KHR_cooperative_matrix() const
{
    return d->support_VK_KHR_cooperative_matrix;
}

int GpuInfo::support_VK_KHR_dedicated_allocation() const
{
    return d->support_VK_KHR_dedicated_allocation;
}

int GpuInfo::support_VK_KHR_descriptor_update_template() const
{
    return d->support_VK_KHR_descriptor_update_template;
}

int GpuInfo::support_VK_KHR_driver_properties() const
{
    return d->support_VK_KHR_driver_properties;
}

int GpuInfo::support_VK_KHR_external_memory() const
{
    return d->support_VK_KHR_external_memory;
}

int GpuInfo::support_VK_KHR_get_memory_requirements2() const
{
    return d->support_VK_KHR_get_memory_requirements2;
}

int GpuInfo::support_VK_KHR_maintenance1() const
{
    return d->support_VK_KHR_maintenance1;
}

int GpuInfo::support_VK_KHR_maintenance2() const
{
    return d->support_VK_KHR_maintenance2;
}

int GpuInfo::support_VK_KHR_maintenance3() const
{
    return d->support_VK_KHR_maintenance3;
}

int GpuInfo::support_VK_KHR_multiview() const
{
    return d->support_VK_KHR_multiview;
}

int GpuInfo::support_VK_KHR_portability_subset() const
{
    return d->support_VK_KHR_portability_subset;
}

int GpuInfo::support_VK_KHR_push_descriptor() const
{
    return d->support_VK_KHR_push_descriptor;
}

int GpuInfo::support_VK_KHR_sampler_ycbcr_conversion() const
{
    return d->support_VK_KHR_sampler_ycbcr_conversion;
}

int GpuInfo::support_VK_KHR_shader_bfloat16() const
{
    return d->support_VK_KHR_shader_bfloat16;
}

int GpuInfo::support_VK_KHR_shader_float16_int8() const
{
    return d->support_VK_KHR_shader_float16_int8;
}

int GpuInfo::support_VK_KHR_shader_float_controls() const
{
    return d->support_VK_KHR_shader_float_controls;
}

int GpuInfo::support_VK_KHR_shader_float_controls2() const
{
    return d->support_VK_KHR_shader_float_controls2;
}

int GpuInfo::support_VK_KHR_shader_integer_dot_product() const
{
    return d->support_VK_KHR_shader_integer_dot_product;
}

int GpuInfo::support_VK_KHR_shader_non_semantic_info() const
{
    return d->support_VK_KHR_shader_non_semantic_info;
}

int GpuInfo::support_VK_KHR_shader_subgroup_extended_types() const
{
    return d->support_VK_KHR_shader_subgroup_extended_types;
}

int GpuInfo::support_VK_KHR_shader_subgroup_rotate() const
{
    return d->support_VK_KHR_shader_subgroup_rotate;
}

int GpuInfo::support_VK_KHR_storage_buffer_storage_class() const
{
    return d->support_VK_KHR_storage_buffer_storage_class;
}

int GpuInfo::support_VK_KHR_swapchain() const
{
    return d->support_VK_KHR_swapchain;
}

int GpuInfo::support_VK_KHR_vulkan_memory_model() const
{
    return d->support_VK_KHR_vulkan_memory_model;
}

int GpuInfo::support_VK_KHR_zero_initialize_workgroup_memory() const
{
    return d->support_VK_KHR_zero_initialize_workgroup_memory;
}

int GpuInfo::support_VK_EXT_buffer_device_address() const
{
    return d->support_VK_EXT_buffer_device_address;
}

int GpuInfo::support_VK_EXT_descriptor_indexing() const
{
    return d->support_VK_EXT_descriptor_indexing;
}

int GpuInfo::support_VK_EXT_memory_budget() const
{
    return d->support_VK_EXT_memory_budget;
}

int GpuInfo::support_VK_EXT_memory_priority() const
{
    return d->support_VK_EXT_memory_priority;
}

int GpuInfo::support_VK_EXT_queue_family_foreign() const
{
    return d->support_VK_EXT_queue_family_foreign;
}

int GpuInfo::support_VK_EXT_shader_atomic_float() const
{
    return d->support_VK_EXT_shader_atomic_float;
}

int GpuInfo::support_VK_EXT_shader_atomic_float2() const
{
    return d->support_VK_EXT_shader_atomic_float2;
}

int GpuInfo::support_VK_EXT_shader_float8() const
{
    return d->support_VK_EXT_shader_float8;
}

int GpuInfo::support_VK_EXT_subgroup_size_control() const
{
    return d->support_VK_EXT_subgroup_size_control;
}

int GpuInfo::support_VK_AMD_device_coherent_memory() const
{
    return d->support_VK_AMD_device_coherent_memory;
}

#if __ANDROID_API__ >= 26
int GpuInfo::support_VK_ANDROID_external_memory_android_hardware_buffer() const
{
    return d->support_VK_ANDROID_external_memory_android_hardware_buffer;
}
#endif // __ANDROID_API__ >= 26

int GpuInfo::support_VK_NV_cooperative_matrix() const
{
    return d->support_VK_NV_cooperative_matrix;
}

int GpuInfo::support_VK_NV_cooperative_matrix2() const
{
    return d->support_VK_NV_cooperative_matrix2;
}

int GpuInfo::support_VK_NV_cooperative_vector() const
{
    return d->support_VK_NV_cooperative_vector;
}

const void* GpuInfo::queryExtensionFeatures() const
{
    return d->queryExtensionFeatures;
}

const VkPhysicalDevice8BitStorageFeaturesKHR& GpuInfo::query8BitStorageFeatures() const
{
    return d->query8BitStorageFeatures;
}

const VkPhysicalDevice16BitStorageFeaturesKHR& GpuInfo::query16BitStorageFeatures() const
{
    return d->query16BitStorageFeatures;
}

const VkPhysicalDeviceFloat16Int8FeaturesKHR& GpuInfo::queryFloat16Int8Features() const
{
    return d->queryFloat16Int8Features;
}

const VkPhysicalDeviceSamplerYcbcrConversionFeaturesKHR& GpuInfo::querySamplerYcbcrConversionFeatures() const
{
    return d->querySamplerYcbcrConversionFeatures;
}

const VkPhysicalDeviceCooperativeMatrixFeaturesKHR& GpuInfo::queryCooperativeMatrixFeatures() const
{
    return d->queryCooperativeMatrixFeatures;
}

const VkPhysicalDeviceCooperativeMatrixFeaturesNV& GpuInfo::queryCooperativeMatrixFeaturesNV() const
{
    return d->queryCooperativeMatrixFeaturesNV;
}

const VkPhysicalDeviceCooperativeMatrix2FeaturesNV& GpuInfo::queryCooperativeMatrix2FeaturesNV() const
{
    return d->queryCooperativeMatrix2FeaturesNV;
}

const VkPhysicalDeviceCooperativeVectorFeaturesNV& GpuInfo::queryCooperativeVectorFeaturesNV() const
{
    return d->queryCooperativeVectorFeaturesNV;
}

const VkPhysicalDeviceSubgroupSizeControlFeaturesEXT& GpuInfo::querySubgroupSizeControlFeatures() const
{
    return d->querySubgroupSizeControlFeatures;
}

const VkPhysicalDeviceShaderBfloat16FeaturesKHR& GpuInfo::queryShaderBfloat16Features() const
{
    return d->queryShaderBfloat16Features;
}

const VkPhysicalDeviceShaderFloat8FeaturesEXT& GpuInfo::queryShaderFloat8Features() const
{
    return d->queryShaderFloat8Features;
}

const VkPhysicalDeviceShaderFloatControls2FeaturesKHR& GpuInfo::queryShaderFloatControls2Features() const
{
    return d->queryShaderFloatControls2Features;
}

const VkPhysicalDeviceShaderIntegerDotProductFeaturesKHR& GpuInfo::queryShaderIntegerDotProductFeatures() const
{
    return d->queryShaderIntegerDotProductFeatures;
}

const VkPhysicalDeviceShaderSubgroupRotateFeaturesKHR& GpuInfo::queryShaderSubgroupRotateFeatures() const
{
    return d->queryShaderSubgroupRotateFeatures;
}

const VkPhysicalDeviceShaderAtomicFloatFeaturesEXT& GpuInfo::queryShaderAtomicFloatFeatures() const
{
    return d->queryShaderAtomicFloatFeatures;
}

const VkPhysicalDeviceShaderAtomicFloat2FeaturesEXT& GpuInfo::queryShaderAtomicFloat2Features() const
{
    return d->queryShaderAtomicFloat2Features;
}

const VkPhysicalDeviceVulkanMemoryModelFeaturesKHR& GpuInfo::queryVulkanMemoryModelFeatures() const
{
    return d->queryVulkanMemoryModelFeatures;
}

const void* GpuInfo::queryExtensionProperties() const
{
    return d->queryExtensionProperties;
}

const VkPhysicalDeviceCooperativeMatrix2PropertiesNV& GpuInfo::queryCooperativeMatrix2PropertiesNV() const
{
    return d->queryCooperativeMatrix2PropertiesNV;
}

const VkPhysicalDeviceCooperativeVectorPropertiesNV& GpuInfo::queryCooperativeVectorPropertiesNV() const
{
    return d->queryCooperativeVectorPropertiesNV;
}

const VkPhysicalDeviceDriverPropertiesKHR& GpuInfo::queryDriverProperties() const
{
    return d->queryDriverProperties;
}

const VkPhysicalDeviceFloatControlsPropertiesKHR& GpuInfo::queryFloatControlsProperties() const
{
    return d->queryFloatControlsProperties;
}

const VkPhysicalDeviceShaderIntegerDotProductProperties& GpuInfo::queryShaderIntegerDotProductProperties() const
{
    return d->queryShaderIntegerDotProductProperties;
}

const VkPhysicalDeviceSubgroupProperties& GpuInfo::querySubgroupProperties() const
{
    return d->querySubgroupProperties;
}

const VkPhysicalDeviceSubgroupSizeControlPropertiesEXT& GpuInfo::querySubgroupSizeControlProperties() const
{
    return d->querySubgroupSizeControlProperties;
}

const std::vector<VkCooperativeMatrixPropertiesKHR>& GpuInfo::queryCooperativeMatrixSubProperties() const
{
    return d->queryCooperativeMatrixSubProperties;
}

const std::vector<VkCooperativeMatrixPropertiesNV>& GpuInfo::queryCooperativeMatrixSubPropertiesNV() const
{
    return d->queryCooperativeMatrixSubPropertiesNV;
}

const std::vector<VkCooperativeMatrixFlexibleDimensionsPropertiesNV>& GpuInfo::queryCooperativeMatrixFlexibleDimensionsSubPropertiesNV() const
{
    return d->queryCooperativeMatrixFlexibleDimensionsSubPropertiesNV;
}

const std::vector<VkCooperativeVectorPropertiesNV>& GpuInfo::queryCooperativeVectorSubPropertiesNV() const
{
    return d->queryCooperativeVectorSubPropertiesNV;
}

static int init_instance_core()
{
    vkAllocateCommandBuffers = (PFN_vkAllocateCommandBuffers)vkGetInstanceProcAddr(g_instance, "vkAllocateCommandBuffers");
    vkAllocateDescriptorSets = (PFN_vkAllocateDescriptorSets)vkGetInstanceProcAddr(g_instance, "vkAllocateDescriptorSets");
    vkAllocateMemory = (PFN_vkAllocateMemory)vkGetInstanceProcAddr(g_instance, "vkAllocateMemory");
    vkBeginCommandBuffer = (PFN_vkBeginCommandBuffer)vkGetInstanceProcAddr(g_instance, "vkBeginCommandBuffer");
    vkBindBufferMemory = (PFN_vkBindBufferMemory)vkGetInstanceProcAddr(g_instance, "vkBindBufferMemory");
    vkBindImageMemory = (PFN_vkBindImageMemory)vkGetInstanceProcAddr(g_instance, "vkBindImageMemory");
    vkCmdBeginQuery = (PFN_vkCmdBeginQuery)vkGetInstanceProcAddr(g_instance, "vkCmdBeginQuery");
    vkCmdBindDescriptorSets = (PFN_vkCmdBindDescriptorSets)vkGetInstanceProcAddr(g_instance, "vkCmdBindDescriptorSets");
    vkCmdBindIndexBuffer = (PFN_vkCmdBindIndexBuffer)vkGetInstanceProcAddr(g_instance, "vkCmdBindIndexBuffer");
    vkCmdBindPipeline = (PFN_vkCmdBindPipeline)vkGetInstanceProcAddr(g_instance, "vkCmdBindPipeline");
    vkCmdCopyBuffer = (PFN_vkCmdCopyBuffer)vkGetInstanceProcAddr(g_instance, "vkCmdCopyBuffer");
    vkCmdCopyBufferToImage = (PFN_vkCmdCopyBufferToImage)vkGetInstanceProcAddr(g_instance, "vkCmdCopyBufferToImage");
    vkCmdCopyImage = (PFN_vkCmdCopyImage)vkGetInstanceProcAddr(g_instance, "vkCmdCopyImage");
    vkCmdCopyImageToBuffer = (PFN_vkCmdCopyImageToBuffer)vkGetInstanceProcAddr(g_instance, "vkCmdCopyImageToBuffer");
    vkCmdCopyQueryPoolResults = (PFN_vkCmdCopyQueryPoolResults)vkGetInstanceProcAddr(g_instance, "vkCmdCopyQueryPoolResults");
    vkCmdDispatch = (PFN_vkCmdDispatch)vkGetInstanceProcAddr(g_instance, "vkCmdDispatch");
    vkCmdDispatchIndirect = (PFN_vkCmdDispatchIndirect)vkGetInstanceProcAddr(g_instance, "vkCmdDispatchIndirect");
    vkCmdEndQuery = (PFN_vkCmdEndQuery)vkGetInstanceProcAddr(g_instance, "vkCmdEndQuery");
    vkCmdExecuteCommands = (PFN_vkCmdExecuteCommands)vkGetInstanceProcAddr(g_instance, "vkCmdExecuteCommands");
    vkCmdFillBuffer = (PFN_vkCmdFillBuffer)vkGetInstanceProcAddr(g_instance, "vkCmdFillBuffer");
    vkCmdPipelineBarrier = (PFN_vkCmdPipelineBarrier)vkGetInstanceProcAddr(g_instance, "vkCmdPipelineBarrier");
    vkCmdPushConstants = (PFN_vkCmdPushConstants)vkGetInstanceProcAddr(g_instance, "vkCmdPushConstants");
    vkCmdResetQueryPool = (PFN_vkCmdResetQueryPool)vkGetInstanceProcAddr(g_instance, "vkCmdResetQueryPool");
    vkCmdResolveImage = (PFN_vkCmdResolveImage)vkGetInstanceProcAddr(g_instance, "vkCmdResolveImage");
    vkCmdUpdateBuffer = (PFN_vkCmdUpdateBuffer)vkGetInstanceProcAddr(g_instance, "vkCmdUpdateBuffer");
    vkCmdWriteTimestamp = (PFN_vkCmdWriteTimestamp)vkGetInstanceProcAddr(g_instance, "vkCmdWriteTimestamp");
    vkCreateBuffer = (PFN_vkCreateBuffer)vkGetInstanceProcAddr(g_instance, "vkCreateBuffer");
    vkCreateBufferView = (PFN_vkCreateBufferView)vkGetInstanceProcAddr(g_instance, "vkCreateBufferView");
    vkCreateCommandPool = (PFN_vkCreateCommandPool)vkGetInstanceProcAddr(g_instance, "vkCreateCommandPool");
    vkCreateComputePipelines = (PFN_vkCreateComputePipelines)vkGetInstanceProcAddr(g_instance, "vkCreateComputePipelines");
    vkCreateDescriptorPool = (PFN_vkCreateDescriptorPool)vkGetInstanceProcAddr(g_instance, "vkCreateDescriptorPool");
    vkCreateDescriptorSetLayout = (PFN_vkCreateDescriptorSetLayout)vkGetInstanceProcAddr(g_instance, "vkCreateDescriptorSetLayout");
    vkCreateDevice = (PFN_vkCreateDevice)vkGetInstanceProcAddr(g_instance, "vkCreateDevice");
    vkCreateFence = (PFN_vkCreateFence)vkGetInstanceProcAddr(g_instance, "vkCreateFence");
    vkCreateImage = (PFN_vkCreateImage)vkGetInstanceProcAddr(g_instance, "vkCreateImage");
    vkCreateImageView = (PFN_vkCreateImageView)vkGetInstanceProcAddr(g_instance, "vkCreateImageView");
    vkCreatePipelineCache = (PFN_vkCreatePipelineCache)vkGetInstanceProcAddr(g_instance, "vkCreatePipelineCache");
    vkCreatePipelineLayout = (PFN_vkCreatePipelineLayout)vkGetInstanceProcAddr(g_instance, "vkCreatePipelineLayout");
    vkCreateQueryPool = (PFN_vkCreateQueryPool)vkGetInstanceProcAddr(g_instance, "vkCreateQueryPool");
    vkCreateSampler = (PFN_vkCreateSampler)vkGetInstanceProcAddr(g_instance, "vkCreateSampler");
    vkCreateSemaphore = (PFN_vkCreateSemaphore)vkGetInstanceProcAddr(g_instance, "vkCreateSemaphore");
    vkCreateShaderModule = (PFN_vkCreateShaderModule)vkGetInstanceProcAddr(g_instance, "vkCreateShaderModule");
    vkDestroyBuffer = (PFN_vkDestroyBuffer)vkGetInstanceProcAddr(g_instance, "vkDestroyBuffer");
    vkDestroyBufferView = (PFN_vkDestroyBufferView)vkGetInstanceProcAddr(g_instance, "vkDestroyBufferView");
    vkDestroyCommandPool = (PFN_vkDestroyCommandPool)vkGetInstanceProcAddr(g_instance, "vkDestroyCommandPool");
    vkDestroyDescriptorPool = (PFN_vkDestroyDescriptorPool)vkGetInstanceProcAddr(g_instance, "vkDestroyDescriptorPool");
    vkDestroyDescriptorSetLayout = (PFN_vkDestroyDescriptorSetLayout)vkGetInstanceProcAddr(g_instance, "vkDestroyDescriptorSetLayout");
    vkDestroyDevice = (PFN_vkDestroyDevice)vkGetInstanceProcAddr(g_instance, "vkDestroyDevice");
    vkDestroyFence = (PFN_vkDestroyFence)vkGetInstanceProcAddr(g_instance, "vkDestroyFence");
    vkDestroyImage = (PFN_vkDestroyImage)vkGetInstanceProcAddr(g_instance, "vkDestroyImage");
    vkDestroyImageView = (PFN_vkDestroyImageView)vkGetInstanceProcAddr(g_instance, "vkDestroyImageView");
    vkDestroyInstance = (PFN_vkDestroyInstance)vkGetInstanceProcAddr(g_instance, "vkDestroyInstance");
    vkDestroyPipeline = (PFN_vkDestroyPipeline)vkGetInstanceProcAddr(g_instance, "vkDestroyPipeline");
    vkDestroyPipelineCache = (PFN_vkDestroyPipelineCache)vkGetInstanceProcAddr(g_instance, "vkDestroyPipelineCache");
    vkDestroyPipelineLayout = (PFN_vkDestroyPipelineLayout)vkGetInstanceProcAddr(g_instance, "vkDestroyPipelineLayout");
    vkDestroyQueryPool = (PFN_vkDestroyQueryPool)vkGetInstanceProcAddr(g_instance, "vkDestroyQueryPool");
    vkDestroySampler = (PFN_vkDestroySampler)vkGetInstanceProcAddr(g_instance, "vkDestroySampler");
    vkDestroySemaphore = (PFN_vkDestroySemaphore)vkGetInstanceProcAddr(g_instance, "vkDestroySemaphore");
    vkDestroyShaderModule = (PFN_vkDestroyShaderModule)vkGetInstanceProcAddr(g_instance, "vkDestroyShaderModule");
    vkDeviceWaitIdle = (PFN_vkDeviceWaitIdle)vkGetInstanceProcAddr(g_instance, "vkDeviceWaitIdle");
    vkEndCommandBuffer = (PFN_vkEndCommandBuffer)vkGetInstanceProcAddr(g_instance, "vkEndCommandBuffer");
    vkEnumerateDeviceExtensionProperties = (PFN_vkEnumerateDeviceExtensionProperties)vkGetInstanceProcAddr(g_instance, "vkEnumerateDeviceExtensionProperties");
    vkEnumerateDeviceLayerProperties = (PFN_vkEnumerateDeviceLayerProperties)vkGetInstanceProcAddr(g_instance, "vkEnumerateDeviceLayerProperties");
    vkEnumeratePhysicalDevices = (PFN_vkEnumeratePhysicalDevices)vkGetInstanceProcAddr(g_instance, "vkEnumeratePhysicalDevices");
    vkFlushMappedMemoryRanges = (PFN_vkFlushMappedMemoryRanges)vkGetInstanceProcAddr(g_instance, "vkFlushMappedMemoryRanges");
    vkFreeCommandBuffers = (PFN_vkFreeCommandBuffers)vkGetInstanceProcAddr(g_instance, "vkFreeCommandBuffers");
    vkFreeDescriptorSets = (PFN_vkFreeDescriptorSets)vkGetInstanceProcAddr(g_instance, "vkFreeDescriptorSets");
    vkFreeMemory = (PFN_vkFreeMemory)vkGetInstanceProcAddr(g_instance, "vkFreeMemory");
    vkGetBufferMemoryRequirements = (PFN_vkGetBufferMemoryRequirements)vkGetInstanceProcAddr(g_instance, "vkGetBufferMemoryRequirements");
    vkGetDeviceMemoryCommitment = (PFN_vkGetDeviceMemoryCommitment)vkGetInstanceProcAddr(g_instance, "vkGetDeviceMemoryCommitment");
    vkGetDeviceProcAddr = (PFN_vkGetDeviceProcAddr)vkGetInstanceProcAddr(g_instance, "vkGetDeviceProcAddr");
    vkGetDeviceQueue = (PFN_vkGetDeviceQueue)vkGetInstanceProcAddr(g_instance, "vkGetDeviceQueue");
    vkGetFenceStatus = (PFN_vkGetFenceStatus)vkGetInstanceProcAddr(g_instance, "vkGetFenceStatus");
    vkGetImageMemoryRequirements = (PFN_vkGetImageMemoryRequirements)vkGetInstanceProcAddr(g_instance, "vkGetImageMemoryRequirements");
    vkGetImageSubresourceLayout = (PFN_vkGetImageSubresourceLayout)vkGetInstanceProcAddr(g_instance, "vkGetImageSubresourceLayout");
    vkGetPhysicalDeviceFeatures = (PFN_vkGetPhysicalDeviceFeatures)vkGetInstanceProcAddr(g_instance, "vkGetPhysicalDeviceFeatures");
    vkGetPhysicalDeviceFormatProperties = (PFN_vkGetPhysicalDeviceFormatProperties)vkGetInstanceProcAddr(g_instance, "vkGetPhysicalDeviceFormatProperties");
    vkGetPhysicalDeviceImageFormatProperties = (PFN_vkGetPhysicalDeviceImageFormatProperties)vkGetInstanceProcAddr(g_instance, "vkGetPhysicalDeviceImageFormatProperties");
    vkGetPhysicalDeviceMemoryProperties = (PFN_vkGetPhysicalDeviceMemoryProperties)vkGetInstanceProcAddr(g_instance, "vkGetPhysicalDeviceMemoryProperties");
    vkGetPhysicalDeviceProperties = (PFN_vkGetPhysicalDeviceProperties)vkGetInstanceProcAddr(g_instance, "vkGetPhysicalDeviceProperties");
    vkGetPhysicalDeviceQueueFamilyProperties = (PFN_vkGetPhysicalDeviceQueueFamilyProperties)vkGetInstanceProcAddr(g_instance, "vkGetPhysicalDeviceQueueFamilyProperties");
    vkGetPipelineCacheData = (PFN_vkGetPipelineCacheData)vkGetInstanceProcAddr(g_instance, "vkGetPipelineCacheData");
    vkGetQueryPoolResults = (PFN_vkGetQueryPoolResults)vkGetInstanceProcAddr(g_instance, "vkGetQueryPoolResults");
    vkInvalidateMappedMemoryRanges = (PFN_vkInvalidateMappedMemoryRanges)vkGetInstanceProcAddr(g_instance, "vkInvalidateMappedMemoryRanges");
    vkMapMemory = (PFN_vkMapMemory)vkGetInstanceProcAddr(g_instance, "vkMapMemory");
    vkMergePipelineCaches = (PFN_vkMergePipelineCaches)vkGetInstanceProcAddr(g_instance, "vkMergePipelineCaches");
    vkQueueSubmit = (PFN_vkQueueSubmit)vkGetInstanceProcAddr(g_instance, "vkQueueSubmit");
    vkQueueWaitIdle = (PFN_vkQueueWaitIdle)vkGetInstanceProcAddr(g_instance, "vkQueueWaitIdle");
    vkResetCommandBuffer = (PFN_vkResetCommandBuffer)vkGetInstanceProcAddr(g_instance, "vkResetCommandBuffer");
    vkResetCommandPool = (PFN_vkResetCommandPool)vkGetInstanceProcAddr(g_instance, "vkResetCommandPool");
    vkResetDescriptorPool = (PFN_vkResetDescriptorPool)vkGetInstanceProcAddr(g_instance, "vkResetDescriptorPool");
    vkResetFences = (PFN_vkResetFences)vkGetInstanceProcAddr(g_instance, "vkResetFences");
    vkUnmapMemory = (PFN_vkUnmapMemory)vkGetInstanceProcAddr(g_instance, "vkUnmapMemory");
    vkUpdateDescriptorSets = (PFN_vkUpdateDescriptorSets)vkGetInstanceProcAddr(g_instance, "vkUpdateDescriptorSets");
    vkWaitForFences = (PFN_vkWaitForFences)vkGetInstanceProcAddr(g_instance, "vkWaitForFences");

    return 0;
}

static int init_instance_extension()
{
    if (support_VK_KHR_external_memory_capabilities)
    {
        vkGetPhysicalDeviceExternalBufferPropertiesKHR = (PFN_vkGetPhysicalDeviceExternalBufferPropertiesKHR)vkGetInstanceProcAddr(g_instance, "vkGetPhysicalDeviceExternalBufferPropertiesKHR");
    }

    if (support_VK_KHR_get_physical_device_properties2)
    {
        vkGetPhysicalDeviceFeatures2KHR = (PFN_vkGetPhysicalDeviceFeatures2KHR)vkGetInstanceProcAddr(g_instance, "vkGetPhysicalDeviceFeatures2KHR");
        vkGetPhysicalDeviceProperties2KHR = (PFN_vkGetPhysicalDeviceProperties2KHR)vkGetInstanceProcAddr(g_instance, "vkGetPhysicalDeviceProperties2KHR");
        vkGetPhysicalDeviceFormatProperties2KHR = (PFN_vkGetPhysicalDeviceFormatProperties2KHR)vkGetInstanceProcAddr(g_instance, "vkGetPhysicalDeviceFormatProperties2KHR");
        vkGetPhysicalDeviceImageFormatProperties2KHR = (PFN_vkGetPhysicalDeviceImageFormatProperties2KHR)vkGetInstanceProcAddr(g_instance, "vkGetPhysicalDeviceImageFormatProperties2KHR");
        vkGetPhysicalDeviceQueueFamilyProperties2KHR = (PFN_vkGetPhysicalDeviceQueueFamilyProperties2KHR)vkGetInstanceProcAddr(g_instance, "vkGetPhysicalDeviceQueueFamilyProperties2KHR");
        vkGetPhysicalDeviceMemoryProperties2KHR = (PFN_vkGetPhysicalDeviceMemoryProperties2KHR)vkGetInstanceProcAddr(g_instance, "vkGetPhysicalDeviceMemoryProperties2KHR");
    }

    if (support_VK_KHR_get_surface_capabilities2)
    {
        vkGetPhysicalDeviceSurfaceCapabilities2KHR = (PFN_vkGetPhysicalDeviceSurfaceCapabilities2KHR)vkGetInstanceProcAddr(g_instance, "vkGetPhysicalDeviceSurfaceCapabilities2KHR");
        vkGetPhysicalDeviceSurfaceFormats2KHR = (PFN_vkGetPhysicalDeviceSurfaceFormats2KHR)vkGetInstanceProcAddr(g_instance, "vkGetPhysicalDeviceSurfaceFormats2KHR");
    }

    if (support_VK_KHR_surface)
    {
        vkDestroySurfaceKHR = (PFN_vkDestroySurfaceKHR)vkGetInstanceProcAddr(g_instance, "vkDestroySurfaceKHR");
        vkGetPhysicalDeviceSurfaceSupportKHR = (PFN_vkGetPhysicalDeviceSurfaceSupportKHR)vkGetInstanceProcAddr(g_instance, "vkGetPhysicalDeviceSurfaceSupportKHR");
        vkGetPhysicalDeviceSurfaceCapabilitiesKHR = (PFN_vkGetPhysicalDeviceSurfaceCapabilitiesKHR)vkGetInstanceProcAddr(g_instance, "vkGetPhysicalDeviceSurfaceCapabilitiesKHR");
        vkGetPhysicalDeviceSurfaceFormatsKHR = (PFN_vkGetPhysicalDeviceSurfaceFormatsKHR)vkGetInstanceProcAddr(g_instance, "vkGetPhysicalDeviceSurfaceFormatsKHR");
        vkGetPhysicalDeviceSurfacePresentModesKHR = (PFN_vkGetPhysicalDeviceSurfacePresentModesKHR)vkGetInstanceProcAddr(g_instance, "vkGetPhysicalDeviceSurfacePresentModesKHR");
    }

#if __ANDROID_API__ >= 26
    if (support_VK_KHR_android_surface)
    {
        vkCreateAndroidSurfaceKHR = (PFN_vkCreateAndroidSurfaceKHR)vkGetInstanceProcAddr(g_instance, "vkCreateAndroidSurfaceKHR");
    }
#endif // __ANDROID_API__ >= 26

    // VK_KHR_cooperative_matrix
    {
        vkGetPhysicalDeviceCooperativeMatrixPropertiesKHR = (PFN_vkGetPhysicalDeviceCooperativeMatrixPropertiesKHR)vkGetInstanceProcAddr(g_instance, "vkGetPhysicalDeviceCooperativeMatrixPropertiesKHR");
    }

    // VK_NV_cooperative_matrix
    {
        vkGetPhysicalDeviceCooperativeMatrixPropertiesNV = (PFN_vkGetPhysicalDeviceCooperativeMatrixPropertiesNV)vkGetInstanceProcAddr(g_instance, "vkGetPhysicalDeviceCooperativeMatrixPropertiesNV");
    }

    // VK_NV_cooperative_matrix2
    {
        vkGetPhysicalDeviceCooperativeMatrixFlexibleDimensionsPropertiesNV = (PFN_vkGetPhysicalDeviceCooperativeMatrixFlexibleDimensionsPropertiesNV)vkGetInstanceProcAddr(g_instance, "vkGetPhysicalDeviceCooperativeMatrixFlexibleDimensionsPropertiesNV");
    }

    // VK_NV_cooperative_vector
    {
        vkGetPhysicalDeviceCooperativeVectorPropertiesNV = (PFN_vkGetPhysicalDeviceCooperativeVectorPropertiesNV)vkGetInstanceProcAddr(g_instance, "vkGetPhysicalDeviceCooperativeVectorPropertiesNV");
    }

    return 0;
}

#if ENABLE_VALIDATION_LAYER
static VKAPI_ATTR VkBool32 VKAPI_CALL debugCallback(
    VkDebugUtilsMessageSeverityFlagBitsEXT /*messageSeverity*/,
    VkDebugUtilsMessageTypeFlagsEXT /*messageType*/,
    const VkDebugUtilsMessengerCallbackDataEXT* pCallbackData,
    void* /*pUserData*/)
{
    NCNN_LOGE("validation layer: %s", pCallbackData->pMessage);

    return VK_FALSE;
}

static VkResult CreateDebugUtilsMessengerEXT(VkInstance instance, const VkDebugUtilsMessengerCreateInfoEXT* pCreateInfo, const VkAllocationCallbacks* pAllocator, VkDebugUtilsMessengerEXT* pCallback)
{
    PFN_vkCreateDebugUtilsMessengerEXT func = (PFN_vkCreateDebugUtilsMessengerEXT)vkGetInstanceProcAddr(instance, "vkCreateDebugUtilsMessengerEXT");
    if (func)
        return func(instance, pCreateInfo, pAllocator, pCallback);

    return VK_ERROR_EXTENSION_NOT_PRESENT;
}

static void DestroyDebugUtilsMessengerEXT(VkInstance instance, VkDebugUtilsMessengerEXT callback, const VkAllocationCallbacks* pAllocator)
{
    PFN_vkDestroyDebugUtilsMessengerEXT func = (PFN_vkDestroyDebugUtilsMessengerEXT)vkGetInstanceProcAddr(instance, "vkDestroyDebugUtilsMessengerEXT");
    if (func)
        func(instance, callback, pAllocator);
}
#endif // ENABLE_VALIDATION_LAYER

static int find_default_vulkan_device_index()
{
    // first try, discrete gpu
    for (int i = 0; i < g_gpu_count; i++)
    {
        if (g_gpu_infos[i]->type() == 0)
            return i;
    }

    // second try, integrated gpu
    for (int i = 0; i < g_gpu_count; i++)
    {
        if (g_gpu_infos[i]->type() == 1)
            return i;
    }

    // third try, any probed device
    if (g_gpu_count > 0)
        return 0;

    NCNN_LOGE("no vulkan device");
    return -1;
}

int create_gpu_instance(const char* driver_path)
{
    MutexLockGuard lock(g_instance_lock);

    if (g_instance.created != 0)
        return g_instance.instance ? 0 : -1;

    g_instance.created = 1;

    // NCNN_LOGE("create_gpu_instance");

#if NCNN_SIMPLEVK
    // load vulkan driver
    {
        int ret = load_vulkan_driver(driver_path);
        if (ret != 0)
        {
            NCNN_LOGE("load vulkan driver failed");
            return -1;
        }
    }
#else
    if (driver_path)
    {
        NCNN_LOGE("custom vulkan driver is not supported when NCNN_SIMPLEVK is off");
        NCNN_LOGE("will always use the system vulkan driver");
    }
#endif // NCNN_SIMPLEVK

    VkResult ret;

    std::vector<const char*> enabledLayers;

#if ENABLE_VALIDATION_LAYER
    uint32_t instanceLayerPropertyCount;
    ret = vkEnumerateInstanceLayerProperties(&instanceLayerPropertyCount, NULL);
    if (ret != VK_SUCCESS)
    {
        NCNN_LOGE("vkEnumerateInstanceLayerProperties failed %d", ret);
        return -1;
    }

    std::vector<VkLayerProperties> instanceLayerProperties(instanceLayerPropertyCount);
    ret = vkEnumerateInstanceLayerProperties(&instanceLayerPropertyCount, instanceLayerProperties.data());
    if (ret != VK_SUCCESS)
    {
        NCNN_LOGE("vkEnumerateInstanceLayerProperties failed %d", ret);
        return -1;
    }

    for (uint32_t i = 0; i < instanceLayerPropertyCount; i++)
    {
        const VkLayerProperties& lp = instanceLayerProperties[i];
        //         NCNN_LOGE("instance layer %s = %u", lp.layerName, lp.implementationVersion);

        if (strcmp(lp.layerName, "VK_LAYER_LUNARG_standard_validation") == 0)
        {
            enabledLayers.push_back("VK_LAYER_LUNARG_standard_validation");
        }
        if (strcmp(lp.layerName, "VK_LAYER_LUNARG_parameter_validation") == 0)
        {
            enabledLayers.push_back("VK_LAYER_LUNARG_parameter_validation");
        }
        if (strcmp(lp.layerName, "VK_LAYER_KHRONOS_validation") == 0)
        {
            enabledLayers.push_back("VK_LAYER_KHRONOS_validation");
        }
    }
#endif // ENABLE_VALIDATION_LAYER

    std::vector<const char*> enabledExtensions;

    uint32_t instanceExtensionPropertyCount;
    ret = vkEnumerateInstanceExtensionProperties(NULL, &instanceExtensionPropertyCount, NULL);
    if (ret != VK_SUCCESS)
    {
        NCNN_LOGE("vkEnumerateInstanceExtensionProperties failed %d", ret);
        return -1;
    }

    std::vector<VkExtensionProperties> instanceExtensionProperties(instanceExtensionPropertyCount);
    ret = vkEnumerateInstanceExtensionProperties(NULL, &instanceExtensionPropertyCount, instanceExtensionProperties.data());
    if (ret != VK_SUCCESS)
    {
        NCNN_LOGE("vkEnumerateInstanceExtensionProperties failed %d", ret);
        return -1;
    }

    support_VK_KHR_get_physical_device_properties2 = 0;
    support_VK_KHR_get_surface_capabilities2 = 0;
    support_VK_KHR_portability_enumeration = 0;
    support_VK_KHR_surface = 0;
    support_VK_EXT_debug_utils = 0;
    support_VK_EXT_validation_features = 0;
    support_VK_EXT_validation_flags = 0;
#if __ANDROID_API__ >= 26
    support_VK_KHR_android_surface = 0;
#endif // __ANDROID_API__ >= 26
    for (uint32_t j = 0; j < instanceExtensionPropertyCount; j++)
    {
        const VkExtensionProperties& exp = instanceExtensionProperties[j];
        //         NCNN_LOGE("instance extension %s = %u", exp.extensionName, exp.specVersion);

        if (strcmp(exp.extensionName, "VK_KHR_external_memory_capabilities") == 0)
            support_VK_KHR_external_memory_capabilities = exp.specVersion;
        else if (strcmp(exp.extensionName, "VK_KHR_get_physical_device_properties2") == 0)
            support_VK_KHR_get_physical_device_properties2 = exp.specVersion;
        else if (strcmp(exp.extensionName, "VK_KHR_get_surface_capabilities2") == 0)
            support_VK_KHR_get_surface_capabilities2 = exp.specVersion;
        else if (strcmp(exp.extensionName, "VK_KHR_portability_enumeration") == 0)
            support_VK_KHR_portability_enumeration = exp.specVersion;
        else if (strcmp(exp.extensionName, "VK_KHR_surface") == 0)
            support_VK_KHR_surface = exp.specVersion;
        else if (strcmp(exp.extensionName, "VK_EXT_debug_utils") == 0)
            support_VK_EXT_debug_utils = exp.specVersion;
        else if (strcmp(exp.extensionName, "VK_EXT_validation_features") == 0)
            support_VK_EXT_validation_features = exp.specVersion;
        else if (strcmp(exp.extensionName, "VK_EXT_validation_flags") == 0)
            support_VK_EXT_validation_flags = exp.specVersion;
#if __ANDROID_API__ >= 26
        else if (strcmp(exp.extensionName, "VK_KHR_android_surface") == 0)
            support_VK_KHR_android_surface = exp.specVersion;
#endif // __ANDROID_API__ >= 26
    }

    if (support_VK_EXT_validation_features)
    {
        // we prefer the modern one
        support_VK_EXT_validation_flags = 0;
    }

    if (support_VK_KHR_external_memory_capabilities)
        enabledExtensions.push_back("VK_KHR_external_memory_capabilities");
    if (support_VK_KHR_get_physical_device_properties2)
        enabledExtensions.push_back("VK_KHR_get_physical_device_properties2");
    if (support_VK_KHR_get_surface_capabilities2)
        enabledExtensions.push_back("VK_KHR_get_surface_capabilities2");
    if (support_VK_KHR_portability_enumeration)
        enabledExtensions.push_back("VK_KHR_portability_enumeration");
    if (support_VK_KHR_surface)
        enabledExtensions.push_back("VK_KHR_surface");
#if ENABLE_VALIDATION_LAYER
    if (support_VK_EXT_debug_utils)
        enabledExtensions.push_back("VK_EXT_debug_utils");
    if (support_VK_EXT_validation_features)
        enabledExtensions.push_back("VK_EXT_validation_features");
    if (support_VK_EXT_validation_flags)
        enabledExtensions.push_back("VK_EXT_validation_flags");
#endif // ENABLE_VALIDATION_LAYER
#if __ANDROID_API__ >= 26
    if (support_VK_KHR_android_surface)
        enabledExtensions.push_back("VK_KHR_android_surface");
#endif // __ANDROID_API__ >= 26

    uint32_t instance_api_version = VK_MAKE_VERSION(1, 0, 0);
    typedef VkResult(VKAPI_PTR * PFN_vkEnumerateInstanceVersion)(uint32_t * pApiVersion);
    PFN_vkEnumerateInstanceVersion vkEnumerateInstanceVersion = (PFN_vkEnumerateInstanceVersion)vkGetInstanceProcAddr(0, "vkEnumerateInstanceVersion");
    if (vkEnumerateInstanceVersion)
    {
        ret = vkEnumerateInstanceVersion(&instance_api_version);
        if (ret != VK_SUCCESS)
        {
            NCNN_LOGE("vkEnumerateInstanceVersion failed %d", ret);
            return -1;
        }
    }

    // NCNN_LOGE("instance apiVersion = %u.%u.%u", VK_VERSION_MAJOR(instance_api_version), VK_VERSION_MINOR(instance_api_version), VK_VERSION_PATCH(instance_api_version));

    VkApplicationInfo applicationInfo;
    applicationInfo.sType = VK_STRUCTURE_TYPE_APPLICATION_INFO;
    applicationInfo.pNext = 0;
    applicationInfo.pApplicationName = "ncnn";
    applicationInfo.applicationVersion = 0;
    applicationInfo.pEngineName = "ncnn";
    applicationInfo.engineVersion = 20250327;
    applicationInfo.apiVersion = instance_api_version;

    void* enabledExtensionFeatures = 0;

#if ENABLE_VALIDATION_LAYER
    std::vector<VkValidationFeatureEnableEXT> enabledValidationFeature;
    enabledValidationFeature.push_back(VK_VALIDATION_FEATURE_ENABLE_GPU_ASSISTED_EXT);
    enabledValidationFeature.push_back(VK_VALIDATION_FEATURE_ENABLE_GPU_ASSISTED_RESERVE_BINDING_SLOT_EXT);
    enabledValidationFeature.push_back(VK_VALIDATION_FEATURE_ENABLE_BEST_PRACTICES_EXT);
    enabledValidationFeature.push_back(VK_VALIDATION_FEATURE_ENABLE_DEBUG_PRINTF_EXT);
    enabledValidationFeature.push_back(VK_VALIDATION_FEATURE_ENABLE_SYNCHRONIZATION_VALIDATION_EXT);

    VkValidationFeaturesEXT validationFeatures;
    validationFeatures.sType = VK_STRUCTURE_TYPE_VALIDATION_FEATURES_EXT;
    validationFeatures.pNext = 0;
    validationFeatures.enabledValidationFeatureCount = enabledValidationFeature.size();
    validationFeatures.pEnabledValidationFeatures = enabledValidationFeature.data();
    validationFeatures.disabledValidationFeatureCount = 0;
    validationFeatures.pDisabledValidationFeatures = 0;
    if (support_VK_EXT_validation_features)
    {
        validationFeatures.pNext = enabledExtensionFeatures;
        enabledExtensionFeatures = &validationFeatures;
    }

    VkValidationFlagsEXT validationFlags;
    validationFlags.sType = VK_STRUCTURE_TYPE_VALIDATION_FLAGS_EXT;
    validationFlags.pNext = 0;
    validationFlags.disabledValidationCheckCount = 0;
    validationFlags.pDisabledValidationChecks = 0;
    if (support_VK_EXT_validation_flags)
    {
        validationFlags.pNext = enabledExtensionFeatures;
        enabledExtensionFeatures = &validationFlags;
    }
#endif // ENABLE_VALIDATION_LAYER

    VkInstanceCreateInfo instanceCreateInfo;
    instanceCreateInfo.sType = VK_STRUCTURE_TYPE_INSTANCE_CREATE_INFO;
    instanceCreateInfo.pNext = enabledExtensionFeatures;
    instanceCreateInfo.flags = 0;
    if (support_VK_KHR_portability_enumeration)
        instanceCreateInfo.flags |= VK_INSTANCE_CREATE_ENUMERATE_PORTABILITY_BIT_KHR;
    instanceCreateInfo.pApplicationInfo = &applicationInfo;
    instanceCreateInfo.enabledLayerCount = enabledLayers.size();
    instanceCreateInfo.ppEnabledLayerNames = enabledLayers.data();
    instanceCreateInfo.enabledExtensionCount = enabledExtensions.size();
    instanceCreateInfo.ppEnabledExtensionNames = enabledExtensions.data();

    VkInstance instance = 0;
    ret = vkCreateInstance(&instanceCreateInfo, 0, &instance);
    if (ret != VK_SUCCESS)
    {
        NCNN_LOGE("vkCreateInstance failed %d", ret);
        return -1;
    }

    g_instance.instance = instance;
    g_instance.instance_api_version = instance_api_version;

    init_instance_core();

#if ENABLE_VALIDATION_LAYER
    if (support_VK_EXT_debug_utils)
    {
        VkDebugUtilsMessengerCreateInfoEXT createInfo = {};
        createInfo.sType = VK_STRUCTURE_TYPE_DEBUG_UTILS_MESSENGER_CREATE_INFO_EXT;
        createInfo.messageSeverity = VK_DEBUG_UTILS_MESSAGE_SEVERITY_VERBOSE_BIT_EXT | VK_DEBUG_UTILS_MESSAGE_SEVERITY_INFO_BIT_EXT | VK_DEBUG_UTILS_MESSAGE_SEVERITY_WARNING_BIT_EXT | VK_DEBUG_UTILS_MESSAGE_SEVERITY_ERROR_BIT_EXT;
        createInfo.messageType = VK_DEBUG_UTILS_MESSAGE_TYPE_GENERAL_BIT_EXT | VK_DEBUG_UTILS_MESSAGE_TYPE_VALIDATION_BIT_EXT | VK_DEBUG_UTILS_MESSAGE_TYPE_PERFORMANCE_BIT_EXT;
        createInfo.pfnUserCallback = debugCallback;
        createInfo.pUserData = 0;
        ret = CreateDebugUtilsMessengerEXT(g_instance, &createInfo, NULL, &g_instance.callback);
        if (ret != VK_SUCCESS)
        {
            NCNN_LOGE("CreateDebugUtilsMessengerEXT failed %d", ret);
            return -1;
        }
    }
#endif // ENABLE_VALIDATION_LAYER

    init_instance_extension();

    uint32_t physicalDeviceCount = 0;
    ret = vkEnumeratePhysicalDevices(g_instance, &physicalDeviceCount, 0);
    if (ret != VK_SUCCESS)
    {
        NCNN_LOGE("vkEnumeratePhysicalDevices failed %d", ret);
        return -1;
    }

    if (physicalDeviceCount > NCNN_MAX_GPU_COUNT)
        physicalDeviceCount = NCNN_MAX_GPU_COUNT;

    std::vector<VkPhysicalDevice> physicalDevices(physicalDeviceCount);

    ret = vkEnumeratePhysicalDevices(g_instance, &physicalDeviceCount, physicalDevices.data());
    if (ret != VK_SUCCESS)
    {
        NCNN_LOGE("vkEnumeratePhysicalDevices failed %d", ret);
        return -1;
    }

    // find proper device and queue
    int gpu_info_index = 0;
    for (uint32_t i = 0; i < physicalDeviceCount; i++)
    {
        const VkPhysicalDevice& physicalDevice = physicalDevices[i];
        delete g_gpu_infos[gpu_info_index];
        g_gpu_infos[gpu_info_index] = new GpuInfo;

        GpuInfo& gpu_info = *g_gpu_infos[gpu_info_index];

        gpu_info.d->device_index = gpu_info_index;

        gpu_info.d->physicalDevice = physicalDevice;

        gpu_info.d->query_features();
        gpu_info.d->query_properties();

        // device type

        // info
        // NCNN_LOGE("[%u] max_shared_memory_size = %u", i, gpu_info.max_shared_memory_size);
        // NCNN_LOGE("[%u] max_workgroup_count = %u %u %u", i, gpu_info.max_workgroup_count[0], gpu_info.max_workgroup_count[1], gpu_info.max_workgroup_count[2]);
        // NCNN_LOGE("[%u] max_workgroup_invocations = %u", i, gpu_info.max_workgroup_invocations);
        // NCNN_LOGE("[%u] max_workgroup_size = %u %u %u", i, gpu_info.max_workgroup_size[0], gpu_info.max_workgroup_size[1], gpu_info.max_workgroup_size[2]);
        // NCNN_LOGE("[%u] memory_map_alignment = %lu", i, gpu_info.memory_map_alignment);
        // NCNN_LOGE("[%u] buffer_offset_alignment = %lu", i, gpu_info.buffer_offset_alignment);

        gpu_info.d->query_queue_properties();

        // cache memory properties
        vkGetPhysicalDeviceMemoryProperties(physicalDevice, &gpu_info.d->physicalDeviceMemoryProperties);

        int rqde = gpu_info.d->query_extensions();
        if (rqde != 0)
        {
            return -1;
        }

        gpu_info.d->query_extension_features();
        gpu_info.d->query_extension_properties();

        NCNN_LOGE("[%u %s]  queueC=%u[%u]  queueG=%u[%u]  queueT=%u[%u]", i, gpu_info.device_name(),
                  gpu_info.compute_queue_family_index(), gpu_info.compute_queue_count(),
                  gpu_info.graphics_queue_family_index(), gpu_info.graphics_queue_count(),
                  gpu_info.transfer_queue_family_index(), gpu_info.transfer_queue_count());

        NCNN_LOGE("[%u %s]  fp16-p/s/u/a=%d/%d/%d/%d  int8-p/s/u/a=%d/%d/%d/%d", i, gpu_info.device_name(),
                  gpu_info.support_fp16_packed(), gpu_info.support_fp16_storage(), gpu_info.support_fp16_uniform(), gpu_info.support_fp16_arithmetic(),
                  gpu_info.support_int8_packed(), gpu_info.support_int8_storage(), gpu_info.support_int8_uniform(), gpu_info.support_int8_arithmetic());

        NCNN_LOGE("[%u %s]  subgroup=%u(%u~%u)  ops=%d/%d/%d/%d/%d/%d/%d/%d/%d/%d", i, gpu_info.device_name(),
                  gpu_info.subgroup_size(), gpu_info.min_subgroup_size(), gpu_info.max_subgroup_size(),
                  (gpu_info.support_subgroup_ops() & VK_SUBGROUP_FEATURE_BASIC_BIT) != 0,
                  (gpu_info.support_subgroup_ops() & VK_SUBGROUP_FEATURE_VOTE_BIT) != 0,
                  (gpu_info.support_subgroup_ops() & VK_SUBGROUP_FEATURE_ARITHMETIC_BIT) != 0,
                  (gpu_info.support_subgroup_ops() & VK_SUBGROUP_FEATURE_BALLOT_BIT) != 0,
                  (gpu_info.support_subgroup_ops() & VK_SUBGROUP_FEATURE_SHUFFLE_BIT) != 0,
                  (gpu_info.support_subgroup_ops() & VK_SUBGROUP_FEATURE_SHUFFLE_RELATIVE_BIT) != 0,
                  (gpu_info.support_subgroup_ops() & VK_SUBGROUP_FEATURE_CLUSTERED_BIT) != 0,
                  (gpu_info.support_subgroup_ops() & VK_SUBGROUP_FEATURE_QUAD_BIT) != 0,
                  (gpu_info.support_subgroup_ops() & VK_SUBGROUP_FEATURE_ROTATE_BIT_KHR) != 0,
                  (gpu_info.support_subgroup_ops() & VK_SUBGROUP_FEATURE_ROTATE_CLUSTERED_BIT_KHR) != 0);

        // collect matrix mnk
        std::vector<VkCooperativeMatrixPropertiesKHR> fp16_matrix_properties;
        std::vector<VkCooperativeMatrixPropertiesKHR> int8_matrix_properties;
        std::vector<VkCooperativeMatrixPropertiesKHR> bf16_matrix_properties;
        std::vector<VkCooperativeMatrixPropertiesKHR> fp8_matrix_properties;
        if (gpu_info.support_VK_KHR_cooperative_matrix())
        {
            const std::vector<VkCooperativeMatrixPropertiesKHR>& properties = gpu_info.queryCooperativeMatrixSubProperties();
            for (uint32_t j = 0; j < properties.size(); j++)
            {
                const VkCooperativeMatrixPropertiesKHR& cmp = properties[j];

                if (cmp.AType == VK_COMPONENT_TYPE_FLOAT16_KHR && cmp.BType == VK_COMPONENT_TYPE_FLOAT16_KHR)
                {
                    bool mnk_hit = false;
                    for (size_t k = 0; k < fp16_matrix_properties.size(); k++)
                    {
                        const VkCooperativeMatrixPropertiesKHR& cmp0 = fp16_matrix_properties[k];
                        if (cmp.MSize == cmp0.MSize && cmp.NSize == cmp0.NSize && cmp.KSize == cmp0.KSize)
                        {
                            mnk_hit = true;
                            break;
                        }
                    }
                    if (!mnk_hit)
                        fp16_matrix_properties.push_back(cmp);
                }
                if ((cmp.AType == VK_COMPONENT_TYPE_SINT8_KHR || cmp.AType == VK_COMPONENT_TYPE_SINT8_PACKED_NV)
                        && (cmp.BType == VK_COMPONENT_TYPE_SINT8_KHR || cmp.BType == VK_COMPONENT_TYPE_SINT8_PACKED_NV))
                {
                    bool mnk_hit = false;
                    for (size_t k = 0; k < int8_matrix_properties.size(); k++)
                    {
                        const VkCooperativeMatrixPropertiesKHR& cmp0 = int8_matrix_properties[k];
                        if (cmp.MSize == cmp0.MSize && cmp.NSize == cmp0.NSize && cmp.KSize == cmp0.KSize)
                        {
                            mnk_hit = true;
                            break;
                        }
                    }
                    if (!mnk_hit)
                        int8_matrix_properties.push_back(cmp);
                }
                if (cmp.AType == VK_COMPONENT_TYPE_BFLOAT16_KHR && cmp.BType == VK_COMPONENT_TYPE_BFLOAT16_KHR)
                {
                    bool mnk_hit = false;
                    for (size_t k = 0; k < bf16_matrix_properties.size(); k++)
                    {
                        const VkCooperativeMatrixPropertiesKHR& cmp0 = bf16_matrix_properties[k];
                        if (cmp.MSize == cmp0.MSize && cmp.NSize == cmp0.NSize && cmp.KSize == cmp0.KSize)
                        {
                            mnk_hit = true;
                            break;
                        }
                    }
                    if (!mnk_hit)
                        bf16_matrix_properties.push_back(cmp);
                }
                if ((cmp.AType == VK_COMPONENT_TYPE_FLOAT8_E4M3_EXT || cmp.AType == VK_COMPONENT_TYPE_FLOAT8_E5M2_EXT
                        || cmp.AType == VK_COMPONENT_TYPE_FLOAT_E4M3_NV || cmp.AType == VK_COMPONENT_TYPE_FLOAT_E5M2_NV)
                        && (cmp.BType == VK_COMPONENT_TYPE_FLOAT8_E4M3_EXT || cmp.BType == VK_COMPONENT_TYPE_FLOAT8_E5M2_EXT
                            || cmp.BType == VK_COMPONENT_TYPE_FLOAT_E4M3_NV || cmp.BType == VK_COMPONENT_TYPE_FLOAT_E5M2_NV))
                {
                    bool mnk_hit = false;
                    for (size_t k = 0; k < fp8_matrix_properties.size(); k++)
                    {
                        const VkCooperativeMatrixPropertiesKHR& cmp0 = fp8_matrix_properties[k];
                        if (cmp.MSize == cmp0.MSize && cmp.NSize == cmp0.NSize && cmp.KSize == cmp0.KSize)
                        {
                            mnk_hit = true;
                            break;
                        }
                    }
                    if (!mnk_hit)
                        fp8_matrix_properties.push_back(cmp);
                }
            }
        }
        else if (gpu_info.support_VK_NV_cooperative_matrix())
        {
            const std::vector<VkCooperativeMatrixPropertiesNV>& properties = gpu_info.queryCooperativeMatrixSubPropertiesNV();
            for (uint32_t j = 0; j < properties.size(); j++)
            {
                const VkCooperativeMatrixPropertiesNV& cmp = properties[j];

                if (cmp.AType == VK_COMPONENT_TYPE_FLOAT16_NV && cmp.BType == VK_COMPONENT_TYPE_FLOAT16_NV)
                {
                    bool mnk_hit = false;
                    for (size_t k = 0; k < fp16_matrix_properties.size(); k++)
                    {
                        const VkCooperativeMatrixPropertiesKHR& cmp0 = fp16_matrix_properties[k];
                        if (cmp.MSize == cmp0.MSize && cmp.NSize == cmp0.NSize && cmp.KSize == cmp0.KSize)
                        {
                            mnk_hit = true;
                            break;
                        }
                    }
                    if (!mnk_hit)
                    {
                        VkCooperativeMatrixPropertiesKHR cmp_khr;
                        cmp_khr.MSize = cmp.MSize;
                        cmp_khr.NSize = cmp.NSize;
                        cmp_khr.KSize = cmp.KSize;
                        fp16_matrix_properties.push_back(cmp_khr);
                    }
                }
                if (cmp.AType == VK_COMPONENT_TYPE_SINT8_NV && cmp.BType == VK_COMPONENT_TYPE_SINT8_NV)
                {
                    bool mnk_hit = false;
                    for (size_t k = 0; k < int8_matrix_properties.size(); k++)
                    {
                        const VkCooperativeMatrixPropertiesKHR& cmp0 = int8_matrix_properties[k];
                        if (cmp.MSize == cmp0.MSize && cmp.NSize == cmp0.NSize && cmp.KSize == cmp0.KSize)
                        {
                            mnk_hit = true;
                            break;
                        }
                    }
                    if (!mnk_hit)
                    {
                        VkCooperativeMatrixPropertiesKHR cmp_khr;
                        cmp_khr.MSize = cmp.MSize;
                        cmp_khr.NSize = cmp.NSize;
                        cmp_khr.KSize = cmp.KSize;
                        int8_matrix_properties.push_back(cmp_khr);
                    }
                }
            }
        }

        std::string fp16_matrix_info_str;
        std::string int8_matrix_info_str;
        std::string bf16_matrix_info_str;
        std::string fp8_matrix_info_str;
        {
            for (uint32_t j = 0; j < fp16_matrix_properties.size(); j++)
            {
                const VkCooperativeMatrixPropertiesKHR& cmp = fp16_matrix_properties[j];
                char tmp[64];
                sprintf(tmp, j > 0 ? "/%ux%ux%u" : "%ux%ux%u", cmp.MSize, cmp.NSize, cmp.KSize);
                fp16_matrix_info_str += tmp;
            }
            for (uint32_t j = 0; j < int8_matrix_properties.size(); j++)
            {
                const VkCooperativeMatrixPropertiesKHR& cmp = int8_matrix_properties[j];
                char tmp[64];
                sprintf(tmp, j > 0 ? "/%ux%ux%u" : "%ux%ux%u", cmp.MSize, cmp.NSize, cmp.KSize);
                int8_matrix_info_str += tmp;
            }
            for (uint32_t j = 0; j < bf16_matrix_properties.size(); j++)
            {
                const VkCooperativeMatrixPropertiesKHR& cmp = bf16_matrix_properties[j];
                char tmp[64];
                sprintf(tmp, j > 0 ? "/%ux%ux%u" : "%ux%ux%u", cmp.MSize, cmp.NSize, cmp.KSize);
                bf16_matrix_info_str += tmp;
            }
            for (uint32_t j = 0; j < fp8_matrix_properties.size(); j++)
            {
                const VkCooperativeMatrixPropertiesKHR& cmp = fp8_matrix_properties[j];
                char tmp[64];
                sprintf(tmp, j > 0 ? "/%ux%ux%u" : "%ux%ux%u", cmp.MSize, cmp.NSize, cmp.KSize);
                fp8_matrix_info_str += tmp;
            }

            if (fp16_matrix_info_str.empty())
                fp16_matrix_info_str = "0";
            if (int8_matrix_info_str.empty())
                int8_matrix_info_str = "0";
            if (bf16_matrix_info_str.empty())
                bf16_matrix_info_str = "0";
            if (fp8_matrix_info_str.empty())
                fp8_matrix_info_str = "0";
        }

        NCNN_LOGE("[%u %s]  fp16-cm=%s  int8-cm=%s  bf16-cm=%s  fp8-cm=%s", i, gpu_info.device_name(),
                  fp16_matrix_info_str.c_str(), int8_matrix_info_str.c_str(), bf16_matrix_info_str.c_str(), fp8_matrix_info_str.c_str());

        gpu_info_index++;
    }

    g_gpu_count = gpu_info_index;

    // the default gpu device
    g_default_gpu_index = find_default_vulkan_device_index();

    g_instance.glslang_initialized = glslang::InitializeProcess();

    // the global __ncnn_vulkan_instance_holder destructor will call destroy_gpu_instance() on exit
    // but it seems to be too late for nvidia driver :(
    // driver's internal data structure has been destroyed when called, causing segfault
    // atexit() seems to be helpful for calling it earlier    --- nihui
    static int destroy_gpu_instance_atexit_registered = 0;
    if (!destroy_gpu_instance_atexit_registered)
    {
        atexit(destroy_gpu_instance);
        destroy_gpu_instance_atexit_registered = 1;
    }

    return 0;
}

VkInstance get_gpu_instance()
{
    return (VkInstance)g_instance;
}

void destroy_gpu_instance()
{
    MutexLockGuard lock(g_instance_lock);

    if (g_instance.created == 0)
        return;

    for (int i = 0; i < NCNN_MAX_GPU_COUNT; i++)
    {
        VulkanDevice* vulkan_device = g_default_vkdev[i];
        if (vulkan_device)
        {
            VkDevice vkdev = g_default_vkdev[i]->vkdevice();
            if (vkdev)
            {
                vkDeviceWaitIdle(vkdev);
            }
        }
    }

    // NCNN_LOGE("destroy_gpu_instance");

    if (g_instance.glslang_initialized)
    {
        glslang::FinalizeProcess();
        g_instance.glslang_initialized = false;
    }

    for (int i = 0; i < NCNN_MAX_GPU_COUNT; i++)
    {
        delete g_default_vkdev[i];
        g_default_vkdev[i] = 0;

        delete g_gpu_infos[i];
        g_gpu_infos[i] = 0;
    }

#if ENABLE_VALIDATION_LAYER
    if (support_VK_EXT_debug_utils && g_instance.callback)
    {
        DestroyDebugUtilsMessengerEXT(g_instance, g_instance.callback, NULL);
        g_instance.callback = 0;
    }
#endif // ENABLE_VALIDATION_LAYER

    if (vkDestroyInstance)
    {
        vkDestroyInstance(g_instance, 0);
        vkDestroyInstance = 0;
    }

    g_instance.instance = 0;

#if NCNN_SIMPLEVK
    unload_vulkan_driver();
#endif

    g_instance.created = 0;
}

static void try_create_gpu_instance()
{
    {
        MutexLockGuard lock(g_instance_lock);

        if (g_instance.created != 0)
            return;
    }

    create_gpu_instance();
}

int get_gpu_count()
{
    try_create_gpu_instance();

    return g_gpu_count;
}

int get_default_gpu_index()
{
    try_create_gpu_instance();

    return g_default_gpu_index;
}

const GpuInfo& get_gpu_info(int device_index)
{
    try_create_gpu_instance();

    return *g_gpu_infos[device_index];
}

class VkDummyAllocator : public VkBlobAllocator
{
public:
    // NOTE 16k is large enough I think ...
    VkDummyAllocator(const VulkanDevice* _vkdev)
        : VkBlobAllocator(_vkdev, 16 * 1024)
    {
    }
};

class VkDummyCompute : public VkCompute
{
public:
    VkDummyCompute(const VulkanDevice* _vkdev)
        : VkCompute(_vkdev)
    {
    }

    void record_dummy(const VkMat& buffer)
    {
        barrier_readwrite(buffer);
    }

    void record_dummy(const VkImageMat& image)
    {
        barrier_readwrite(image);
    }

    void record_dummy_readonly(const VkImageMat& image)
    {
        barrier_readonly(image);
    }
};

class VulkanDevicePrivate
{
public:
    VulkanDevicePrivate(VulkanDevice* _vkdev);
    VulkanDevice* const vkdev;

    // dummy buffer and image
    int create_dummy_buffer_image();
    void destroy_dummy_buffer_image();

    // utility operator
    const ncnn::Layer* get_utility_operator(int cast_type_from_index, int cast_type_to_index, int packing_type_to_index) const;
    void destroy_utility_operator();

    VkDevice device;

    // hardware queue
    mutable std::vector<VkQueue> compute_queues;
    mutable std::vector<VkQueue> graphics_queues;
    mutable std::vector<VkQueue> transfer_queues;
    mutable int free_compute_queue_count;
    mutable int free_graphics_queue_count;
    mutable int free_transfer_queue_count;
    mutable Mutex compute_queue_lock;
    mutable Mutex graphics_queue_lock;
    mutable Mutex transfer_queue_lock;
    mutable ConditionVariable compute_queue_condition;
    mutable ConditionVariable graphics_queue_condition;
    mutable ConditionVariable transfer_queue_condition;

    // default blob allocator for each queue
    mutable std::vector<VkAllocator*> blob_allocators;
    mutable Mutex blob_allocator_lock;

    // default staging allocator for each queue
    mutable std::vector<VkAllocator*> staging_allocators;
    mutable Mutex staging_allocator_lock;

    // nearest sampler for texelfetch
    VkSampler texelfetch_sampler;

    // dummy buffer and image
    VkAllocator* dummy_allocator;
    VkMat dummy_buffer;
    VkImageMat dummy_image;
    VkImageMat dummy_image_readonly;

    // device-wide pipeline cache
    PipelineCache* pipeline_cache;

    // utility operator
<<<<<<< HEAD
    // from fp32-b/i | fp16p-b/i | fp16s-b/i | int32-b/i | int8p-b/i | int8s-b/i
    // to fp32-b/i | fp16p-b/i | fp16s-b/i | int32-b/i | int8p-b/i | int8s-b/i
    // to pack1 | pack4 | pack8
    mutable ncnn::Packing_vulkan* uop_packing[6][6][3];
=======
    // from fp32 | fp16
    // to fp32 | fp16
    // to pack1 | pack4 | pack8
    mutable ncnn::Layer* uop_packing[2][2][3];
>>>>>>> ed6dcd0c
    mutable Mutex uop_lock;

    // device is valid and sucessfully initialized
    bool valid;
};

VulkanDevicePrivate::VulkanDevicePrivate(VulkanDevice* _vkdev)
    : vkdev(_vkdev)
{
    device = 0;
    texelfetch_sampler = 0;
    dummy_allocator = 0;
    pipeline_cache = 0;
    valid = false;
    memset(uop_packing, 0, sizeof(uop_packing));
}

int VulkanDevicePrivate::create_dummy_buffer_image()
{
    dummy_allocator = new VkDummyAllocator(vkdev);

    dummy_buffer.create(1, 4u, dummy_allocator);
    dummy_image.create(1, 4u, dummy_allocator);
#if __APPLE__
    if (vkdev->info.type() == 0)
        dummy_image_readonly.create(1, 4u, dummy_allocator);
#else
    dummy_image_readonly.create(1, 4u, dummy_allocator);
#endif

    VkDummyCompute cmd(vkdev);

    cmd.record_dummy(dummy_buffer);
    cmd.record_dummy(dummy_image);
#if __APPLE__
    if (vkdev->info.type() == 0)
        cmd.record_dummy_readonly(dummy_image_readonly);
#else
    cmd.record_dummy_readonly(dummy_image_readonly);
#endif

    return cmd.submit_and_wait();
}

void VulkanDevicePrivate::destroy_dummy_buffer_image()
{
    dummy_buffer.release();
    dummy_image.release();
#if __APPLE__
    if (vkdev->info.type() == 0)
        dummy_image_readonly.release();
#else
    dummy_image_readonly.release();
#endif

    if (dummy_allocator)
    {
        delete dummy_allocator;
        dummy_allocator = 0;
    }
}

const ncnn::Layer* VulkanDevicePrivate::get_utility_operator(int cast_type_from_index, int cast_type_to_index, int packing_type_to_index) const
{
    MutexLockGuard lock(uop_lock);

    const ncnn::Layer* cached_uop = uop_packing[cast_type_from_index][cast_type_to_index][packing_type_to_index];
    if (cached_uop)
        return cached_uop;

    bool use_fp16 = (cast_type_from_index == 1 || cast_type_to_index == 1);

    if ((cast_type_from_index == 4 && cast_type_to_index == 5) || (cast_type_from_index == 5 && cast_type_to_index == 4))
    {
        NCNN_LOGE("no int8p to/from int8s conversion");
        return 0;
    }

    // create uop
    Option opt;
<<<<<<< HEAD
    opt.use_image_storage = (storage_type_from == 1 || storage_type_to == 1);
    opt.use_fp16_packed = (cast_type_from_index == 1 || cast_type_to_index == 1);
    opt.use_fp16_storage = (cast_type_from_index == 2 || cast_type_to_index == 2);
    opt.use_int8_packed = (cast_type_from_index == 4 || cast_type_to_index == 4);
    opt.use_int8_storage = (cast_type_from_index == 5 || cast_type_to_index == 5);

    if (!vkdev->info.support_fp16_packed() && opt.use_fp16_packed)
    {
        NCNN_LOGE("cannot create uop with use_fp16_packed if not support_fp16_packed");
        return 0;
    }

    if (!vkdev->info.support_fp16_storage() && opt.use_fp16_storage)
    {
        NCNN_LOGE("cannot create uop with use_fp16_storage if not support_fp16_storage");
        return 0;
    }
=======
    opt.use_fp16_packed = use_fp16; // fp16p is always supported
    opt.use_fp16_storage = use_fp16 && vkdev->info.support_fp16_storage();
>>>>>>> ed6dcd0c

    if (!vkdev->info.support_int8_packed() && opt.use_int8_packed)
    {
        NCNN_LOGE("cannot create uop with use_int8_packed if not support_int8_packed");
        return 0;
    }

    if (!vkdev->info.support_int8_storage() && opt.use_int8_storage)
    {
        NCNN_LOGE("cannot create uop with use_int8_storage if not support_int8_storage");
        return 0;
    }

    // fp16/int8 arithmetic are not necessary for packing
    // and may conflict with storage options
    opt.use_fp16_arithmetic = false;
    opt.use_int8_arithmetic = false;

    // enable pack8 for pack8to1/pack8to4
    opt.use_shader_pack8 = true;

    // do not enable spirv-1.3 from cooperative matrix
    opt.use_cooperative_matrix = false;

    opt.use_vulkan_compute = true;

    // cache uop pipeline as device member explicitly
    opt.pipeline_cache = 0;

    opt.vulkan_device_index = vkdev->info.device_index();

    ncnn::Layer* uop = ncnn::create_layer_vulkan(LayerType::Packing);
    uop->vkdev = vkdev;

    ncnn::ParamDict pd;
    pd.set(0, packing_type_to_index == 0 ? 1 : packing_type_to_index == 1 ? 4 : 8); // out_elempack
<<<<<<< HEAD
    pd.set(2, cast_type_from_index + 1);                                            // 0=auto 1=fp32 2=fp16p 3=fp16s 4=int32 5=int8p 6=int8s
=======
    pd.set(2, cast_type_from_index + 1);                                            // 0=auto 1=fp32 2=fp16
>>>>>>> ed6dcd0c
    pd.set(3, cast_type_to_index + 1);

    uop->load_param(pd);

    uop->create_pipeline(opt);

    uop_packing[cast_type_from_index][cast_type_to_index][packing_type_to_index] = uop;

    return uop;
}

void VulkanDevicePrivate::destroy_utility_operator()
{
    Option opt;
    opt.use_vulkan_compute = true;
    opt.use_fp16_arithmetic = false;
    opt.use_int8_arithmetic = false;
    opt.use_cooperative_matrix = false;
    opt.pipeline_cache = 0;
    opt.vulkan_device_index = vkdev->info.device_index();

<<<<<<< HEAD
    opt.use_image_storage = false;

    // from fp32-b/i | fp16p-b/i | fp16s-b/i | int32-b/i | int8p-b/i | int8s-b/i
    // to fp32-b/i | fp16p-b/i | fp16s-b/i | int32-b/i | int8p-b/i | int8s-b/i
    for (int j0 = 0; j0 < 3; j0++)
=======
    // from fp32 | fp16
    for (int j0 = 0; j0 < 2; j0++)
>>>>>>> ed6dcd0c
    {
        // to fp32 | fp16
        for (int j1 = 0; j1 < 2; j1++)
        {
<<<<<<< HEAD
            if ((j0 == 1 && j1 == 2) || (j0 == 2 && j1 == 1))
            {
                // no fp16p to/from fp16s conversion
                continue;
            }

            if ((j0 == 4 && j1 == 5) || (j0 == 5 && j1 == 4))
            {
                // no int8p to/from int8s conversion
                continue;
            }

            opt.use_fp16_packed = (j0 == 1 || j1 == 1);
            opt.use_fp16_storage = (j0 == 2 || j1 == 2);
            opt.use_int8_packed = (j0 == 4 || j1 == 4);
            opt.use_int8_storage = (j0 == 5 || j1 == 5);
=======
            bool use_fp16 = (j0 == 1 || j1 == 1);
>>>>>>> ed6dcd0c

            opt.use_fp16_packed = use_fp16;
            opt.use_fp16_storage = use_fp16 && vkdev->info.support_fp16_storage();

            if (!vkdev->info.support_int8_packed() && opt.use_int8_packed)
                continue;

            if (!vkdev->info.support_int8_storage() && opt.use_int8_storage)
                continue;

            // to pack1 | pack4 | pack8
            for (int k = 0; k < 3; k++)
            {
                // enable pack8 for pack8to1/pack8to4
                opt.use_shader_pack8 = true;

                ncnn::Layer* uop = uop_packing[j0][j1][k];
                if (!uop)
                    continue;

                uop->destroy_pipeline(opt);

                delete uop;

                uop_packing[j0][j1][k] = 0;
            }
        }
    }
}

VulkanDevice::VulkanDevice(int device_index)
    : info(get_gpu_info(device_index)), d(new VulkanDevicePrivate(this))
{
    try_create_gpu_instance();

    std::vector<const char*> enabledExtensions;
    if (info.support_VK_KHR_8bit_storage())
        enabledExtensions.push_back("VK_KHR_8bit_storage");
    if (info.support_VK_KHR_16bit_storage())
        enabledExtensions.push_back("VK_KHR_16bit_storage");
    if (info.support_VK_KHR_bind_memory2())
        enabledExtensions.push_back("VK_KHR_bind_memory2");
    if (info.support_VK_KHR_buffer_device_address())
        enabledExtensions.push_back("VK_KHR_buffer_device_address");
    if (info.support_VK_KHR_create_renderpass2())
        enabledExtensions.push_back("VK_KHR_create_renderpass2");
    if (info.support_VK_KHR_cooperative_matrix())
        enabledExtensions.push_back("VK_KHR_cooperative_matrix");
    if (info.support_VK_KHR_dedicated_allocation())
        enabledExtensions.push_back("VK_KHR_dedicated_allocation");
    if (info.support_VK_KHR_descriptor_update_template())
        enabledExtensions.push_back("VK_KHR_descriptor_update_template");
    if (info.support_VK_KHR_driver_properties())
        enabledExtensions.push_back("VK_KHR_driver_properties");
    if (info.support_VK_KHR_external_memory())
        enabledExtensions.push_back("VK_KHR_external_memory");
    if (info.support_VK_KHR_get_memory_requirements2())
        enabledExtensions.push_back("VK_KHR_get_memory_requirements2");
    if (info.support_VK_KHR_maintenance1())
        enabledExtensions.push_back("VK_KHR_maintenance1");
    if (info.support_VK_KHR_maintenance2())
        enabledExtensions.push_back("VK_KHR_maintenance2");
    if (info.support_VK_KHR_maintenance3())
        enabledExtensions.push_back("VK_KHR_maintenance3");
    if (info.support_VK_KHR_multiview())
        enabledExtensions.push_back("VK_KHR_multiview");
    if (info.support_VK_KHR_portability_subset())
        enabledExtensions.push_back("VK_KHR_portability_subset");
    if (info.support_VK_KHR_push_descriptor())
        enabledExtensions.push_back("VK_KHR_push_descriptor");
    if (info.support_VK_KHR_sampler_ycbcr_conversion())
        enabledExtensions.push_back("VK_KHR_sampler_ycbcr_conversion");
    if (info.support_VK_KHR_shader_bfloat16())
        enabledExtensions.push_back("VK_KHR_shader_bfloat16");
    if (info.support_VK_KHR_shader_float16_int8())
        enabledExtensions.push_back("VK_KHR_shader_float16_int8");
    if (info.support_VK_KHR_shader_float_controls())
        enabledExtensions.push_back("VK_KHR_shader_float_controls");
    if (info.support_VK_KHR_shader_float_controls2())
        enabledExtensions.push_back("VK_KHR_shader_float_controls2");
    if (info.support_VK_KHR_shader_integer_dot_product())
        enabledExtensions.push_back("VK_KHR_shader_integer_dot_product");
    if (info.support_VK_KHR_shader_non_semantic_info())
        enabledExtensions.push_back("VK_KHR_shader_non_semantic_info");
    if (info.support_VK_KHR_shader_subgroup_extended_types())
        enabledExtensions.push_back("VK_KHR_shader_subgroup_extended_types");
    if (info.support_VK_KHR_shader_subgroup_rotate())
        enabledExtensions.push_back("VK_KHR_shader_subgroup_rotate");
    if (info.support_VK_KHR_storage_buffer_storage_class())
        enabledExtensions.push_back("VK_KHR_storage_buffer_storage_class");
    if (info.support_VK_KHR_swapchain())
        enabledExtensions.push_back("VK_KHR_swapchain");
    if (info.support_VK_KHR_vulkan_memory_model())
        enabledExtensions.push_back("VK_KHR_vulkan_memory_model");
    if (info.support_VK_KHR_zero_initialize_workgroup_memory())
        enabledExtensions.push_back("VK_KHR_zero_initialize_workgroup_memory");
    if (info.support_VK_EXT_buffer_device_address())
        enabledExtensions.push_back("VK_EXT_buffer_device_address");
    if (info.support_VK_EXT_descriptor_indexing())
        enabledExtensions.push_back("VK_EXT_descriptor_indexing");
    if (info.support_VK_EXT_memory_budget())
        enabledExtensions.push_back("VK_EXT_memory_budget");
    if (info.support_VK_EXT_memory_priority())
        enabledExtensions.push_back("VK_EXT_memory_priority");
    if (info.support_VK_EXT_queue_family_foreign())
        enabledExtensions.push_back("VK_EXT_queue_family_foreign");
    if (info.support_VK_EXT_shader_atomic_float())
        enabledExtensions.push_back("VK_EXT_shader_atomic_float");
    if (info.support_VK_EXT_shader_atomic_float2())
        enabledExtensions.push_back("VK_EXT_shader_atomic_float2");
    if (info.support_VK_EXT_shader_float8())
        enabledExtensions.push_back("VK_EXT_shader_float8");
    if (info.support_VK_EXT_subgroup_size_control())
        enabledExtensions.push_back("VK_EXT_subgroup_size_control");
    if (info.support_VK_AMD_device_coherent_memory())
        enabledExtensions.push_back("VK_AMD_device_coherent_memory");
#if __ANDROID_API__ >= 26
    if (info.support_VK_ANDROID_external_memory_android_hardware_buffer())
        enabledExtensions.push_back("VK_ANDROID_external_memory_android_hardware_buffer");
#endif // __ANDROID_API__ >= 26
    if (info.support_VK_NV_cooperative_matrix())
        enabledExtensions.push_back("VK_NV_cooperative_matrix");
    if (info.support_VK_NV_cooperative_matrix2())
        enabledExtensions.push_back("VK_NV_cooperative_matrix2");
    if (info.support_VK_NV_cooperative_vector())
        enabledExtensions.push_back("VK_NV_cooperative_vector");

    const void* enabledExtensionFeatures = info.queryExtensionFeatures();

    std::vector<float> compute_queue_priorities(info.compute_queue_count(), 1.f);   // 0.f ~ 1.f
    std::vector<float> graphics_queue_priorities(info.graphics_queue_count(), 1.f); // 0.f ~ 1.f
    std::vector<float> transfer_queue_priorities(info.transfer_queue_count(), 1.f); // 0.f ~ 1.f

    VkDeviceQueueCreateInfo deviceQueueCreateInfos[3];

    VkDeviceQueueCreateInfo deviceComputeQueueCreateInfo;
    deviceComputeQueueCreateInfo.sType = VK_STRUCTURE_TYPE_DEVICE_QUEUE_CREATE_INFO;
    deviceComputeQueueCreateInfo.pNext = 0;
    deviceComputeQueueCreateInfo.flags = 0;
    deviceComputeQueueCreateInfo.queueFamilyIndex = info.compute_queue_family_index();
    deviceComputeQueueCreateInfo.queueCount = info.compute_queue_count();
    deviceComputeQueueCreateInfo.pQueuePriorities = compute_queue_priorities.data();

    VkDeviceQueueCreateInfo deviceGraphicsQueueCreateInfo;
    deviceGraphicsQueueCreateInfo.sType = VK_STRUCTURE_TYPE_DEVICE_QUEUE_CREATE_INFO;
    deviceGraphicsQueueCreateInfo.pNext = 0;
    deviceGraphicsQueueCreateInfo.flags = 0;
    deviceGraphicsQueueCreateInfo.queueFamilyIndex = info.graphics_queue_family_index();
    deviceGraphicsQueueCreateInfo.queueCount = info.graphics_queue_count();
    deviceGraphicsQueueCreateInfo.pQueuePriorities = graphics_queue_priorities.data();

    VkDeviceQueueCreateInfo deviceTransferQueueCreateInfo;
    deviceTransferQueueCreateInfo.sType = VK_STRUCTURE_TYPE_DEVICE_QUEUE_CREATE_INFO;
    deviceTransferQueueCreateInfo.pNext = 0;
    deviceTransferQueueCreateInfo.flags = 0;
    deviceTransferQueueCreateInfo.queueFamilyIndex = info.transfer_queue_family_index();
    deviceTransferQueueCreateInfo.queueCount = info.transfer_queue_count();
    deviceTransferQueueCreateInfo.pQueuePriorities = transfer_queue_priorities.data();

    VkDeviceCreateInfo deviceCreateInfo;
    deviceCreateInfo.sType = VK_STRUCTURE_TYPE_DEVICE_CREATE_INFO;
    deviceCreateInfo.pNext = enabledExtensionFeatures;
    deviceCreateInfo.flags = 0;
    if (info.compute_queue_family_index() == info.graphics_queue_family_index() && info.compute_queue_family_index() == info.transfer_queue_family_index())
    {
        deviceQueueCreateInfos[0] = deviceComputeQueueCreateInfo;
        deviceCreateInfo.queueCreateInfoCount = 1;
    }
    else if (info.compute_queue_family_index() == info.graphics_queue_family_index() && info.compute_queue_family_index() != info.transfer_queue_family_index())
    {
        deviceQueueCreateInfos[0] = deviceComputeQueueCreateInfo;
        deviceQueueCreateInfos[1] = deviceTransferQueueCreateInfo;
        deviceCreateInfo.queueCreateInfoCount = 2;
    }
    else if (info.compute_queue_family_index() != info.graphics_queue_family_index() && info.graphics_queue_family_index() == info.transfer_queue_family_index())
    {
        deviceQueueCreateInfos[0] = deviceComputeQueueCreateInfo;
        deviceQueueCreateInfos[1] = deviceGraphicsQueueCreateInfo;
        deviceCreateInfo.queueCreateInfoCount = 2;
    }
    else // if (info.compute_queue_family_index() != info.graphics_queue_family_index() && info.graphics_queue_family_index() != info.transfer_queue_family_index())
    {
        deviceQueueCreateInfos[0] = deviceComputeQueueCreateInfo;
        deviceQueueCreateInfos[1] = deviceGraphicsQueueCreateInfo;
        deviceQueueCreateInfos[2] = deviceTransferQueueCreateInfo;
        deviceCreateInfo.queueCreateInfoCount = 3;
    }
    deviceCreateInfo.pQueueCreateInfos = deviceQueueCreateInfos;
    deviceCreateInfo.enabledLayerCount = 0;
    deviceCreateInfo.ppEnabledLayerNames = 0;
    deviceCreateInfo.enabledExtensionCount = enabledExtensions.size();
    deviceCreateInfo.ppEnabledExtensionNames = enabledExtensions.data();
    deviceCreateInfo.pEnabledFeatures = 0; // VkPhysicalDeviceFeatures pointer

    VkResult ret = vkCreateDevice(info.physicalDevice(), &deviceCreateInfo, 0, &d->device);
    if (ret != VK_SUCCESS)
    {
        NCNN_LOGE("vkCreateDevice failed %d", ret);
        return;
    }

    init_device_extension();

    d->free_compute_queue_count = 0;
    d->free_graphics_queue_count = 0;
    d->free_transfer_queue_count = 0;

    d->free_compute_queue_count = info.compute_queue_count();
    d->compute_queues.resize(info.compute_queue_count());
    d->blob_allocators.resize(info.compute_queue_count());
    d->staging_allocators.resize(info.compute_queue_count());
    for (uint32_t i = 0; i < info.compute_queue_count(); i++)
    {
        vkGetDeviceQueue(d->device, info.compute_queue_family_index(), i, &d->compute_queues[i]);
        d->blob_allocators[i] = new VkBlobAllocator(this);
        d->staging_allocators[i] = new VkStagingAllocator(this);
    }
    if (info.compute_queue_family_index() != info.graphics_queue_family_index())
    {
        d->free_graphics_queue_count = info.graphics_queue_count();
        d->graphics_queues.resize(info.graphics_queue_count());
        for (uint32_t i = 0; i < info.graphics_queue_count(); i++)
        {
            vkGetDeviceQueue(d->device, info.graphics_queue_family_index(), i, &d->graphics_queues[i]);
        }
    }
    if (info.compute_queue_family_index() != info.transfer_queue_family_index() && info.graphics_queue_family_index() != info.transfer_queue_family_index())
    {
        d->free_transfer_queue_count = info.transfer_queue_count();
        d->transfer_queues.resize(info.transfer_queue_count());
        for (uint32_t i = 0; i < info.transfer_queue_count(); i++)
        {
            vkGetDeviceQueue(d->device, info.transfer_queue_family_index(), i, &d->transfer_queues[i]);
        }
    }

    // prepare immutable texelfetch sampler
    {
        VkSamplerCreateInfo samplerCreateInfo;
        samplerCreateInfo.sType = VK_STRUCTURE_TYPE_SAMPLER_CREATE_INFO;
        samplerCreateInfo.pNext = 0;
        samplerCreateInfo.flags = 0;
        samplerCreateInfo.magFilter = VK_FILTER_NEAREST;
        samplerCreateInfo.minFilter = VK_FILTER_NEAREST;
        samplerCreateInfo.mipmapMode = VK_SAMPLER_MIPMAP_MODE_NEAREST;
        samplerCreateInfo.addressModeU = VK_SAMPLER_ADDRESS_MODE_CLAMP_TO_EDGE;
        samplerCreateInfo.addressModeV = VK_SAMPLER_ADDRESS_MODE_CLAMP_TO_EDGE;
        samplerCreateInfo.addressModeW = VK_SAMPLER_ADDRESS_MODE_CLAMP_TO_EDGE;
        samplerCreateInfo.mipLodBias = 0.0f;
        samplerCreateInfo.anisotropyEnable = VK_FALSE;
        samplerCreateInfo.maxAnisotropy = 1;
        samplerCreateInfo.compareEnable = VK_FALSE;
        samplerCreateInfo.compareOp = VK_COMPARE_OP_NEVER;
        samplerCreateInfo.minLod = 0.0f;
        samplerCreateInfo.maxLod = 0.0f;
        samplerCreateInfo.borderColor = VK_BORDER_COLOR_FLOAT_TRANSPARENT_BLACK;
        samplerCreateInfo.unnormalizedCoordinates = VK_TRUE;

        ret = vkCreateSampler(d->device, &samplerCreateInfo, 0, &d->texelfetch_sampler);
        if (ret != VK_SUCCESS)
        {
            NCNN_LOGE("vkCreateSampler failed %d", ret);
        }
    }

    int cret = d->create_dummy_buffer_image();
    if (cret != 0)
    {
        NCNN_LOGE("VulkanDevice create_dummy_buffer_image failed %d", cret);
        return;
    }

    d->pipeline_cache = new PipelineCache(this);

    d->valid = true;
}

VulkanDevice::~VulkanDevice()
{
    d->destroy_utility_operator();

    d->destroy_dummy_buffer_image();

    if (d->texelfetch_sampler)
    {
        vkDestroySampler(d->device, d->texelfetch_sampler, 0);
    }

    for (size_t i = 0; i < d->blob_allocators.size(); i++)
    {
        delete d->blob_allocators[i];
    }
    d->blob_allocators.clear();
    for (size_t i = 0; i < d->staging_allocators.size(); i++)
    {
        delete d->staging_allocators[i];
    }
    d->staging_allocators.clear();

    if (d->pipeline_cache)
    {
        delete d->pipeline_cache;
    }

    if (d->device)
    {
        vkDestroyDevice(d->device, 0);
    }

    delete d;
}

VulkanDevice::VulkanDevice(const VulkanDevice&)
    : info(get_gpu_info(0)), d(0)
{
}

VulkanDevice& VulkanDevice::operator=(const VulkanDevice&)
{
    return *this;
}

VkDevice VulkanDevice::vkdevice() const
{
    return d->device;
}

bool VulkanDevice::is_valid() const
{
    return d->valid;
}

VkShaderModule VulkanDevice::compile_shader_module(const uint32_t* spv_data, size_t spv_data_size) const
{
    VkShaderModuleCreateInfo shaderModuleCreateInfo;
    shaderModuleCreateInfo.sType = VK_STRUCTURE_TYPE_SHADER_MODULE_CREATE_INFO;
    shaderModuleCreateInfo.pNext = 0;
    shaderModuleCreateInfo.flags = 0;
    shaderModuleCreateInfo.codeSize = spv_data_size;
    shaderModuleCreateInfo.pCode = spv_data;

    VkShaderModule shader_module;
    VkResult ret = vkCreateShaderModule(d->device, &shaderModuleCreateInfo, 0, &shader_module);
    if (ret != VK_SUCCESS)
    {
        NCNN_LOGE("vkCreateShaderModule failed %d", ret);
        return 0;
    }

    return shader_module;
}

static void inject_local_size_xyz(const uint32_t* code, size_t size, uint32_t local_size_x, uint32_t local_size_y, uint32_t local_size_z, uint32_t* dstcode, size_t* dstsize)
{
    uint32_t local_size_x_id = -1;
    uint32_t local_size_y_id = -1;
    uint32_t local_size_z_id = -1;
    uint32_t gl_WorkGroupSize_id = -1;

    const uint32_t* p = code;
    uint32_t* dp = dstcode;

    // skip magic version generator bound schema
    memcpy(dp, p, 5 * sizeof(uint32_t));
    p += 5;
    dp += 5;

    // foreach op
    while ((const unsigned char*)p < (const unsigned char*)code + size)
    {
        uint32_t opcode = p[0];

        uint16_t wordcount = opcode >> 16;
        uint16_t op = opcode & 0xffff;

        if (op == 16) // OpExecutionMode
        {
            uint32_t mode = p[2];
            if (mode == 17) // LocalSize
            {
                memcpy(dp, p, wordcount * sizeof(uint32_t));

                // set local_size_xyz
                dp[3] = local_size_x;
                dp[4] = local_size_y;
                dp[5] = local_size_z;

                p += wordcount;
                dp += wordcount;
                continue;
            }
        }
        else if (op == 50) // OpSpecConstant
        {
            uint32_t id = p[2];
            if (id == local_size_x_id || id == local_size_y_id || id == local_size_z_id)
            {
                p += wordcount;
                continue;
            }
        }
        else if (op == 51) // OpSpecConstantComposite
        {
            uint32_t id = p[2];
            if (id == gl_WorkGroupSize_id)
            {
                if (wordcount == 6 && (p[3] == local_size_x_id || p[4] == local_size_y_id || p[5] == local_size_z_id))
                {
                    p += wordcount;
                    continue;
                }
            }
        }
        else if (op == 71) // OpDecorate
        {
            uint32_t id = p[1];
            uint32_t decoration = p[2];
            if (decoration == 1) // SpecId
            {
                uint32_t specid = p[3];
                if (specid == 233) local_size_x_id = id;
                if (specid == 234) local_size_y_id = id;
                if (specid == 235) local_size_z_id = id;
                if (specid == 233 || specid == 234 || specid == 235)
                {
                    p += wordcount;
                    continue;
                }
            }
            else if (decoration == 11) // BuiltIn
            {
                uint32_t builtin = p[3];
                if (builtin == 25) // WorkgroupSize
                {
                    gl_WorkGroupSize_id = id;
                    p += wordcount;
                    continue;
                }
            }
        }

        memcpy(dp, p, wordcount * sizeof(uint32_t));
        p += wordcount;
        dp += wordcount;
    }

    *dstsize = (unsigned char*)dp - (unsigned char*)dstcode;
}

VkShaderModule VulkanDevice::compile_shader_module(const uint32_t* spv_data, size_t spv_data_size, uint32_t local_size_x, uint32_t local_size_y, uint32_t local_size_z) const
{
    uint32_t* spv_data_modified = (uint32_t*)malloc(spv_data_size);
    size_t spv_data_size_modified = spv_data_size;
    inject_local_size_xyz(spv_data, spv_data_size, local_size_x, local_size_y, local_size_z, spv_data_modified, &spv_data_size_modified);

    VkShaderModule shader_module = compile_shader_module(spv_data_modified, spv_data_size_modified);

    free(spv_data_modified);

    return shader_module;
}

int VulkanDevice::create_descriptorset_layout(int binding_count, const int* binding_types, VkDescriptorSetLayout* descriptorset_layout) const
{
    if (binding_count == 0)
    {
        *descriptorset_layout = 0;
        return 0;
    }

    std::vector<VkDescriptorSetLayoutBinding> descriptorSetLayoutBindings(binding_count);
    for (int i = 0; i < binding_count; i++)
    {
        int binding_type = binding_types[i];

        descriptorSetLayoutBindings[i].binding = i;
        descriptorSetLayoutBindings[i].descriptorCount = 1;
        descriptorSetLayoutBindings[i].stageFlags = VK_SHADER_STAGE_COMPUTE_BIT;

        if (binding_type == 1)
        {
            descriptorSetLayoutBindings[i].descriptorType = VK_DESCRIPTOR_TYPE_STORAGE_BUFFER;
            descriptorSetLayoutBindings[i].pImmutableSamplers = 0;
        }
        else if (binding_type == 2)
        {
            descriptorSetLayoutBindings[i].descriptorType = VK_DESCRIPTOR_TYPE_STORAGE_IMAGE;
            descriptorSetLayoutBindings[i].pImmutableSamplers = 0;
        }
        else // if (binding_type == 3)
        {
            descriptorSetLayoutBindings[i].descriptorType = VK_DESCRIPTOR_TYPE_COMBINED_IMAGE_SAMPLER;
            descriptorSetLayoutBindings[i].pImmutableSamplers = immutable_texelfetch_sampler(); // we always use texelfetch
        }
    }

    VkDescriptorSetLayoutCreateInfo descriptorSetLayoutCreateInfo;
    descriptorSetLayoutCreateInfo.sType = VK_STRUCTURE_TYPE_DESCRIPTOR_SET_LAYOUT_CREATE_INFO;
    descriptorSetLayoutCreateInfo.pNext = 0;
    descriptorSetLayoutCreateInfo.flags = 0;
    descriptorSetLayoutCreateInfo.bindingCount = binding_count;
    descriptorSetLayoutCreateInfo.pBindings = descriptorSetLayoutBindings.data();

    if (info.support_VK_KHR_push_descriptor())
    {
        descriptorSetLayoutCreateInfo.flags |= VK_DESCRIPTOR_SET_LAYOUT_CREATE_PUSH_DESCRIPTOR_BIT_KHR;
    }

    VkResult ret = vkCreateDescriptorSetLayout(d->device, &descriptorSetLayoutCreateInfo, 0, descriptorset_layout);
    if (ret != VK_SUCCESS)
    {
        NCNN_LOGE("vkCreateDescriptorSetLayout failed %d", ret);
        return -1;
    }

    return 0;
}

int VulkanDevice::create_pipeline_layout(int push_constant_count, VkDescriptorSetLayout descriptorset_layout, VkPipelineLayout* pipeline_layout) const
{
    VkPushConstantRange pushConstantRange;
    pushConstantRange.stageFlags = VK_SHADER_STAGE_COMPUTE_BIT;
    pushConstantRange.offset = 0;
    pushConstantRange.size = sizeof(vk_constant_type) * push_constant_count;

    VkPipelineLayoutCreateInfo pipelineLayoutCreateInfo;
    pipelineLayoutCreateInfo.sType = VK_STRUCTURE_TYPE_PIPELINE_LAYOUT_CREATE_INFO;
    pipelineLayoutCreateInfo.pNext = 0;
    pipelineLayoutCreateInfo.flags = 0;

    if (descriptorset_layout)
    {
        pipelineLayoutCreateInfo.setLayoutCount = 1;
        pipelineLayoutCreateInfo.pSetLayouts = &descriptorset_layout;
    }
    else
    {
        pipelineLayoutCreateInfo.setLayoutCount = 0;
        pipelineLayoutCreateInfo.pSetLayouts = 0;
    }

    if (push_constant_count > 0)
    {
        pipelineLayoutCreateInfo.pushConstantRangeCount = 1;
        pipelineLayoutCreateInfo.pPushConstantRanges = &pushConstantRange;
    }
    else
    {
        pipelineLayoutCreateInfo.pushConstantRangeCount = 0;
        pipelineLayoutCreateInfo.pPushConstantRanges = 0;
    }

    VkResult ret = vkCreatePipelineLayout(d->device, &pipelineLayoutCreateInfo, 0, pipeline_layout);
    if (ret != VK_SUCCESS)
    {
        NCNN_LOGE("vkCreatePipelineLayout failed %d", ret);
        return -1;
    }

    return 0;
}

int VulkanDevice::create_pipeline(VkShaderModule shader_module, VkPipelineLayout pipeline_layout, const std::vector<vk_specialization_type>& specializations, uint32_t subgroup_size, VkPipeline* pipeline) const
{
    const int specialization_count = specializations.size();

    std::vector<VkSpecializationMapEntry> specializationMapEntries(specialization_count);
    for (int i = 0; i < specialization_count; i++)
    {
        specializationMapEntries[i].constantID = i;
        specializationMapEntries[i].offset = i * sizeof(vk_specialization_type);
        specializationMapEntries[i].size = sizeof(vk_specialization_type);
    }

    VkSpecializationInfo specializationInfo;
    specializationInfo.mapEntryCount = specializationMapEntries.size();
    specializationInfo.pMapEntries = specializationMapEntries.data();
    specializationInfo.dataSize = specializations.size() * sizeof(vk_specialization_type);
    specializationInfo.pData = specializations.data();

    VkPipelineShaderStageCreateInfo pipelineShaderStageCreateInfo;
    pipelineShaderStageCreateInfo.sType = VK_STRUCTURE_TYPE_PIPELINE_SHADER_STAGE_CREATE_INFO;
    pipelineShaderStageCreateInfo.pNext = 0;
    pipelineShaderStageCreateInfo.flags = 0;
    pipelineShaderStageCreateInfo.stage = VK_SHADER_STAGE_COMPUTE_BIT;
    pipelineShaderStageCreateInfo.module = shader_module;
    pipelineShaderStageCreateInfo.pName = "main";
    pipelineShaderStageCreateInfo.pSpecializationInfo = &specializationInfo;

    // but full subgroup bits enforce local_size_x be multiple of subgroup size
    // if (info.support_compute_full_subgroups())
    // {
    //     pipelineShaderStageCreateInfo.flags |= VK_PIPELINE_SHADER_STAGE_CREATE_REQUIRE_FULL_SUBGROUPS_BIT_EXT;
    // }

    void* enabledExtensionFeatures = 0;

    // subgroup size control
    VkPipelineShaderStageRequiredSubgroupSizeCreateInfoEXT pipelineShaderStageRequiredSubgroupSizeCreateInfo;
    pipelineShaderStageRequiredSubgroupSizeCreateInfo.sType = VK_STRUCTURE_TYPE_PIPELINE_SHADER_STAGE_REQUIRED_SUBGROUP_SIZE_CREATE_INFO_EXT;
    pipelineShaderStageRequiredSubgroupSizeCreateInfo.pNext = 0;
    pipelineShaderStageRequiredSubgroupSizeCreateInfo.requiredSubgroupSize = subgroup_size;
    if (info.support_subgroup_size_control())
    {
        // pipelineShaderStageCreateInfo.flags |= VK_PIPELINE_SHADER_STAGE_CREATE_ALLOW_VARYING_SUBGROUP_SIZE_BIT;
        pipelineShaderStageRequiredSubgroupSizeCreateInfo.pNext = enabledExtensionFeatures;
        enabledExtensionFeatures = &pipelineShaderStageRequiredSubgroupSizeCreateInfo;
    }

    pipelineShaderStageCreateInfo.pNext = enabledExtensionFeatures;

    VkComputePipelineCreateInfo computePipelineCreateInfo;
    computePipelineCreateInfo.sType = VK_STRUCTURE_TYPE_COMPUTE_PIPELINE_CREATE_INFO;
    computePipelineCreateInfo.pNext = 0;
    computePipelineCreateInfo.flags = 0;
    computePipelineCreateInfo.stage = pipelineShaderStageCreateInfo;
    computePipelineCreateInfo.layout = pipeline_layout;
    computePipelineCreateInfo.basePipelineHandle = 0;
    computePipelineCreateInfo.basePipelineIndex = 0;

    VkResult ret = vkCreateComputePipelines(d->device, 0, 1, &computePipelineCreateInfo, 0, pipeline);
    if (ret != VK_SUCCESS)
    {
        NCNN_LOGE("vkCreateComputePipelines failed %d", ret);
        return -1;
    }

    return 0;
}

int VulkanDevice::create_descriptor_update_template(int binding_count, const int* binding_types, VkDescriptorSetLayout descriptorset_layout, VkPipelineLayout pipeline_layout, VkDescriptorUpdateTemplateKHR* descriptor_update_template) const
{
    if (binding_count == 0)
    {
        *descriptor_update_template = 0;
        return 0;
    }

    std::vector<VkDescriptorUpdateTemplateEntryKHR> descriptorUpdateTemplateEntries(binding_count);
    size_t offset = 0;
    for (int i = 0; i < binding_count; i++) // TODO do not update weights
    {
        int binding_type = binding_types[i];

        descriptorUpdateTemplateEntries[i].dstBinding = i;
        descriptorUpdateTemplateEntries[i].dstArrayElement = 0;
        descriptorUpdateTemplateEntries[i].descriptorCount = 1;
        descriptorUpdateTemplateEntries[i].offset = offset;

        if (binding_type == 1)
        {
            descriptorUpdateTemplateEntries[i].descriptorType = VK_DESCRIPTOR_TYPE_STORAGE_BUFFER;
            descriptorUpdateTemplateEntries[i].stride = sizeof(VkDescriptorBufferInfo);
        }
        else if (binding_type == 2)
        {
            descriptorUpdateTemplateEntries[i].descriptorType = VK_DESCRIPTOR_TYPE_STORAGE_IMAGE;
            descriptorUpdateTemplateEntries[i].stride = sizeof(VkDescriptorImageInfo);
        }
        else // if (binding_type == 3)
        {
            descriptorUpdateTemplateEntries[i].descriptorType = VK_DESCRIPTOR_TYPE_COMBINED_IMAGE_SAMPLER;
            descriptorUpdateTemplateEntries[i].stride = sizeof(VkDescriptorImageInfo);
        }

        offset += descriptorUpdateTemplateEntries[i].stride;
    }

    VkDescriptorUpdateTemplateCreateInfoKHR descriptorUpdateTemplateCreateInfo;
    descriptorUpdateTemplateCreateInfo.sType = VK_STRUCTURE_TYPE_DESCRIPTOR_UPDATE_TEMPLATE_CREATE_INFO_KHR;
    descriptorUpdateTemplateCreateInfo.pNext = 0;
    descriptorUpdateTemplateCreateInfo.flags = 0;
    descriptorUpdateTemplateCreateInfo.descriptorUpdateEntryCount = binding_count; // TODO do not update weights
    descriptorUpdateTemplateCreateInfo.pDescriptorUpdateEntries = descriptorUpdateTemplateEntries.data();
    if (info.support_VK_KHR_push_descriptor())
    {
        descriptorUpdateTemplateCreateInfo.templateType = VK_DESCRIPTOR_UPDATE_TEMPLATE_TYPE_PUSH_DESCRIPTORS_KHR;
    }
    else
    {
        descriptorUpdateTemplateCreateInfo.templateType = VK_DESCRIPTOR_UPDATE_TEMPLATE_TYPE_DESCRIPTOR_SET_KHR;
    }
    // descriptorSetLayout should be ignored if VK_DESCRIPTOR_UPDATE_TEMPLATE_TYPE_PUSH_DESCRIPTORS_KHR
    // FIXME HACK WARNING TODO NOTE but crash on radv if set NULL  :(
    descriptorUpdateTemplateCreateInfo.descriptorSetLayout = descriptorset_layout;
    descriptorUpdateTemplateCreateInfo.pipelineBindPoint = VK_PIPELINE_BIND_POINT_COMPUTE;
    descriptorUpdateTemplateCreateInfo.pipelineLayout = pipeline_layout;
    descriptorUpdateTemplateCreateInfo.set = 0;

    VkResult ret = vkCreateDescriptorUpdateTemplateKHR(d->device, &descriptorUpdateTemplateCreateInfo, 0, descriptor_update_template);
    if (ret != VK_SUCCESS)
    {
        NCNN_LOGE("vkCreateDescriptorUpdateTemplateKHR failed %d", ret);
        return -1;
    }

    return 0;
}

uint32_t VulkanDevice::find_memory_index(uint32_t memory_type_bits, VkFlags required, VkFlags preferred, VkFlags preferred_not) const
{
    const VkPhysicalDeviceMemoryProperties& memory_properties = info.physicalDeviceMemoryProperties();

    // first try, find required and with preferred and without preferred_not
    for (uint32_t i = 0; i < memory_properties.memoryTypeCount; i++)
    {
        bool is_required = (1 << i) & memory_type_bits;
        if (is_required)
        {
            const VkMemoryType& memoryType = memory_properties.memoryTypes[i];
            if ((memoryType.propertyFlags & required) == required
                    && (preferred && (memoryType.propertyFlags & preferred))
                    && (preferred_not && !(memoryType.propertyFlags & preferred_not)))
            {
                return i;
            }
        }
    }

    // second try, find required and with preferred
    for (uint32_t i = 0; i < memory_properties.memoryTypeCount; i++)
    {
        bool is_required = (1 << i) & memory_type_bits;
        if (is_required)
        {
            const VkMemoryType& memoryType = memory_properties.memoryTypes[i];
            if ((memoryType.propertyFlags & required) == required
                    && (preferred && (memoryType.propertyFlags & preferred)))
            {
                return i;
            }
        }
    }

    // third try, find required and without preferred_not
    for (uint32_t i = 0; i < memory_properties.memoryTypeCount; i++)
    {
        bool is_required = (1 << i) & memory_type_bits;
        if (is_required)
        {
            const VkMemoryType& memoryType = memory_properties.memoryTypes[i];
            if ((memoryType.propertyFlags & required) == required
                    && (preferred_not && !(memoryType.propertyFlags & preferred_not)))
            {
                return i;
            }
        }
    }

    // fourth try, find any required
    for (uint32_t i = 0; i < memory_properties.memoryTypeCount; i++)
    {
        bool is_required = (1 << i) & memory_type_bits;
        if (is_required)
        {
            const VkMemoryType& memoryType = memory_properties.memoryTypes[i];
            if ((memoryType.propertyFlags & required) == required)
            {
                return i;
            }
        }
    }

    NCNN_LOGE("no such memory type %u %u %u %u", memory_type_bits, required, preferred, preferred_not);
    return -1;
}

bool VulkanDevice::is_mappable(uint32_t memory_type_index) const
{
    const VkMemoryType& memoryType = info.physicalDeviceMemoryProperties().memoryTypes[memory_type_index];

    return memoryType.propertyFlags & VK_MEMORY_PROPERTY_HOST_VISIBLE_BIT;
}

bool VulkanDevice::is_coherent(uint32_t memory_type_index) const
{
    const VkMemoryType& memoryType = info.physicalDeviceMemoryProperties().memoryTypes[memory_type_index];

    return memoryType.propertyFlags & VK_MEMORY_PROPERTY_HOST_COHERENT_BIT;
}

VkQueue VulkanDevice::acquire_queue(uint32_t queue_family_index) const
{
    if (queue_family_index != info.compute_queue_family_index()
            && queue_family_index != info.graphics_queue_family_index()
            && queue_family_index != info.transfer_queue_family_index())
    {
        NCNN_LOGE("invalid queue_family_index %u", queue_family_index);
        return 0;
    }

    Mutex& queue_lock = queue_family_index == info.compute_queue_family_index() ? d->compute_queue_lock
                        : queue_family_index == info.graphics_queue_family_index() ? d->graphics_queue_lock
                        : d->transfer_queue_lock;

    queue_lock.lock();

    ConditionVariable& queue_condition = queue_family_index == info.compute_queue_family_index() ? d->compute_queue_condition
                                         : queue_family_index == info.graphics_queue_family_index() ? d->graphics_queue_condition
                                         : d->transfer_queue_condition;

    int& free_queue_count = queue_family_index == info.compute_queue_family_index() ? d->free_compute_queue_count
                            : queue_family_index == info.graphics_queue_family_index() ? d->free_graphics_queue_count
                            : d->free_transfer_queue_count;

    while (free_queue_count == 0)
    {
        // no free queues, wait for recleams from other threads
        queue_condition.wait(queue_lock);
    }

    std::vector<VkQueue>& queues = queue_family_index == info.compute_queue_family_index() ? d->compute_queues
                                   : queue_family_index == info.graphics_queue_family_index() ? d->graphics_queues
                                   : d->transfer_queues;

    VkQueue queue = 0;
    for (size_t i = 0; i < queues.size(); i++)
    {
        if (queues[i])
        {
            queue = queues[i];
            queues[i] = 0;
            break;
        }
    }

    if (!queue)
    {
        NCNN_LOGE("FATAL ERROR! out of hardware queue %u", queue_family_index);
    }

    free_queue_count -= 1;

    queue_lock.unlock();

    queue_condition.signal();

    return queue;
}

void VulkanDevice::reclaim_queue(uint32_t queue_family_index, VkQueue queue) const
{
    if (queue_family_index != info.compute_queue_family_index()
            && queue_family_index != info.graphics_queue_family_index()
            && queue_family_index != info.transfer_queue_family_index())
    {
        NCNN_LOGE("invalid queue_family_index %u", queue_family_index);
        return;
    }

    Mutex& queue_lock = queue_family_index == info.compute_queue_family_index() ? d->compute_queue_lock
                        : queue_family_index == info.graphics_queue_family_index() ? d->graphics_queue_lock
                        : d->transfer_queue_lock;

    queue_lock.lock();

    ConditionVariable& queue_condition = queue_family_index == info.compute_queue_family_index() ? d->compute_queue_condition
                                         : queue_family_index == info.graphics_queue_family_index() ? d->graphics_queue_condition
                                         : d->transfer_queue_condition;

    int& free_queue_count = queue_family_index == info.compute_queue_family_index() ? d->free_compute_queue_count
                            : queue_family_index == info.graphics_queue_family_index() ? d->free_graphics_queue_count
                            : d->free_transfer_queue_count;

    std::vector<VkQueue>& queues = queue_family_index == info.compute_queue_family_index() ? d->compute_queues
                                   : queue_family_index == info.graphics_queue_family_index() ? d->graphics_queues
                                   : d->transfer_queues;

    size_t i = 0;
    for (; i < queues.size(); i++)
    {
        if (!queues[i])
        {
            queues[i] = queue;
            break;
        }
    }

    if (i == queues.size())
    {
        NCNN_LOGE("FATAL ERROR! reclaim_queue get wild queue %u %p", queue_family_index, queue);
    }

    free_queue_count += 1;

    queue_lock.unlock();

    queue_condition.signal();
}

VkAllocator* VulkanDevice::acquire_blob_allocator() const
{
    MutexLockGuard lock(d->blob_allocator_lock);

    for (int i = 0; i < (int)d->blob_allocators.size(); i++)
    {
        VkAllocator* allocator = d->blob_allocators[i];
        if (allocator)
        {
            d->blob_allocators[i] = 0;
            return allocator;
        }
    }

    // pre-allocated allcator exhausted, create new
    VkAllocator* allocator = new VkBlobAllocator(this);
    d->blob_allocators.push_back(allocator);
    d->blob_allocators[d->blob_allocators.size() - 1] = 0;
    return allocator;
}

void VulkanDevice::reclaim_blob_allocator(VkAllocator* allocator) const
{
    MutexLockGuard lock(d->blob_allocator_lock);

    for (int i = 0; i < (int)d->blob_allocators.size(); i++)
    {
        if (!d->blob_allocators[i])
        {
            d->blob_allocators[i] = allocator;
            return;
        }
    }

    NCNN_LOGE("FATAL ERROR! reclaim_blob_allocator get wild allocator %p", allocator);
}

VkAllocator* VulkanDevice::acquire_staging_allocator() const
{
    MutexLockGuard lock(d->staging_allocator_lock);

    for (int i = 0; i < (int)d->staging_allocators.size(); i++)
    {
        VkAllocator* allocator = d->staging_allocators[i];
        if (allocator)
        {
            d->staging_allocators[i] = 0;
            return allocator;
        }
    }

    // pre-allocated allcator exhausted, create new
    VkAllocator* allocator = new VkStagingAllocator(this);
    d->staging_allocators.push_back(allocator);
    d->staging_allocators[d->staging_allocators.size() - 1] = 0;
    return allocator;
}

void VulkanDevice::reclaim_staging_allocator(VkAllocator* allocator) const
{
    MutexLockGuard lock(d->staging_allocator_lock);

    for (int i = 0; i < (int)d->staging_allocators.size(); i++)
    {
        if (!d->staging_allocators[i])
        {
            d->staging_allocators[i] = allocator;
            return;
        }
    }

    NCNN_LOGE("FATAL ERROR! reclaim_staging_allocator get wild allocator %p", allocator);
}

const VkSampler* VulkanDevice::immutable_texelfetch_sampler() const
{
    return &d->texelfetch_sampler;
}

VkMat VulkanDevice::get_dummy_buffer() const
{
    return d->dummy_buffer;
}

VkImageMat VulkanDevice::get_dummy_image() const
{
    return d->dummy_image;
}

VkImageMat VulkanDevice::get_dummy_image_readonly() const
{
#if __APPLE__
    if (info.type() != 0)
        return d->dummy_image;
#endif
    return d->dummy_image_readonly;
}

const PipelineCache* VulkanDevice::get_pipeline_cache() const
{
    return d->pipeline_cache;
}

bool VulkanDevice::shape_support_image_storage(const Mat& shape) const
{
    int dims = shape.dims;
    int width = shape.w;
    int height = shape.h;
    int depth = shape.c;
    int elempack = shape.elempack;

    // large elempack spills on image w
    if (elempack == 8) width *= 2;
    if (elempack == 16) width *= 4;
    if (elempack == 32) width *= 8;
    if (elempack == 64) width *= 16;

    if (dims == 1)
    {
        if (width > (int)info.max_image_dimension_1d())
        {
            return false;
        }
    }
    else if (dims == 2)
    {
        if (width > (int)info.max_image_dimension_2d() || height > (int)info.max_image_dimension_2d())
        {
            return false;
        }
    }
    else // if (dims == 3)
    {
        if (width > (int)info.max_image_dimension_3d() || height > (int)info.max_image_dimension_3d() || depth > (int)info.max_image_dimension_3d())
        {
            return false;
        }
    }
    else // if (src.elembits() == 8)
    {
        cast_type_to_index = opt.use_int8_storage ? 5 : opt.use_int8_packed ? 4 : 3;

        if (cast_type_to_index != 0)
        {
            cast_type_from_index = cast_type_to_index;
        }
        else if (info.support_int8_storage())
        {
            cast_type_from_index = 5;
        }
        else // if (info.support_int8_packed())
        {
            cast_type_from_index = 4;
        }
    }

    return true;
}

uint32_t VulkanDevice::get_heap_budget() const
{
    const VkPhysicalDeviceMemoryProperties& memory_properties = info.physicalDeviceMemoryProperties();

    uint32_t buffer_memory_type_index = d->dummy_allocator->buffer_memory_type_index;
    uint32_t buffer_heap_index = memory_properties.memoryTypes[buffer_memory_type_index].heapIndex;

    if (!info.support_VK_EXT_memory_budget())
    {
        //         NCNN_LOGE("heap budget from assumption\n");
        uint32_t device_local_heap_size = memory_properties.memoryHeaps[buffer_heap_index].size / 1024 / 1024;

        // we usually cannot use all heap
        // 70% for 4G+
        // 50% for 4G-
        return device_local_heap_size >= 4000 ? device_local_heap_size * 0.7 : device_local_heap_size * 0.5;
    }
    else // if (src.elembits() == 8)
    {
        cast_type_to_index = opt.use_int8_storage ? 5 : opt.use_int8_packed ? 4 : 3;

        if (cast_type_to_index != 0)
        {
            cast_type_from_index = cast_type_to_index;
        }
        else if (info.support_int8_storage())
        {
            cast_type_from_index = 5;
        }
        else // if (info.support_int8_packed())
        {
            cast_type_from_index = 4;
        }
    }

    VkPhysicalDeviceMemoryBudgetPropertiesEXT memoryBudgetProperties;
    memoryBudgetProperties.sType = VK_STRUCTURE_TYPE_PHYSICAL_DEVICE_MEMORY_BUDGET_PROPERTIES_EXT;
    memoryBudgetProperties.pNext = 0;

    VkPhysicalDeviceMemoryProperties2KHR memoryProperties;
    memoryProperties.sType = VK_STRUCTURE_TYPE_PHYSICAL_DEVICE_MEMORY_PROPERTIES_2_KHR;
    memoryProperties.pNext = &memoryBudgetProperties;

    vkGetPhysicalDeviceMemoryProperties2KHR(info.physicalDevice(), &memoryProperties);

    return memoryBudgetProperties.heapBudget[buffer_heap_index] / 1024 / 1024;
}

void VulkanDevice::convert_packing(const VkMat& src, VkMat& dst, int dst_elempack, VkCompute& cmd, const Option& opt) const
{
    convert_packing(src, dst, dst_elempack, 0, cmd, opt);
}

void VulkanDevice::convert_packing(const VkMat& src, VkMat& dst, int dst_elempack, int cast_type_to, VkCompute& cmd, const Option& opt) const
{
    int packing_type_to_index = dst_elempack == 1 ? 0 : dst_elempack == 4 ? 1 : 2;

    int cast_type_from_index;
    if (src.elembits() == 32)
    {
        cast_type_from_index = 0;
    }
    else if (src.elembits() == 16)
    {
        cast_type_from_index = 1;
    }
    else // if (src.elembits() == 8)
    {
        cast_type_to_index = opt.use_int8_storage ? 5 : opt.use_int8_packed ? 4 : 3;

        if (cast_type_to_index != 0)
        {
            cast_type_from_index = cast_type_to_index;
        }
        else if (info.support_int8_storage())
        {
            cast_type_from_index = 5;
        }
        else // if (info.support_int8_packed())
        {
            cast_type_from_index = 4;
        }
    }

    int cast_type_to_index = cast_type_to ? cast_type_to - 1 : cast_type_from_index;

    // NCNN_LOGE("convert_packing b2b %d %d %d", cast_type_from_index, cast_type_to_index, packing_type_to_index);

    Option opt2 = opt;
    opt2.use_fp16_packed = (cast_type_from_index == 1 || cast_type_to_index == 1);
    opt2.use_fp16_storage = (cast_type_from_index == 1 || cast_type_to_index == 1) && info.support_fp16_storage();

    const ncnn::Layer* uop = d->get_utility_operator(cast_type_from_index, cast_type_to_index, packing_type_to_index);
    uop->forward(src, dst, cmd, opt2);
}

int VulkanDevice::init_device_extension()
{
    if (info.support_VK_KHR_bind_memory2())
    {
        vkBindBufferMemory2KHR = (PFN_vkBindBufferMemory2KHR)vkGetDeviceProcAddr(d->device, "vkBindBufferMemory2KHR");
        vkBindImageMemory2KHR = (PFN_vkBindImageMemory2KHR)vkGetDeviceProcAddr(d->device, "vkBindImageMemory2KHR");
    }

    if (info.support_VK_KHR_buffer_device_address())
    {
        vkGetBufferDeviceAddressKHR = (PFN_vkGetBufferDeviceAddressKHR)vkGetDeviceProcAddr(d->device, "vkGetBufferDeviceAddressKHR");
        vkGetBufferOpaqueCaptureAddressKHR = (PFN_vkGetBufferOpaqueCaptureAddressKHR)vkGetDeviceProcAddr(d->device, "vkGetBufferOpaqueCaptureAddressKHR");
        vkGetDeviceMemoryOpaqueCaptureAddressKHR = (PFN_vkGetDeviceMemoryOpaqueCaptureAddressKHR)vkGetDeviceProcAddr(d->device, "vkGetDeviceMemoryOpaqueCaptureAddressKHR");
    }

    if (info.support_VK_KHR_descriptor_update_template())
    {
        vkCreateDescriptorUpdateTemplateKHR = (PFN_vkCreateDescriptorUpdateTemplateKHR)vkGetDeviceProcAddr(d->device, "vkCreateDescriptorUpdateTemplateKHR");
        vkDestroyDescriptorUpdateTemplateKHR = (PFN_vkDestroyDescriptorUpdateTemplateKHR)vkGetDeviceProcAddr(d->device, "vkDestroyDescriptorUpdateTemplateKHR");
        vkUpdateDescriptorSetWithTemplateKHR = (PFN_vkUpdateDescriptorSetWithTemplateKHR)vkGetDeviceProcAddr(d->device, "vkUpdateDescriptorSetWithTemplateKHR");
    }

    if (info.support_VK_KHR_get_memory_requirements2())
    {
        vkGetImageMemoryRequirements2KHR = (PFN_vkGetImageMemoryRequirements2KHR)vkGetDeviceProcAddr(d->device, "vkGetImageMemoryRequirements2KHR");
        vkGetBufferMemoryRequirements2KHR = (PFN_vkGetBufferMemoryRequirements2KHR)vkGetDeviceProcAddr(d->device, "vkGetBufferMemoryRequirements2KHR");
    }

    if (info.support_VK_KHR_maintenance1())
    {
        vkTrimCommandPoolKHR = (PFN_vkTrimCommandPoolKHR)vkGetDeviceProcAddr(d->device, "vkTrimCommandPoolKHR");
    }

    if (info.support_VK_KHR_maintenance3())
    {
        vkGetDescriptorSetLayoutSupportKHR = (PFN_vkGetDescriptorSetLayoutSupportKHR)vkGetDeviceProcAddr(d->device, "vkGetDescriptorSetLayoutSupportKHR");
    }

    if (info.support_VK_KHR_push_descriptor())
    {
        if (info.support_VK_KHR_descriptor_update_template())
        {
            vkCmdPushDescriptorSetWithTemplateKHR = (PFN_vkCmdPushDescriptorSetWithTemplateKHR)vkGetDeviceProcAddr(d->device, "vkCmdPushDescriptorSetWithTemplateKHR");
        }

        vkCmdPushDescriptorSetKHR = (PFN_vkCmdPushDescriptorSetKHR)vkGetDeviceProcAddr(d->device, "vkCmdPushDescriptorSetKHR");
    }

    if (info.support_VK_KHR_sampler_ycbcr_conversion())
    {
        vkCreateSamplerYcbcrConversionKHR = (PFN_vkCreateSamplerYcbcrConversionKHR)vkGetDeviceProcAddr(d->device, "vkCreateSamplerYcbcrConversionKHR");
        vkDestroySamplerYcbcrConversionKHR = (PFN_vkDestroySamplerYcbcrConversionKHR)vkGetDeviceProcAddr(d->device, "vkDestroySamplerYcbcrConversionKHR");
    }

    if (info.support_VK_KHR_swapchain())
    {
        vkCreateSwapchainKHR = (PFN_vkCreateSwapchainKHR)vkGetDeviceProcAddr(d->device, "vkCreateSwapchainKHR");
        vkDestroySwapchainKHR = (PFN_vkDestroySwapchainKHR)vkGetDeviceProcAddr(d->device, "vkDestroySwapchainKHR");
        vkGetSwapchainImagesKHR = (PFN_vkGetSwapchainImagesKHR)vkGetDeviceProcAddr(d->device, "vkGetSwapchainImagesKHR");
        vkAcquireNextImageKHR = (PFN_vkAcquireNextImageKHR)vkGetDeviceProcAddr(d->device, "vkAcquireNextImageKHR");
        vkQueuePresentKHR = (PFN_vkQueuePresentKHR)vkGetDeviceProcAddr(d->device, "vkQueuePresentKHR");
    }

    if (info.support_VK_EXT_buffer_device_address())
    {
        vkGetBufferDeviceAddressEXT = (PFN_vkGetBufferDeviceAddressEXT)vkGetDeviceProcAddr(d->device, "vkGetBufferDeviceAddressEXT");
    }

#if __ANDROID_API__ >= 26
    if (info.support_VK_ANDROID_external_memory_android_hardware_buffer())
    {
        vkGetAndroidHardwareBufferPropertiesANDROID = (PFN_vkGetAndroidHardwareBufferPropertiesANDROID)vkGetDeviceProcAddr(d->device, "vkGetAndroidHardwareBufferPropertiesANDROID");
        vkGetMemoryAndroidHardwareBufferANDROID = (PFN_vkGetMemoryAndroidHardwareBufferANDROID)vkGetDeviceProcAddr(d->device, "vkGetMemoryAndroidHardwareBufferANDROID");
    }
#endif // __ANDROID_API__ >= 26

    if (info.support_VK_NV_cooperative_vector())
    {
        vkCmdConvertCooperativeVectorMatrixNV = (PFN_vkCmdConvertCooperativeVectorMatrixNV)vkGetDeviceProcAddr(d->device, "vkCmdConvertCooperativeVectorMatrixNV");
        vkConvertCooperativeVectorMatrixNV = (PFN_vkConvertCooperativeVectorMatrixNV)vkGetDeviceProcAddr(d->device, "vkConvertCooperativeVectorMatrixNV");
    }

    return 0;
}

VulkanDevice* get_gpu_device(int device_index)
{
    try_create_gpu_instance();

    if (device_index < 0 || device_index >= g_gpu_count)
        return 0;

    MutexLockGuard lock(g_default_vkdev_lock);

    if (!g_default_vkdev[device_index])
        g_default_vkdev[device_index] = new VulkanDevice(device_index);

    return g_default_vkdev[device_index];
}

static TBuiltInResource get_default_TBuiltInResource()
{
    TBuiltInResource resource;

    resource.maxLights = 32;
    resource.maxClipPlanes = 6;
    resource.maxTextureUnits = 32;
    resource.maxTextureCoords = 32;
    resource.maxVertexAttribs = 64;
    resource.maxVertexUniformComponents = 4096;
    resource.maxVaryingFloats = 64;
    resource.maxVertexTextureImageUnits = 32;
    resource.maxCombinedTextureImageUnits = 80;
    resource.maxTextureImageUnits = 32;
    resource.maxFragmentUniformComponents = 4096;
    resource.maxDrawBuffers = 32;
    resource.maxVertexUniformVectors = 128;
    resource.maxVaryingVectors = 8;
    resource.maxFragmentUniformVectors = 16;
    resource.maxVertexOutputVectors = 16;
    resource.maxFragmentInputVectors = 15;
    resource.minProgramTexelOffset = -8;
    resource.maxProgramTexelOffset = 7;
    resource.maxClipDistances = 8;
    resource.maxComputeWorkGroupCountX = 65535;
    resource.maxComputeWorkGroupCountY = 65535;
    resource.maxComputeWorkGroupCountZ = 65535;
    resource.maxComputeWorkGroupSizeX = 1024;
    resource.maxComputeWorkGroupSizeY = 1024;
    resource.maxComputeWorkGroupSizeZ = 64;
    resource.maxComputeUniformComponents = 1024;
    resource.maxComputeTextureImageUnits = 16;
    resource.maxComputeImageUniforms = 8;
    resource.maxComputeAtomicCounters = 8;
    resource.maxComputeAtomicCounterBuffers = 1;
    resource.maxVaryingComponents = 60;
    resource.maxVertexOutputComponents = 64;
    resource.maxGeometryInputComponents = 64;
    resource.maxGeometryOutputComponents = 128;
    resource.maxFragmentInputComponents = 128;
    resource.maxImageUnits = 8;
    resource.maxCombinedImageUnitsAndFragmentOutputs = 8;
    resource.maxCombinedShaderOutputResources = 8;
    resource.maxImageSamples = 0;
    resource.maxVertexImageUniforms = 0;
    resource.maxTessControlImageUniforms = 0;
    resource.maxTessEvaluationImageUniforms = 0;
    resource.maxGeometryImageUniforms = 0;
    resource.maxFragmentImageUniforms = 8;
    resource.maxCombinedImageUniforms = 8;
    resource.maxGeometryTextureImageUnits = 16;
    resource.maxGeometryOutputVertices = 256;
    resource.maxGeometryTotalOutputComponents = 1024;
    resource.maxGeometryUniformComponents = 1024;
    resource.maxGeometryVaryingComponents = 64;
    resource.maxTessControlInputComponents = 128;
    resource.maxTessControlOutputComponents = 128;
    resource.maxTessControlTextureImageUnits = 16;
    resource.maxTessControlUniformComponents = 1024;
    resource.maxTessControlTotalOutputComponents = 4096;
    resource.maxTessEvaluationInputComponents = 128;
    resource.maxTessEvaluationOutputComponents = 128;
    resource.maxTessEvaluationTextureImageUnits = 16;
    resource.maxTessEvaluationUniformComponents = 1024;
    resource.maxTessPatchComponents = 120;
    resource.maxPatchVertices = 32;
    resource.maxTessGenLevel = 64;
    resource.maxViewports = 16;
    resource.maxVertexAtomicCounters = 0;
    resource.maxTessControlAtomicCounters = 0;
    resource.maxTessEvaluationAtomicCounters = 0;
    resource.maxGeometryAtomicCounters = 0;
    resource.maxFragmentAtomicCounters = 8;
    resource.maxCombinedAtomicCounters = 8;
    resource.maxAtomicCounterBindings = 1;
    resource.maxVertexAtomicCounterBuffers = 0;
    resource.maxTessControlAtomicCounterBuffers = 0;
    resource.maxTessEvaluationAtomicCounterBuffers = 0;
    resource.maxGeometryAtomicCounterBuffers = 0;
    resource.maxFragmentAtomicCounterBuffers = 1;
    resource.maxCombinedAtomicCounterBuffers = 1;
    resource.maxAtomicCounterBufferSize = 16384;
    resource.maxTransformFeedbackBuffers = 4;
    resource.maxTransformFeedbackInterleavedComponents = 64;
    resource.maxCullDistances = 8;
    resource.maxCombinedClipAndCullDistances = 8;
    resource.maxSamples = 4;
    resource.maxMeshOutputVerticesNV = 256;
    resource.maxMeshOutputPrimitivesNV = 512;
    resource.maxMeshWorkGroupSizeX_NV = 32;
    resource.maxMeshWorkGroupSizeY_NV = 1;
    resource.maxMeshWorkGroupSizeZ_NV = 1;
    resource.maxTaskWorkGroupSizeX_NV = 32;
    resource.maxTaskWorkGroupSizeY_NV = 1;
    resource.maxTaskWorkGroupSizeZ_NV = 1;
    resource.maxMeshViewCountNV = 4;

    // TODO compile-time glslang version check
    // resource.maxDualSourceDrawBuffersEXT = 1;

    resource.limits.nonInductiveForLoops = 1;
    resource.limits.whileLoops = 1;
    resource.limits.doWhileLoops = 1;
    resource.limits.generalUniformIndexing = 1;
    resource.limits.generalAttributeMatrixVectorIndexing = 1;
    resource.limits.generalVaryingIndexing = 1;
    resource.limits.generalSamplerIndexing = 1;
    resource.limits.generalVariableIndexing = 1;
    resource.limits.generalConstantMatrixVectorIndexing = 1;

    return resource;
}

class VulkanShaderIncluder : public glslang::TShader::Includer
{
public:
    virtual glslang::TShader::Includer::IncludeResult* includeLocal(const char* headerName, const char* /*includerName*/, size_t /*inclusionDepth*/)
    {
        if (strcmp(headerName, "vulkan_activation.comp") == 0)
        {
            const char* const headerData = vulkan_activation_comp_data;
            const size_t headerLength = sizeof(vulkan_activation_comp_data);
            glslang::TShader::Includer::IncludeResult* r = new glslang::TShader::Includer::IncludeResult(headerName, headerData, headerLength, 0);
            return r;
        }

        return 0;
    }

    virtual void releaseInclude(glslang::TShader::Includer::IncludeResult* r)
    {
        delete r;
    }
};

class DefinitionCollector
{
public:
    template<typename T>
    void append(const char* key, T def)
    {
        definitions.push_back(std::make_pair(key, def));
    }

public:
    struct typed_value
    {
        typed_value(const char* _s)
            : type(0), s(_s)
        {
        }
        typed_value(uint8_t _u8)
            : type(1), u8(_u8)
        {
        }
        typed_value(uint32_t _u32)
            : type(2), u32(_u32)
        {
        }
        typed_value(int32_t _i32)
            : type(3), i32(_i32)
        {
        }
        typed_value(uint64_t _u64)
            : type(4), u64(_u64)
        {
        }
        typed_value(float _f32)
            : type(5), f32(_f32)
        {
        }

        int type;
        union
        {
            const char* s;
            uint8_t u8;
            uint32_t u32;
            int32_t i32;
            uint64_t u64;
            float f32;
        };
    };

    std::vector<std::pair<const char*, typed_value> > definitions;
};

int compile_spirv_module(const char* comp_string, const Option& opt, std::vector<uint32_t>& spirv)
{
    // -1 for omitting the tail '\0'
    int length = strlen(comp_string) - 1;
    return compile_spirv_module(comp_string, length, opt, spirv);
}

int compile_spirv_module(const char* comp_data, int comp_data_size, const Option& opt, std::vector<uint32_t>& spirv)
{
    DefinitionCollector custom_defines;
    DefinitionCollector device_defines;

    if (opt.use_fp16_storage)
    {
        custom_defines.append("sfp", "float16_t");
        custom_defines.append("sfpvec2", "f16vec2");
        custom_defines.append("sfpvec4", "f16vec4");

        if (opt.use_fp16_arithmetic)
        {
            custom_defines.append("sfpvec8", "f16mat2x4");
            custom_defines.append("sfpmat4", "f16mat4");
        }
    }
    else if (opt.use_fp16_packed)
    {
        custom_defines.append("sfp", "uint");
        custom_defines.append("sfpvec2", "uint");
        custom_defines.append("sfpvec4", "uvec2");
        custom_defines.append("sfpvec8", "uvec4");
    }
    else
    {
        custom_defines.append("sfp", "float");
        custom_defines.append("sfpvec2", "vec2");
        custom_defines.append("sfpvec4", "vec4");
        custom_defines.append("sfpvec8", "mat2x4");
        custom_defines.append("sfpmat4", "mat4");
    }

    if (opt.use_fp16_arithmetic)
    {
        custom_defines.append("afp", "float16_t");
        custom_defines.append("afpvec2", "f16vec2");
        custom_defines.append("afpvec4", "f16vec4");
        custom_defines.append("afpvec8", "f16mat2x4");
        custom_defines.append("afpmat4", "f16mat4");
    }
    else
    {
        custom_defines.append("afp", "float");
        custom_defines.append("afpvec2", "vec2");
        custom_defines.append("afpvec4", "vec4");
        custom_defines.append("afpvec8", "mat2x4");
        custom_defines.append("afpmat4", "mat4");
    }

    if (opt.use_fp16_storage && opt.use_fp16_uniform && opt.use_fp16_arithmetic)
    {
        custom_defines.append("lfp", "float16_t");
        custom_defines.append("lfpvec4", "f16vec4");
    }
    else if (opt.use_fp16_storage && opt.use_fp16_arithmetic)
    {
        custom_defines.append("lfp", "float");
        custom_defines.append("lfpvec4", "uint64_t");
    }
    else if (opt.use_fp16_storage || opt.use_fp16_packed)
    {
        custom_defines.append("lfp", "float");
        custom_defines.append("lfpvec4", "uvec2");
    }
    else
    {
        custom_defines.append("lfp", "float");
        custom_defines.append("lfpvec4", "vec4");
    }

    if (opt.use_fp16_storage && opt.use_fp16_uniform && opt.use_fp16_arithmetic)
    {
        custom_defines.append("sfp2lfp(v)", "v");
        custom_defines.append("sfp2lfpvec4(v)", "v");

        custom_defines.append("lfp2afp(v)", "v");
        custom_defines.append("lfp2afpvec4(v)", "v");
    }
    else if (opt.use_fp16_storage && opt.use_fp16_arithmetic)
    {
        custom_defines.append("sfp2lfp(v)", "float(v)");
        custom_defines.append("sfp2lfpvec4(v)", "pack64(halfBitsToUInt16(v))");

        custom_defines.append("lfp2afp(v)", "float16_t(v)");
        custom_defines.append("lfp2afpvec4(v)", "int16BitsToHalf(unpack16(v))");
    }
    else if (opt.use_fp16_packed && opt.use_fp16_arithmetic)
    {
        custom_defines.append("sfp2lfp(v)", "v");
        custom_defines.append("sfp2lfpvec4(v)", "v");

        custom_defines.append("lfp2afp(v)", "float16_t(v)");
        custom_defines.append("lfp2afpvec4(v)", "f16vec4(unpackFloat2x16(v.x),unpackFloat2x16(v.y))");
    }
    else if (opt.use_fp16_storage)
    {
        custom_defines.append("sfp2lfp(v)", "float(v)");
        custom_defines.append("sfp2lfpvec4(v)", "uvec2(packHalf2x16(vec4(v).rg),packHalf2x16(vec4(v).ba))");

        custom_defines.append("lfp2afp(v)", "v");
        custom_defines.append("lfp2afpvec4(v)", "vec4(unpackHalf2x16(v.x),unpackHalf2x16(v.y))");
    }
    else if (opt.use_fp16_packed)
    {
        custom_defines.append("sfp2lfp(v)", "v");
        custom_defines.append("sfp2lfpvec4(v)", "v");

        custom_defines.append("lfp2afp(v)", "v");
        custom_defines.append("lfp2afpvec4(v)", "vec4(unpackHalf2x16(v.x),unpackHalf2x16(v.y))");
    }
    else
    {
        custom_defines.append("sfp2lfp(v)", "v");
        custom_defines.append("sfp2lfpvec4(v)", "v");

        custom_defines.append("lfp2afp(v)", "v");
        custom_defines.append("lfp2afpvec4(v)", "v");
    }

    if (opt.use_fp16_storage && opt.use_fp16_arithmetic)
    {
        custom_defines.append("buffer_ld1(buf,i)", "buf[i]");
        custom_defines.append("buffer_st1(buf,i,v)", "{buf[i]=v;}");
        custom_defines.append("buffer_cp1(buf,i,sbuf,si)", "{buf[i]=sbuf[si];}");
        custom_defines.append("buffer_cp1to4(buf,i,sbuf,si4)", "{buf[i]=f16vec4(sbuf[si4.r],sbuf[si4.g],sbuf[si4.b],sbuf[si4.a]);}");
        custom_defines.append("buffer_cp1to8(buf,i,sbuf,si4,sii4)", "{buf[i]=f16mat2x4(sbuf[si4.r],sbuf[si4.g],sbuf[si4.b],sbuf[si4.a],sbuf[sii4.r],sbuf[sii4.g],sbuf[sii4.b],sbuf[sii4.a]);}");
        custom_defines.append("buffer_ld2(buf,i)", "buf[i]");
        custom_defines.append("buffer_st2(buf,i,v)", "{buf[i]=v;}");
        custom_defines.append("buffer_cp2(buf,i,sbuf,si)", "{buf[i]=sbuf[si];}");
        custom_defines.append("buffer_ld4(buf,i)", "buf[i]");
        custom_defines.append("buffer_st4(buf,i,v)", "{buf[i]=v;}");
        custom_defines.append("buffer_cp4(buf,i,sbuf,si)", "{buf[i]=sbuf[si];}");
        custom_defines.append("buffer_cp4to1(buf,i4,sbuf,si)", "{buf[i4.r]=sbuf[si].r;buf[i4.g]=sbuf[si].g;buf[i4.b]=sbuf[si].b;buf[i4.a]=sbuf[si].a;}");
        custom_defines.append("buffer_cp4to8(buf,i,sbuf,si2)", "{buf[i]=f16mat2x4(sbuf[si2.r],sbuf[si2.g]);}");
        custom_defines.append("buffer_ld8(buf,i)", "buf[i]");
        custom_defines.append("buffer_st8(buf,i,v)", "{buf[i]=v;}");
        custom_defines.append("buffer_cp8(buf,i,sbuf,si)", "{buf[i]=sbuf[si];}");
        custom_defines.append("buffer_cp8to1(buf,i4,ii4,sbuf,si)", "{f16mat2x4 _v=sbuf[si]; buf[i4.r]=_v[0].r;buf[i4.g]=_v[0].g;buf[i4.b]=_v[0].b;buf[i4.a]=_v[0].a; buf[ii4.r]=_v[1].r;buf[ii4.g]=_v[1].g;buf[ii4.b]=_v[1].b;buf[ii4.a]=_v[1].a;}");
        custom_defines.append("buffer_cp8to4(buf,i2,sbuf,si)", "{f16mat2x4 _v=sbuf[si]; buf[i2.r]=_v[0];buf[i2.g]=_v[1];}");
        custom_defines.append("sfp2afpmat4(v)", "v");
        custom_defines.append("afp2sfpmat4(v)", "v");
    }
    else if (opt.use_fp16_packed && opt.use_fp16_arithmetic)
    {
        // custom_defines.append("buffer_ld1(buf,i)", "float16_t(buf[i])");
        custom_defines.append("buffer_ld1(buf,i)", "float16_t(unpackHalf2x16(buf[(i)/2])[(i)%2])");
        // custom_defines.append("buffer_st1(buf,i,v)", "{buf[i]=float(v);}");
        custom_defines.append("buffer_st1(buf,i,v)", "{uint _i=uint(i);uint _id2=_i/2;uint _im2=_i%2;float _vs=float(v);uint _old_v, _new_v;do{_old_v=atomicCompSwap(buf[_id2],0,0);vec2 _v=unpackHalf2x16(_old_v);_v[_im2]=_vs;_new_v=packHalf2x16(_v);} while(atomicCompSwap(buf[_id2],_old_v,_new_v)!=_old_v);}");
        // custom_defines.append("buffer_cp1(buf,i,sbuf,si)", "{buf[i]=sbuf[si];}");
        custom_defines.append("buffer_cp1(buf,i,sbuf,si)", "{uint _i=uint(i);uint _id2=_i/2;uint _im2=_i%2;uint _si=uint(si);uint _sid2=_si/2;uint _sim2=_si%2;float v=unpackHalf2x16(sbuf[_sid2])[_sim2];uint _old_v, _new_v;do{_old_v=atomicCompSwap(buf[_id2],0,0);vec2 _v=unpackHalf2x16(_old_v);_v[_im2]=v;_new_v=packHalf2x16(_v);} while(atomicCompSwap(buf[_id2],_old_v,_new_v)!=_old_v);}");

        // custom_defines.append("buffer_cp1to4(buf,i,sbuf,si4)", "{buf[i]=uvec2(packFloat2x16(f16vec2(sbuf[si4.r],sbuf[si4.g])),packFloat2x16(f16vec2(sbuf[si4.b],sbuf[si4.a])));}");

        custom_defines.append("buffer_cp1to4(buf,i,sbuf,si4)", "{uvec4 _si4d2=uvec4(si4)/2;uvec4 _si4m2=uvec4(si4)%2; buf[i]=uvec2(packHalf2x16(vec2(unpackHalf2x16(sbuf[_si4d2.r])[_si4m2.r],unpackHalf2x16(sbuf[_si4d2.g])[_si4m2.g])),packHalf2x16(vec2(unpackHalf2x16(sbuf[_si4d2.b])[_si4m2.b],unpackHalf2x16(sbuf[_si4d2.a])[_si4m2.a])));}");

        // custom_defines.append("buffer_cp1to8(buf,i,sbuf,si4,sii4)", "{buf[i]=uvec4(packFloat2x16(f16vec2(sbuf[si4.r],sbuf[si4.g])),packFloat2x16(f16vec2(sbuf[si4.b],sbuf[si4.a])),packFloat2x16(f16vec2(sbuf[sii4.r],sbuf[sii4.g])),packFloat2x16(f16vec2(sbuf[sii4.b],sbuf[sii4.a])));}");

        custom_defines.append("buffer_cp1to8(buf,i,sbuf,si4,sii4)", "{uvec4 _si4d2=uvec4(si4)/2;uvec4 _sii4d2=uvec4(sii4)/2;uvec4 _si4m2=uvec4(si4)%2;uvec4 _sii4m2=uvec4(sii4)%2; buf[i]=uvec4(packHalf2x16(vec2(unpackHalf2x16(sbuf[_si4d2.r])[_si4m2.r],unpackHalf2x16(sbuf[_si4d2.g])[_si4m2.g])),packHalf2x16(vec2(unpackHalf2x16(sbuf[_si4d2.b])[_si4m2.b],unpackHalf2x16(sbuf[_si4d2.a])[_si4m2.a])),packHalf2x16(vec2(unpackHalf2x16(sbuf[_sii4d2.r])[_sii4m2.r],unpackHalf2x16(sbuf[_sii4d2.g])[_sii4m2.g])),packHalf2x16(vec2(unpackHalf2x16(sbuf[_sii4d2.b])[_sii4m2.b],unpackHalf2x16(sbuf[_sii4d2.a])[_sii4m2.a])));}");

        custom_defines.append("buffer_ld2(buf,i)", "unpackFloat2x16(buf[i])");
        custom_defines.append("buffer_st2(buf,i,v)", "{buf[i]=packFloat2x16(v)}");
        custom_defines.append("buffer_cp2(buf,i,sbuf,si)", "{buf[i]=sbuf[si];}");
        custom_defines.append("buffer_ld4(buf,i)", "f16vec4(unpackFloat2x16(buf[i].x),unpackFloat2x16(buf[i].y))");
        custom_defines.append("buffer_st4(buf,i,v)", "{buf[i]=uvec2(packFloat2x16(v.rg),packFloat2x16(v.ba));}");
        custom_defines.append("buffer_cp4(buf,i,sbuf,si)", "{buf[i]=sbuf[si];}");

        // custom_defines.append("buffer_cp4to1(buf,i4,sbuf,si)", "{uvec2 _v=sbuf[si]; f16vec2 _v0=unpackFloat2x16(_v.x);f16vec2 _v1=unpackFloat2x16(_v.y); buf[i4.r]=_v0.r;buf[i4.g]=_v0.g;buf[i4.b]=_v1.r;buf[i4.a]=_v1.g;}");

        custom_defines.append("buffer_cp4to1(buf,i4,sbuf,si)", "{uvec2 _v=sbuf[si]; vec2 _v0=unpackHalf2x16(_v.x);vec2 _v1=unpackHalf2x16(_v.y);buffer_st1(buf,i4.r,_v0.r);buffer_st1(buf,i4.g,_v0.g);buffer_st1(buf,i4.b,_v1.r);buffer_st1(buf,i4.a,_v1.g);}");

        custom_defines.append("buffer_cp4to8(buf,i,sbuf,si2)", "{buf[i]=uvec4(sbuf[si2.r],sbuf[si2.g]);}");
        custom_defines.append("buffer_ld8(buf,i)", "f16mat2x4(f16vec4(unpackFloat2x16(buf[i].r),unpackFloat2x16(buf[i].g)),f16vec4(unpackFloat2x16(buf[i].b),unpackFloat2x16(buf[i].a)))");
        custom_defines.append("buffer_st8(buf,i,v)", "{buf[i]=uvec4(uvec2(packFloat2x16(v[0].rg),packFloat2x16(v[0].ba)),uvec2(packFloat2x16(v[1].rg),packFloat2x16(v[1].ba)));}");
        custom_defines.append("buffer_cp8(buf,i,sbuf,si)", "{buf[i]=sbuf[si];}");

        // custom_defines.append("buffer_cp8to1(buf,i4,ii4,sbuf,si)", "{uvec4 _v=sbuf[si]; f16vec2 _v0=unpackFloat2x16(_v.r);f16vec2 _v1=unpackFloat2x16(_v.g);f16vec2 _v2=unpackFloat2x16(_v.b);f16vec2 _v3=unpackFloat2x16(_v.a); buf[i4.r]=_v0.r;buf[i4.g]=_v0.g;buf[i4.b]=_v1.r;buf[i4.a]=_v1.g; buf[ii4.r]=_v2.r;buf[ii4.g]=_v2.g;buf[ii4.b]=_v3.r;buf[ii4.a]=_v3.g;}");

        custom_defines.append("buffer_cp8to1(buf,i4,ii4,sbuf,si)", "{uvec4 _v=sbuf[si]; vec2 _v0=unpackHalf2x16(_v.r);vec2 _v1=unpackHalf2x16(_v.g);vec2 _v2=unpackHalf2x16(_v.b);vec2 _v3=unpackHalf2x16(_v.a);buffer_st1(buf,i4.r,_v0.r);buffer_st1(buf,i4.g,_v0.g);buffer_st1(buf,i4.b,_v1.r);buffer_st1(buf,i4.a,_v1.g);buffer_st1(buf,ii4.r,_v2.r);buffer_st1(buf,ii4.g,_v2.g);buffer_st1(buf,ii4.b,_v3.r);buffer_st1(buf,ii4.a,_v3.g);}");

        custom_defines.append("buffer_cp8to4(buf,i2,sbuf,si)", "{uvec4 _v=sbuf[si]; buf[i2.r]=_v.rg;buf[i2.g]=_v.ba;}");
    }
    else if (opt.use_fp16_storage)
    {
        custom_defines.append("buffer_ld1(buf,i)", "float(buf[i])");
        custom_defines.append("buffer_st1(buf,i,v)", "{buf[i]=float16_t(v);}");
        custom_defines.append("buffer_cp1(buf,i,sbuf,si)", "{buf[i]=sbuf[si];}");
        custom_defines.append("buffer_cp1to4(buf,i,sbuf,si4)", "{buf[i].r=sbuf[si4.r];buf[i].g=sbuf[si4.g];buf[i].b=sbuf[si4.b];buf[i].a=sbuf[si4.a];}");
        custom_defines.append("buffer_cp1to8(buf,i,sbuf,si4,sii4)", "{buf[i].abcd.r=sbuf[si4.r];buf[i].abcd.g=sbuf[si4.g];buf[i].abcd.b=sbuf[si4.b];buf[i].abcd.a=sbuf[si4.a];buf[i].efgh.r=sbuf[sii4.r];buf[i].efgh.g=sbuf[sii4.g];buf[i].efgh.b=sbuf[sii4.b];buf[i].efgh.a=sbuf[sii4.a];}");
        custom_defines.append("buffer_ld2(buf,i)", "vec2(buf[i])");
        custom_defines.append("buffer_st2(buf,i,v)", "{buf[i]=f16vec2(v);}");
        custom_defines.append("buffer_cp2(buf,i,sbuf,si)", "{buf[i]=sbuf[si];}");
        custom_defines.append("buffer_ld4(buf,i)", "vec4(buf[i])");
        custom_defines.append("buffer_st4(buf,i,v)", "{buf[i]=f16vec4(v);}");
        custom_defines.append("buffer_cp4(buf,i,sbuf,si)", "{buf[i]=sbuf[si];}");
        custom_defines.append("buffer_cp4to1(buf,i4,sbuf,si)", "{buf[i4.r]=sbuf[si].r;buf[i4.g]=sbuf[si].g;buf[i4.b]=sbuf[si].b;buf[i4.a]=sbuf[si].a;}");
        custom_defines.append("buffer_cp4to8(buf,i,sbuf,si2)", "{buf[i].abcd=sbuf[si2.r];buf[i].efgh=sbuf[si2.g];}");
        custom_defines.append("buffer_ld8(buf,i)", "mat2x4(vec4(buf[i].abcd),vec4(buf[i].efgh))");
        custom_defines.append("buffer_st8(buf,i,v)", "{buf[i].abcd=f16vec4(v[0]);buf[i].efgh=f16vec4(v[1]);}");
        custom_defines.append("buffer_cp8(buf,i,sbuf,si)", "{buf[i].abcd=sbuf[si].abcd;buf[i].efgh=sbuf[si].efgh;}");
        custom_defines.append("buffer_cp8to1(buf,i4,ii4,sbuf,si)", "{buf[i4.r]=sbuf[si].abcd.r;buf[i4.g]=sbuf[si].abcd.g;buf[i4.b]=sbuf[si].abcd.b;buf[i4.a]=sbuf[si].abcd.a; buf[ii4.r]=sbuf[si].efgh.r;buf[ii4.g]=sbuf[si].efgh.g;buf[ii4.b]=sbuf[si].efgh.b;buf[ii4.a]=sbuf[si].efgh.a;}");
        custom_defines.append("buffer_cp8to4(buf,i2,sbuf,si)", "{buf[i2.r]=sbuf[si].abcd;buf[i2.g]=sbuf[si].efgh;}");
    }
    else if (opt.use_fp16_packed)
    {
        // custom_defines.append("buffer_ld1(buf,i)", "buf[i]");
        custom_defines.append("buffer_ld1(buf,i)", "unpackHalf2x16(buf[(i)/2])[(i)%2]");
        // custom_defines.append("buffer_st1(buf,i,v)", "{buf[i]=v;}");
        custom_defines.append("buffer_st1(buf,i,v)", "{uint _i=uint(i);uint _id2=_i/2;uint _im2=_i%2;float _vs=float(v);uint _old_v, _new_v;do{_old_v=atomicCompSwap(buf[_id2],0,0);vec2 _v=unpackHalf2x16(_old_v);_v[_im2]=_vs;_new_v=packHalf2x16(_v);} while(atomicCompSwap(buf[_id2],_old_v,_new_v)!=_old_v);}");
        // custom_defines.append("buffer_cp1(buf,i,sbuf,si)", "{buf[i]=sbuf[si];}");
        custom_defines.append("buffer_cp1(buf,i,sbuf,si)", "{uint _i=uint(i);uint _id2=_i/2;uint _im2=_i%2;uint _si=uint(si);uint _sid2=_si/2;uint _sim2=_si%2;float v=unpackHalf2x16(sbuf[_sid2])[_sim2];uint _old_v, _new_v;do{_old_v=atomicCompSwap(buf[_id2],0,0);vec2 _v=unpackHalf2x16(_old_v);_v[_im2]=v;_new_v=packHalf2x16(_v);} while(atomicCompSwap(buf[_id2],_old_v,_new_v)!=_old_v);}");

        // custom_defines.append("buffer_cp1to4(buf,i,sbuf,si4)", "{buf[i]=uvec2(packHalf2x16(vec2(sbuf[si4.r],sbuf[si4.g])),packHalf2x16(vec2(sbuf[si4.b],sbuf[si4.a])));}");

        custom_defines.append("buffer_cp1to4(buf,i,sbuf,si4)", "{uvec4 _si4d2=uvec4(si4)/2;uvec4 _si4m2=uvec4(si4)%2; buf[i]=uvec2(packHalf2x16(vec2(unpackHalf2x16(sbuf[_si4d2.r])[_si4m2.r],unpackHalf2x16(sbuf[_si4d2.g])[_si4m2.g])),packHalf2x16(vec2(unpackHalf2x16(sbuf[_si4d2.b])[_si4m2.b],unpackHalf2x16(sbuf[_si4d2.a])[_si4m2.a])));}");

        // custom_defines.append("buffer_cp1to8(buf,i,sbuf,si4,sii4)", "{buf[i]=uvec4(packHalf2x16(vec2(sbuf[si4.r],sbuf[si4.g])),packHalf2x16(vec2(sbuf[si4.b],sbuf[si4.a])),packHalf2x16(vec2(sbuf[sii4.r],sbuf[sii4.g])),packHalf2x16(vec2(sbuf[sii4.b],sbuf[sii4.a])));}");

        custom_defines.append("buffer_cp1to8(buf,i,sbuf,si4,sii4)", "{uvec4 _si4d2=uvec4(si4)/2;uvec4 _sii4d2=uvec4(sii4)/2;uvec4 _si4m2=uvec4(si4)%2;uvec4 _sii4m2=uvec4(sii4)%2; buf[i]=uvec4(packHalf2x16(vec2(unpackHalf2x16(sbuf[_si4d2.r])[_si4m2.r],unpackHalf2x16(sbuf[_si4d2.g])[_si4m2.g])),packHalf2x16(vec2(unpackHalf2x16(sbuf[_si4d2.b])[_si4m2.b],unpackHalf2x16(sbuf[_si4d2.a])[_si4m2.a])),packHalf2x16(vec2(unpackHalf2x16(sbuf[_sii4d2.r])[_sii4m2.r],unpackHalf2x16(sbuf[_sii4d2.g])[_sii4m2.g])),packHalf2x16(vec2(unpackHalf2x16(sbuf[_sii4d2.b])[_sii4m2.b],unpackHalf2x16(sbuf[_sii4d2.a])[_sii4m2.a])));}");

        custom_defines.append("buffer_ld2(buf,i)", "unpackHalf2x16(buf[i])");
        custom_defines.append("buffer_st2(buf,i,v)", "{buf[i]=packHalf2x16(v)}");
        custom_defines.append("buffer_cp2(buf,i,sbuf,si)", "{buf[i]=sbuf[si];}");
        custom_defines.append("buffer_ld4(buf,i)", "vec4(unpackHalf2x16(buf[i].x),unpackHalf2x16(buf[i].y))");
        custom_defines.append("buffer_st4(buf,i,v)", "{buf[i]=uvec2(packHalf2x16(v.rg),packHalf2x16(v.ba));}");
        custom_defines.append("buffer_cp4(buf,i,sbuf,si)", "{buf[i]=sbuf[si];}");

        // custom_defines.append("buffer_cp4to1(buf,i4,sbuf,si)", "{uvec2 _v=sbuf[si]; vec2 _v0=unpackHalf2x16(_v.x);vec2 _v1=unpackHalf2x16(_v.y); buf[i4.r]=_v0.r;buf[i4.g]=_v0.g;buf[i4.b]=_v1.r;buf[i4.a]=_v1.g;}");

        custom_defines.append("buffer_cp4to1(buf,i4,sbuf,si)", "{uvec2 _v=sbuf[si]; vec2 _v0=unpackHalf2x16(_v.x);vec2 _v1=unpackHalf2x16(_v.y);buffer_st1(buf,i4.r,_v0.r);buffer_st1(buf,i4.g,_v0.g);buffer_st1(buf,i4.b,_v1.r);buffer_st1(buf,i4.a,_v1.g);}");

        custom_defines.append("buffer_cp4to8(buf,i,sbuf,si2)", "{buf[i]=uvec4(sbuf[si2.r],sbuf[si2.g]);}");
        custom_defines.append("buffer_ld8(buf,i)", "mat2x4(vec4(unpackHalf2x16(buf[i].r),unpackHalf2x16(buf[i].g)),vec4(unpackHalf2x16(buf[i].b),unpackHalf2x16(buf[i].a)))");
        custom_defines.append("buffer_st8(buf,i,v)", "{buf[i]=uvec4(uvec2(packHalf2x16(v[0].rg),packHalf2x16(v[0].ba)),uvec2(packHalf2x16(v[1].rg),packHalf2x16(v[1].ba)));}");
        custom_defines.append("buffer_cp8(buf,i,sbuf,si)", "{buf[i]=sbuf[si];}");

        // custom_defines.append("buffer_cp8to1(buf,i4,ii4,sbuf,si)", "{uvec4 _v=sbuf[si]; vec2 _v0=unpackHalf2x16(_v.r);vec2 _v1=unpackHalf2x16(_v.g);vec2 _v2=unpackHalf2x16(_v.b);vec2 _v3=unpackHalf2x16(_v.a); buf[i4.r]=_v0.r;buf[i4.g]=_v0.g;buf[i4.b]=_v1.r;buf[i4.a]=_v1.g; buf[ii4.r]=_v2.r;buf[ii4.g]=_v2.g;buf[ii4.b]=_v3.r;buf[ii4.a]=_v3.g;}");

        custom_defines.append("buffer_cp8to1(buf,i4,ii4,sbuf,si)", "{uvec4 _v=sbuf[si]; vec2 _v0=unpackHalf2x16(_v.r);vec2 _v1=unpackHalf2x16(_v.g);vec2 _v2=unpackHalf2x16(_v.b);vec2 _v3=unpackHalf2x16(_v.a);buffer_st1(buf,i4.r,_v0.r);buffer_st1(buf,i4.g,_v0.g);buffer_st1(buf,i4.b,_v1.r);buffer_st1(buf,i4.a,_v1.g);buffer_st1(buf,ii4.r,_v2.r);buffer_st1(buf,ii4.g,_v2.g);buffer_st1(buf,ii4.b,_v3.r);buffer_st1(buf,ii4.a,_v3.g);}");

        custom_defines.append("buffer_cp8to4(buf,i2,sbuf,si)", "{uvec4 _v=sbuf[si]; buf[i2.r]=_v.rg;buf[i2.g]=_v.ba;}");
    }
    else
    {
        custom_defines.append("buffer_ld1(buf,i)", "buf[i]");
        custom_defines.append("buffer_st1(buf,i,v)", "{buf[i]=v;}");
        custom_defines.append("buffer_cp1(buf,i,sbuf,si)", "{buf[i]=sbuf[si];}");
        custom_defines.append("buffer_cp1to4(buf,i,sbuf,si4)", "{buf[i]=vec4(sbuf[si4.r],sbuf[si4.g],sbuf[si4.b],sbuf[si4.a]);}");
        custom_defines.append("buffer_cp1to8(buf,i,sbuf,si4,sii4)", "{buf[i]=mat2x4(sbuf[si4.r],sbuf[si4.g],sbuf[si4.b],sbuf[si4.a],sbuf[sii4.r],sbuf[sii4.g],sbuf[sii4.b],sbuf[sii4.a]);}");
        custom_defines.append("buffer_ld2(buf,i)", "buf[i]");
        custom_defines.append("buffer_st2(buf,i,v)", "{buf[i]=v;}");
        custom_defines.append("buffer_cp2(buf,i,sbuf,si)", "{buf[i]=sbuf[si];}");
        custom_defines.append("buffer_ld4(buf,i)", "buf[i]");
        custom_defines.append("buffer_st4(buf,i,v)", "{buf[i]=v;}");
        custom_defines.append("buffer_cp4(buf,i,sbuf,si)", "{buf[i]=sbuf[si];}");
        custom_defines.append("buffer_cp4to1(buf,i4,sbuf,si)", "{vec4 _v=sbuf[si]; buf[i4.r]=_v.r;buf[i4.g]=_v.g;buf[i4.b]=_v.b;buf[i4.a]=_v.a;}");
        custom_defines.append("buffer_cp4to8(buf,i,sbuf,si2)", "{buf[i]=mat2x4(sbuf[si2.r],sbuf[si2.g]);}");
        custom_defines.append("buffer_ld8(buf,i)", "buf[i]");
        custom_defines.append("buffer_st8(buf,i,v)", "{buf[i]=v;}");
        custom_defines.append("buffer_cp8(buf,i,sbuf,si)", "{buf[i]=sbuf[si];}");
        custom_defines.append("buffer_cp8to1(buf,i4,ii4,sbuf,si)", "{mat2x4 _v=sbuf[si]; buf[i4.r]=_v[0].r;buf[i4.g]=_v[0].g;buf[i4.b]=_v[0].b;buf[i4.a]=_v[0].a; buf[ii4.r]=_v[1].r;buf[ii4.g]=_v[1].g;buf[ii4.b]=_v[1].b;buf[ii4.a]=_v[1].a;}");
        custom_defines.append("buffer_cp8to4(buf,i2,sbuf,si)", "{mat2x4 _v=sbuf[si]; buf[i2.r]=_v[0];buf[i2.g]=_v[1];}");
        custom_defines.append("sfp2afpmat4(v)", "v");
        custom_defines.append("afp2sfpmat4(v)", "v");
    }

<<<<<<< HEAD
    if (opt.use_int8_storage)
    {
        custom_defines.push_back(std::make_pair("sint", "int8_t"));
        custom_defines.push_back(std::make_pair("sintvec4", "i8vec4"));
    }
    else if (opt.use_int8_packed)
    {
        custom_defines.push_back(std::make_pair("sint", "float"));
        custom_defines.push_back(std::make_pair("sintvec4", "uint"));
        custom_defines.push_back(std::make_pair("sintvec8", "uvec2"));
    }
    else
    {
        custom_defines.push_back(std::make_pair("sint", "float"));
        custom_defines.push_back(std::make_pair("sintvec4", "vec4"));
    }

    if (1) // opt.use_int8_arithmetic
    {
        // i8 extended to i32 for all integer arithmetic
        custom_defines.push_back(std::make_pair("aint", "int"));
        custom_defines.push_back(std::make_pair("aintvec4", "ivec4"));
    }

    if (opt.use_int8_storage)
    {
        custom_defines.push_back(std::make_pair("ibuffer_ld1(buf,i)", "int(buf[i])"));
        custom_defines.push_back(std::make_pair("ibuffer_st1(buf,i,v)", "{buf[i]=int8_t(v);}"));
        custom_defines.push_back(std::make_pair("ibuffer_ld4(buf,i)", "ivec4(buf[i])"));
        custom_defines.push_back(std::make_pair("ibuffer_st4(buf,i,v)", "{buf[i]=i8vec4(v);}"));
        custom_defines.push_back(std::make_pair("ibuffer_ld8(buf,i)", "aintvec8(ivec4(buf[i].abcd),ivec4(buf[i].efgh))"));
        custom_defines.push_back(std::make_pair("ibuffer_st8(buf,i,v)", "{buf[i].abcd=i8vec4(v.abcd);buf[i].efgh=i8vec4(v.efgh);}"));
    }
    else if (opt.use_int8_packed)
    {
        custom_defines.push_back(std::make_pair("ibuffer_ld1(buf,i)", "int(round(buf[i]))"));
        custom_defines.push_back(std::make_pair("ibuffer_st1(buf,i,v)", "{buf[i]=float(v);}"));
        custom_defines.push_back(std::make_pair("ibuffer_ld4(buf,i)", "ivec4(int(buf[i]&255)-127, int((buf[i]>>8)&255)-127, int((buf[i]>>16)&255)-127, int((buf[i]>>24)&255)-127)"));
        custom_defines.push_back(std::make_pair("ibuffer_st4(buf,i,v)", "{buf[i]=uint(((v.r+127)) | ((v.g+127)<<8) | ((v.b+127)<<16) | ((v.a+127)<<24));}"));
        custom_defines.push_back(std::make_pair("ibuffer_ld8(buf,i)", "aintvec8(ivec4(int(buf[i].x&255)-127, int((buf[i].x>>8)&255)-127, int((buf[i].x>>16)&255)-127, int((buf[i].x>>24)&255)-127),ivec4(int(buf[i].y&255)-127, int((buf[i].y>>8)&255)-127, int((buf[i].y>>16)&255)-127, int((buf[i].y>>24)&255)-127))"));
        custom_defines.push_back(std::make_pair("ibuffer_st8(buf,i,v)", "{buf[i].x=uint(((v.abcd.r+127)) | ((v.abcd.g+127)<<8) | ((v.abcd.b+127)<<16) | ((v.abcd.a+127)<<24));buf[i].y=uint(((v.efgh.r+127)) | ((v.efgh.g+127)<<8) | ((v.efgh.b+127)<<16) | ((v.efgh.a+127)<<24));}"));
    }
    else
    {
        custom_defines.push_back(std::make_pair("ibuffer_ld1(buf,i)", "int(round(buf[i]))"));
        custom_defines.push_back(std::make_pair("ibuffer_st1(buf,i,v)", "{buf[i]=float(v);}"));
        custom_defines.push_back(std::make_pair("ibuffer_ld4(buf,i)", "ivec4(round(buf[i]))"));
        custom_defines.push_back(std::make_pair("ibuffer_st4(buf,i,v)", "{buf[i]=vec4(v);}"));
        custom_defines.push_back(std::make_pair("ibuffer_ld8(buf,i)", "aintvec8(ivec4(round(buf[i].abcd)), ivec4(round(buf[i].efgh)))"));
        custom_defines.push_back(std::make_pair("ibuffer_st8(buf,i,v)", "{buf[i].abcd=vec4(v.abcd);buf[i].efgh=vec4(v.efgh);}"));
    }

    if (opt.use_image_storage)
    {
        if (opt.use_fp16_storage)
        {
            custom_defines.append("imfmtc1", "r16f");
            custom_defines.append("imfmtc4", "rgba16f");
            custom_defines.append("unfp", "mediump");
        }
        else if (opt.use_fp16_packed)
        {
            custom_defines.append("imfmtc1", "r32f");
            custom_defines.append("imfmtc4", "rgba16f");
            custom_defines.append("unfp", "mediump");
        }
        else
        {
            custom_defines.append("imfmtc1", "r32f");
            custom_defines.append("imfmtc4", "rgba32f");
            custom_defines.append("unfp", "highp");
        }

        if (opt.use_fp16_storage && opt.use_fp16_arithmetic)
        {
            custom_defines.append("image1d_ld1(tex,p)", "float16_t(texelFetch(tex,p,0).r)");
            custom_defines.append("image2d_ld1(tex,p)", "float16_t(texelFetch(tex,p,0).r)");
            custom_defines.append("image3d_ld1(tex,p)", "float16_t(texelFetch(tex,p,0).r)");
            custom_defines.append("image1d_st1(img,p,v)", "{vec4 _v;_v.r=float(v);imageStore(img,p,_v);}");
            custom_defines.append("image2d_st1(img,p,v)", "{vec4 _v;_v.r=float(v);imageStore(img,p,_v);}");
            custom_defines.append("image3d_st1(img,p,v)", "{vec4 _v;_v.r=float(v);imageStore(img,p,_v);}");
            custom_defines.append("image1d_cp1(img,p,tex,sp)", "{imageStore(img,p,texelFetch(tex,sp,0));}");
            custom_defines.append("image2d_cp1(img,p,tex,sp)", "{imageStore(img,p,texelFetch(tex,sp,0));}");
            custom_defines.append("image3d_cp1(img,p,tex,sp)", "{imageStore(img,p,texelFetch(tex,sp,0));}");
            custom_defines.append("image1d_ld4(tex,p)", "f16vec4(texelFetch(tex,p,0))");
            custom_defines.append("image2d_ld4(tex,p)", "f16vec4(texelFetch(tex,p,0))");
            custom_defines.append("image3d_ld4(tex,p)", "f16vec4(texelFetch(tex,p,0))");
            custom_defines.append("image1d_st4(img,p,v)", "{imageStore(img,p,vec4(v));}");
            custom_defines.append("image2d_st4(img,p,v)", "{imageStore(img,p,vec4(v));}");
            custom_defines.append("image3d_st4(img,p,v)", "{imageStore(img,p,vec4(v));}");
            custom_defines.append("image1d_cp4(img,p,tex,sp)", "{imageStore(img,p,texelFetch(tex,sp,0));}");
            custom_defines.append("image2d_cp4(img,p,tex,sp)", "{imageStore(img,p,texelFetch(tex,sp,0));}");
            custom_defines.append("image3d_cp4(img,p,tex,sp)", "{imageStore(img,p,texelFetch(tex,sp,0));}");
            custom_defines.append("image1d_ld8(tex,p)", "f16mat2x4(texelFetch(tex,(p)*2,0),texelFetch(tex,(p)*2+1,0))");
            custom_defines.append("image2d_ld8(tex,p)", "f16mat2x4(texelFetch(tex,ivec2(p.x*2,p.y),0),texelFetch(tex,ivec2(p.x*2+1,p.y),0))");
            custom_defines.append("image3d_ld8(tex,p)", "f16mat2x4(texelFetch(tex,ivec3(p.x*2,p.y,p.z),0),texelFetch(tex,ivec3(p.x*2+1,p.y,p.z),0))");
            custom_defines.append("image1d_st8(img,p,v)", "{imageStore(img,(p)*2,vec4(v[0]));imageStore(img,(p)*2+1,vec4(v[1]));}");
            custom_defines.append("image2d_st8(img,p,v)", "{imageStore(img,ivec2(p.x*2,p.y),vec4(v[0]));imageStore(img,ivec2(p.x*2+1,p.y),vec4(v[1]));}");
            custom_defines.append("image3d_st8(img,p,v)", "{imageStore(img,ivec3(p.x*2,p.y,p.z),vec4(v[0]));imageStore(img,ivec3(p.x*2+1,p.y,p.z),vec4(v[1]));}");
            custom_defines.append("image1d_cp8(img,p,tex,sp)", "{imageStore(img,(p)*2,texelFetch(tex,sp*2,0));imageStore(img,(p)*2+1,texelFetch(tex,sp*2+1,0));}");
            custom_defines.append("image2d_cp8(img,p,tex,sp)", "{imageStore(img,ivec2(p.x*2,p.y),texelFetch(tex,ivec2(sp.x*2,sp.y),0));imageStore(img,ivec2(p.x*2+1,p.y),texelFetch(tex,ivec2(sp.x*2+1,sp.y),0));}");
            custom_defines.append("image3d_cp8(img,p,tex,sp)", "{imageStore(img,ivec3(p.x*2,p.y,p.z),texelFetch(tex,ivec3(sp.x*2,sp.y,sp.z),0));imageStore(img,ivec3(p.x*2+1,p.y,p.z),texelFetch(tex,ivec3(sp.x*2+1,sp.y,sp.z),0));}");
        }
        else if (opt.use_fp16_packed && opt.use_fp16_arithmetic)
        {
            custom_defines.append("image1d_ld1(tex,p)", "float16_t(texelFetch(tex,p,0).r)");
            custom_defines.append("image2d_ld1(tex,p)", "float16_t(texelFetch(tex,p,0).r)");
            custom_defines.append("image3d_ld1(tex,p)", "float16_t(texelFetch(tex,p,0).r)");
            custom_defines.append("image1d_st1(img,p,v)", "{vec4 _v;_v.r=v;imageStore(img,p,_v);}");
            custom_defines.append("image2d_st1(img,p,v)", "{vec4 _v;_v.r=v;imageStore(img,p,_v);}");
            custom_defines.append("image3d_st1(img,p,v)", "{vec4 _v;_v.r=v;imageStore(img,p,_v);}");
            custom_defines.append("image1d_cp1(img,p,tex,sp)", "{imageStore(img,p,texelFetch(tex,sp,0));}");
            custom_defines.append("image2d_cp1(img,p,tex,sp)", "{imageStore(img,p,texelFetch(tex,sp,0));}");
            custom_defines.append("image3d_cp1(img,p,tex,sp)", "{imageStore(img,p,texelFetch(tex,sp,0));}");
            custom_defines.append("image1d_ld4(tex,p)", "f16vec4(texelFetch(tex,p,0))");
            custom_defines.append("image2d_ld4(tex,p)", "f16vec4(texelFetch(tex,p,0))");
            custom_defines.append("image3d_ld4(tex,p)", "f16vec4(texelFetch(tex,p,0))");
            custom_defines.append("image1d_st4(img,p,v)", "{imageStore(img,p,v);}");
            custom_defines.append("image2d_st4(img,p,v)", "{imageStore(img,p,v);}");
            custom_defines.append("image3d_st4(img,p,v)", "{imageStore(img,p,v);}");
            custom_defines.append("image1d_cp4(img,p,tex,sp)", "{imageStore(img,p,texelFetch(tex,sp,0));}");
            custom_defines.append("image2d_cp4(img,p,tex,sp)", "{imageStore(img,p,texelFetch(tex,sp,0));}");
            custom_defines.append("image3d_cp4(img,p,tex,sp)", "{imageStore(img,p,texelFetch(tex,sp,0));}");
            custom_defines.append("image1d_ld8(tex,p)", "f16mat2x4(texelFetch(tex,(p)*2,0),texelFetch(tex,(p)*2+1,0))");
            custom_defines.append("image2d_ld8(tex,p)", "f16mat2x4(texelFetch(tex,ivec2(p.x*2,p.y),0),texelFetch(tex,ivec2(p.x*2+1,p.y),0))");
            custom_defines.append("image3d_ld8(tex,p)", "f16mat2x4(texelFetch(tex,ivec3(p.x*2,p.y,p.z),0),texelFetch(tex,ivec3(p.x*2+1,p.y,p.z),0))");
            custom_defines.append("image1d_st8(img,p,v)", "{imageStore(img,(p)*2,v[0]);imageStore(img,(p)*2+1,v[1]);}");
            custom_defines.append("image2d_st8(img,p,v)", "{imageStore(img,ivec2(p.x*2,p.y),v[0]);imageStore(img,ivec2(p.x*2+1,p.y),v[1]);}");
            custom_defines.append("image3d_st8(img,p,v)", "{imageStore(img,ivec3(p.x*2,p.y,p.z),v[0]);imageStore(img,ivec3(p.x*2+1,p.y,p.z),v[1]);}");
            custom_defines.append("image1d_cp8(img,p,tex,sp)", "{imageStore(img,(p)*2,texelFetch(tex,sp*2,0));imageStore(img,(p)*2+1,texelFetch(tex,sp*2+1,0));}");
            custom_defines.append("image2d_cp8(img,p,tex,sp)", "{imageStore(img,ivec2(p.x*2,p.y),texelFetch(tex,ivec2(sp.x*2,sp.y),0));imageStore(img,ivec2(p.x*2+1,p.y),texelFetch(tex,ivec2(sp.x*2+1,sp.y),0));}");
            custom_defines.append("image3d_cp8(img,p,tex,sp)", "{imageStore(img,ivec3(p.x*2,p.y,p.z),texelFetch(tex,ivec3(sp.x*2,sp.y,sp.z),0));imageStore(img,ivec3(p.x*2+1,p.y,p.z),texelFetch(tex,ivec3(sp.x*2+1,sp.y,sp.z),0));}");
        }
        else if (opt.use_fp16_storage)
        {
            custom_defines.append("image1d_ld1(tex,p)", "texelFetch(tex,p,0).r");
            custom_defines.append("image2d_ld1(tex,p)", "texelFetch(tex,p,0).r");
            custom_defines.append("image3d_ld1(tex,p)", "texelFetch(tex,p,0).r");
            custom_defines.append("image1d_st1(img,p,v)", "{vec4 _v;_v.r=v;imageStore(img,p,_v);}");
            custom_defines.append("image2d_st1(img,p,v)", "{vec4 _v;_v.r=v;imageStore(img,p,_v);}");
            custom_defines.append("image3d_st1(img,p,v)", "{vec4 _v;_v.r=v;imageStore(img,p,_v);}");
            custom_defines.append("image1d_cp1(img,p,tex,sp)", "{imageStore(img,p,texelFetch(tex,sp,0));}");
            custom_defines.append("image2d_cp1(img,p,tex,sp)", "{imageStore(img,p,texelFetch(tex,sp,0));}");
            custom_defines.append("image3d_cp1(img,p,tex,sp)", "{imageStore(img,p,texelFetch(tex,sp,0));}");
            custom_defines.append("image1d_ld4(tex,p)", "texelFetch(tex,p,0)");
            custom_defines.append("image2d_ld4(tex,p)", "texelFetch(tex,p,0)");
            custom_defines.append("image3d_ld4(tex,p)", "texelFetch(tex,p,0)");
            custom_defines.append("image1d_st4(img,p,v)", "{imageStore(img,p,v);}");
            custom_defines.append("image2d_st4(img,p,v)", "{imageStore(img,p,v);}");
            custom_defines.append("image3d_st4(img,p,v)", "{imageStore(img,p,v);}");
            custom_defines.append("image1d_cp4(img,p,tex,sp)", "{imageStore(img,p,texelFetch(tex,sp,0));}");
            custom_defines.append("image2d_cp4(img,p,tex,sp)", "{imageStore(img,p,texelFetch(tex,sp,0));}");
            custom_defines.append("image3d_cp4(img,p,tex,sp)", "{imageStore(img,p,texelFetch(tex,sp,0));}");
            custom_defines.append("image1d_ld8(tex,p)", "mat2x4(texelFetch(tex,(p)*2,0),texelFetch(tex,(p)*2+1,0))");
            custom_defines.append("image2d_ld8(tex,p)", "mat2x4(texelFetch(tex,ivec2(p.x*2,p.y),0),texelFetch(tex,ivec2(p.x*2+1,p.y),0))");
            custom_defines.append("image3d_ld8(tex,p)", "mat2x4(texelFetch(tex,ivec3(p.x*2,p.y,p.z),0),texelFetch(tex,ivec3(p.x*2+1,p.y,p.z),0))");
            custom_defines.append("image1d_st8(img,p,v)", "{imageStore(img,(p)*2,v[0]);imageStore(img,(p)*2+1,v[1]);}");
            custom_defines.append("image2d_st8(img,p,v)", "{imageStore(img,ivec2(p.x*2,p.y),v[0]);imageStore(img,ivec2(p.x*2+1,p.y),v[1]);}");
            custom_defines.append("image3d_st8(img,p,v)", "{imageStore(img,ivec3(p.x*2,p.y,p.z),v[0]);imageStore(img,ivec3(p.x*2+1,p.y,p.z),v[1]);}");
            custom_defines.append("image1d_cp8(img,p,tex,sp)", "{imageStore(img,(p)*2,texelFetch(tex,sp*2,0));imageStore(img,(p)*2+1,texelFetch(tex,sp*2+1,0));}");
            custom_defines.append("image2d_cp8(img,p,tex,sp)", "{imageStore(img,ivec2(p.x*2,p.y),texelFetch(tex,ivec2(sp.x*2,sp.y),0));imageStore(img,ivec2(p.x*2+1,p.y),texelFetch(tex,ivec2(sp.x*2+1,sp.y),0));}");
            custom_defines.append("image3d_cp8(img,p,tex,sp)", "{imageStore(img,ivec3(p.x*2,p.y,p.z),texelFetch(tex,ivec3(sp.x*2,sp.y,sp.z),0));imageStore(img,ivec3(p.x*2+1,p.y,p.z),texelFetch(tex,ivec3(sp.x*2+1,sp.y,sp.z),0));}");
        }
        else if (opt.use_fp16_packed)
        {
            custom_defines.append("image1d_ld1(tex,p)", "texelFetch(tex,p,0).r");
            custom_defines.append("image2d_ld1(tex,p)", "texelFetch(tex,p,0).r");
            custom_defines.append("image3d_ld1(tex,p)", "texelFetch(tex,p,0).r");
            custom_defines.append("image1d_st1(img,p,v)", "{vec4 _v;_v.r=v;imageStore(img,p,_v);}");
            custom_defines.append("image2d_st1(img,p,v)", "{vec4 _v;_v.r=v;imageStore(img,p,_v);}");
            custom_defines.append("image3d_st1(img,p,v)", "{vec4 _v;_v.r=v;imageStore(img,p,_v);}");
            custom_defines.append("image1d_cp1(img,p,tex,sp)", "{imageStore(img,p,texelFetch(tex,sp,0));}");
            custom_defines.append("image2d_cp1(img,p,tex,sp)", "{imageStore(img,p,texelFetch(tex,sp,0));}");
            custom_defines.append("image3d_cp1(img,p,tex,sp)", "{imageStore(img,p,texelFetch(tex,sp,0));}");
            custom_defines.append("image1d_ld4(tex,p)", "texelFetch(tex,p,0)");
            custom_defines.append("image2d_ld4(tex,p)", "texelFetch(tex,p,0)");
            custom_defines.append("image3d_ld4(tex,p)", "texelFetch(tex,p,0)");
            custom_defines.append("image1d_st4(img,p,v)", "{imageStore(img,p,v);}");
            custom_defines.append("image2d_st4(img,p,v)", "{imageStore(img,p,v);}");
            custom_defines.append("image3d_st4(img,p,v)", "{imageStore(img,p,v);}");
            custom_defines.append("image1d_cp4(img,p,tex,sp)", "{imageStore(img,p,texelFetch(tex,sp,0));}");
            custom_defines.append("image2d_cp4(img,p,tex,sp)", "{imageStore(img,p,texelFetch(tex,sp,0));}");
            custom_defines.append("image3d_cp4(img,p,tex,sp)", "{imageStore(img,p,texelFetch(tex,sp,0));}");
            custom_defines.append("image1d_ld8(tex,p)", "mat2x4(texelFetch(tex,(p)*2,0),texelFetch(tex,(p)*2+1,0))");
            custom_defines.append("image2d_ld8(tex,p)", "mat2x4(texelFetch(tex,ivec2(p.x*2,p.y),0),texelFetch(tex,ivec2(p.x*2+1,p.y),0))");
            custom_defines.append("image3d_ld8(tex,p)", "mat2x4(texelFetch(tex,ivec3(p.x*2,p.y,p.z),0),texelFetch(tex,ivec3(p.x*2+1,p.y,p.z),0))");
            custom_defines.append("image1d_st8(img,p,v)", "{imageStore(img,(p)*2,v[0]);imageStore(img,(p)*2+1,v[1]);}");
            custom_defines.append("image2d_st8(img,p,v)", "{imageStore(img,ivec2(p.x*2,p.y),v[0]);imageStore(img,ivec2(p.x*2+1,p.y),v[1]);}");
            custom_defines.append("image3d_st8(img,p,v)", "{imageStore(img,ivec3(p.x*2,p.y,p.z),v[0]);imageStore(img,ivec3(p.x*2+1,p.y,p.z),v[1]);}");
            custom_defines.append("image1d_cp8(img,p,tex,sp)", "{imageStore(img,(p)*2,texelFetch(tex,sp*2,0));imageStore(img,(p)*2+1,texelFetch(tex,sp*2+1,0));}");
            custom_defines.append("image2d_cp8(img,p,tex,sp)", "{imageStore(img,ivec2(p.x*2,p.y),texelFetch(tex,ivec2(sp.x*2,sp.y),0));imageStore(img,ivec2(p.x*2+1,p.y),texelFetch(tex,ivec2(sp.x*2+1,sp.y),0));}");
            custom_defines.append("image3d_cp8(img,p,tex,sp)", "{imageStore(img,ivec3(p.x*2,p.y,p.z),texelFetch(tex,ivec3(sp.x*2,sp.y,sp.z),0));imageStore(img,ivec3(p.x*2+1,p.y,p.z),texelFetch(tex,ivec3(sp.x*2+1,sp.y,sp.z),0));}");
        }
        else
        {
            custom_defines.append("image1d_ld1(tex,p)", "texelFetch(tex,p,0).r");
            custom_defines.append("image2d_ld1(tex,p)", "texelFetch(tex,p,0).r");
            custom_defines.append("image3d_ld1(tex,p)", "texelFetch(tex,p,0).r");
            custom_defines.append("image1d_st1(img,p,v)", "{vec4 _v;_v.r=v;imageStore(img,p,_v);}");
            custom_defines.append("image2d_st1(img,p,v)", "{vec4 _v;_v.r=v;imageStore(img,p,_v);}");
            custom_defines.append("image3d_st1(img,p,v)", "{vec4 _v;_v.r=v;imageStore(img,p,_v);}");
            custom_defines.append("image1d_cp1(img,p,tex,sp)", "{imageStore(img,p,texelFetch(tex,sp,0));}");
            custom_defines.append("image2d_cp1(img,p,tex,sp)", "{imageStore(img,p,texelFetch(tex,sp,0));}");
            custom_defines.append("image3d_cp1(img,p,tex,sp)", "{imageStore(img,p,texelFetch(tex,sp,0));}");
            custom_defines.append("image1d_ld4(tex,p)", "texelFetch(tex,p,0)");
            custom_defines.append("image2d_ld4(tex,p)", "texelFetch(tex,p,0)");
            custom_defines.append("image3d_ld4(tex,p)", "texelFetch(tex,p,0)");
            custom_defines.append("image1d_st4(img,p,v)", "{imageStore(img,p,v);}");
            custom_defines.append("image2d_st4(img,p,v)", "{imageStore(img,p,v);}");
            custom_defines.append("image3d_st4(img,p,v)", "{imageStore(img,p,v);}");
            custom_defines.append("image1d_cp4(img,p,tex,sp)", "{imageStore(img,p,texelFetch(tex,sp,0));}");
            custom_defines.append("image2d_cp4(img,p,tex,sp)", "{imageStore(img,p,texelFetch(tex,sp,0));}");
            custom_defines.append("image3d_cp4(img,p,tex,sp)", "{imageStore(img,p,texelFetch(tex,sp,0));}");
            custom_defines.append("image1d_ld8(tex,p)", "mat2x4(texelFetch(tex,(p)*2,0),texelFetch(tex,(p)*2+1,0))");
            custom_defines.append("image2d_ld8(tex,p)", "mat2x4(texelFetch(tex,ivec2(p.x*2,p.y),0),texelFetch(tex,ivec2(p.x*2+1,p.y),0))");
            custom_defines.append("image3d_ld8(tex,p)", "mat2x4(texelFetch(tex,ivec3(p.x*2,p.y,p.z),0),texelFetch(tex,ivec3(p.x*2+1,p.y,p.z),0))");
            custom_defines.append("image1d_st8(img,p,v)", "{imageStore(img,(p)*2,v[0]);imageStore(img,(p)*2+1,v[1]);}");
            custom_defines.append("image2d_st8(img,p,v)", "{imageStore(img,ivec2(p.x*2,p.y),v[0]);imageStore(img,ivec2(p.x*2+1,p.y),v[1]);}");
            custom_defines.append("image3d_st8(img,p,v)", "{imageStore(img,ivec3(p.x*2,p.y,p.z),v[0]);imageStore(img,ivec3(p.x*2+1,p.y,p.z),v[1]);}");
            custom_defines.append("image1d_cp8(img,p,tex,sp)", "{imageStore(img,(p)*2,texelFetch(tex,sp*2,0));imageStore(img,(p)*2+1,texelFetch(tex,sp*2+1,0));}");
            custom_defines.append("image2d_cp8(img,p,tex,sp)", "{imageStore(img,ivec2(p.x*2,p.y),texelFetch(tex,ivec2(sp.x*2,sp.y),0));imageStore(img,ivec2(p.x*2+1,p.y),texelFetch(tex,ivec2(sp.x*2+1,sp.y),0));}");
            custom_defines.append("image3d_cp8(img,p,tex,sp)", "{imageStore(img,ivec3(p.x*2,p.y,p.z),texelFetch(tex,ivec3(sp.x*2,sp.y,sp.z),0));imageStore(img,ivec3(p.x*2+1,p.y,p.z),texelFetch(tex,ivec3(sp.x*2+1,sp.y,sp.z),0));}");
        }
    }

=======
>>>>>>> ed6dcd0c
    custom_defines.append("psc(x)", "(x==0?p.x:x)");

    if (opt.use_fp16_storage)
    {
        custom_defines.append("NCNN_fp16_storage", 1);
    }
    else if (opt.use_fp16_packed)
    {
        custom_defines.append("NCNN_fp16_packed", 1);
    }

    if (opt.use_fp16_uniform)
    {
        custom_defines.append("NCNN_fp16_uniform", 1);
    }

    if (opt.use_fp16_arithmetic)
    {
        custom_defines.append("NCNN_fp16_arithmetic", 1);
    }

    if (opt.use_int8_storage)
    {
        custom_defines.append("NCNN_int8_storage", 1);
    }
    else if (opt.use_int8_packed)
    {
        custom_defines.append("NCNN_int8_packed", 1);
    }

    if (opt.use_int8_uniform)
    {
        custom_defines.append("NCNN_int8_uniform", 1);
    }

    if (opt.use_int8_arithmetic)
    {
        custom_defines.append("NCNN_int8_arithmetic", 1);
    }

    if (opt.use_shader_local_memory)
    {
        custom_defines.append("NCNN_shader_local_memory", 1);
    }

#if __APPLE__
    custom_defines.append("NCNN_moltenvk", 1);
#endif

    custom_defines.append("ncnn_glsl_version", 1);

    bool support_shader_int64 = false;

    // fill device macros
    {
        int device_index = opt.vulkan_device_index;
        if (device_index < 0 || device_index >= get_gpu_count())
            device_index = get_default_gpu_index();

        const GpuInfo& info = get_gpu_info(device_index);

        support_shader_int64 = info.physicalDevicefeatures().shaderInt64;

        // pull in device extensions
        {
            const std::vector<VkExtensionProperties>& properties = info.deviceExtensionProperties();

            for (size_t i = 0; i < properties.size(); i++)
            {
                const VkExtensionProperties& exp = properties[i];
                device_defines.append(exp.extensionName, exp.specVersion);
            }
        }

#define DD_APPEND_FEATURE(X) device_defines.append(#X, features.X ? 1 : 0);

        // pull in device features macros
        {
            const VkPhysicalDeviceFeatures& features = info.physicalDevicefeatures();
            DD_APPEND_FEATURE(robustBufferAccess)
            DD_APPEND_FEATURE(fullDrawIndexUint32)
            DD_APPEND_FEATURE(imageCubeArray)
            DD_APPEND_FEATURE(independentBlend)
            DD_APPEND_FEATURE(geometryShader)
            DD_APPEND_FEATURE(tessellationShader)
            DD_APPEND_FEATURE(sampleRateShading)
            DD_APPEND_FEATURE(dualSrcBlend)
            DD_APPEND_FEATURE(logicOp)
            DD_APPEND_FEATURE(multiDrawIndirect)
            DD_APPEND_FEATURE(drawIndirectFirstInstance)
            DD_APPEND_FEATURE(depthClamp)
            DD_APPEND_FEATURE(depthBiasClamp)
            DD_APPEND_FEATURE(fillModeNonSolid)
            DD_APPEND_FEATURE(depthBounds)
            DD_APPEND_FEATURE(wideLines)
            DD_APPEND_FEATURE(largePoints)
            DD_APPEND_FEATURE(alphaToOne)
            DD_APPEND_FEATURE(multiViewport)
            DD_APPEND_FEATURE(samplerAnisotropy)
            DD_APPEND_FEATURE(textureCompressionETC2)
            DD_APPEND_FEATURE(textureCompressionASTC_LDR)
            DD_APPEND_FEATURE(textureCompressionBC)
            DD_APPEND_FEATURE(occlusionQueryPrecise)
            DD_APPEND_FEATURE(pipelineStatisticsQuery)
            DD_APPEND_FEATURE(vertexPipelineStoresAndAtomics)
            DD_APPEND_FEATURE(fragmentStoresAndAtomics)
            DD_APPEND_FEATURE(shaderTessellationAndGeometryPointSize)
            DD_APPEND_FEATURE(shaderImageGatherExtended)
            DD_APPEND_FEATURE(shaderStorageImageExtendedFormats)
            DD_APPEND_FEATURE(shaderStorageImageMultisample)
            DD_APPEND_FEATURE(shaderStorageImageReadWithoutFormat)
            DD_APPEND_FEATURE(shaderStorageImageWriteWithoutFormat)
            DD_APPEND_FEATURE(shaderUniformBufferArrayDynamicIndexing)
            DD_APPEND_FEATURE(shaderSampledImageArrayDynamicIndexing)
            DD_APPEND_FEATURE(shaderStorageBufferArrayDynamicIndexing)
            DD_APPEND_FEATURE(shaderStorageImageArrayDynamicIndexing)
            DD_APPEND_FEATURE(shaderClipDistance)
            DD_APPEND_FEATURE(shaderCullDistance)
            DD_APPEND_FEATURE(shaderFloat64)
            DD_APPEND_FEATURE(shaderInt64)
            DD_APPEND_FEATURE(shaderInt16)
            DD_APPEND_FEATURE(shaderResourceResidency)
            DD_APPEND_FEATURE(shaderResourceMinLod)
            DD_APPEND_FEATURE(sparseBinding)
            DD_APPEND_FEATURE(sparseResidencyBuffer)
            DD_APPEND_FEATURE(sparseResidencyImage2D)
            DD_APPEND_FEATURE(sparseResidencyImage3D)
            DD_APPEND_FEATURE(sparseResidency2Samples)
            DD_APPEND_FEATURE(sparseResidency4Samples)
            DD_APPEND_FEATURE(sparseResidency8Samples)
            DD_APPEND_FEATURE(sparseResidency16Samples)
            DD_APPEND_FEATURE(sparseResidencyAliased)
            DD_APPEND_FEATURE(variableMultisampleRate)
            DD_APPEND_FEATURE(inheritedQueries)
        }
        if (info.support_VK_KHR_8bit_storage())
        {
            const VkPhysicalDevice8BitStorageFeaturesKHR& features = info.query8BitStorageFeatures();
            DD_APPEND_FEATURE(storageBuffer8BitAccess)
            DD_APPEND_FEATURE(uniformAndStorageBuffer8BitAccess)
            DD_APPEND_FEATURE(storagePushConstant8)
        }
        if (info.support_VK_KHR_16bit_storage())
        {
            const VkPhysicalDevice16BitStorageFeaturesKHR& features = info.query16BitStorageFeatures();
            DD_APPEND_FEATURE(storageBuffer16BitAccess)
            DD_APPEND_FEATURE(uniformAndStorageBuffer16BitAccess)
            DD_APPEND_FEATURE(storagePushConstant16)
            DD_APPEND_FEATURE(storageInputOutput16)
        }
        if (info.support_VK_KHR_shader_float16_int8())
        {
            const VkPhysicalDeviceFloat16Int8FeaturesKHR& features = info.queryFloat16Int8Features();
            DD_APPEND_FEATURE(shaderFloat16)
            DD_APPEND_FEATURE(shaderInt8)
        }
        if (info.support_VK_KHR_sampler_ycbcr_conversion())
        {
            const VkPhysicalDeviceSamplerYcbcrConversionFeaturesKHR& features = info.querySamplerYcbcrConversionFeatures();
            DD_APPEND_FEATURE(samplerYcbcrConversion)
        }
        if (info.support_VK_KHR_cooperative_matrix())
        {
            const VkPhysicalDeviceCooperativeMatrixFeaturesKHR& features = info.queryCooperativeMatrixFeatures();
            DD_APPEND_FEATURE(cooperativeMatrix)
            DD_APPEND_FEATURE(cooperativeMatrixRobustBufferAccess)
        }
        else if (info.support_VK_NV_cooperative_matrix())
        {
            const VkPhysicalDeviceCooperativeMatrixFeaturesNV& features = info.queryCooperativeMatrixFeaturesNV();
            DD_APPEND_FEATURE(cooperativeMatrix)
            DD_APPEND_FEATURE(cooperativeMatrixRobustBufferAccess)
        }
        if (info.support_VK_NV_cooperative_matrix2())
        {
            const VkPhysicalDeviceCooperativeMatrix2FeaturesNV& features = info.queryCooperativeMatrix2FeaturesNV();
            DD_APPEND_FEATURE(cooperativeMatrixWorkgroupScope)
            DD_APPEND_FEATURE(cooperativeMatrixFlexibleDimensions)
            DD_APPEND_FEATURE(cooperativeMatrixReductions)
            DD_APPEND_FEATURE(cooperativeMatrixConversions)
            DD_APPEND_FEATURE(cooperativeMatrixPerElementOperations)
            DD_APPEND_FEATURE(cooperativeMatrixTensorAddressing)
            DD_APPEND_FEATURE(cooperativeMatrixBlockLoads)
        }
        if (info.support_VK_NV_cooperative_vector())
        {
            const VkPhysicalDeviceCooperativeVectorFeaturesNV& features = info.queryCooperativeVectorFeaturesNV();
            DD_APPEND_FEATURE(cooperativeVector)
            DD_APPEND_FEATURE(cooperativeVectorTraining)
        }
        if (info.support_VK_EXT_subgroup_size_control())
        {
            const VkPhysicalDeviceSubgroupSizeControlFeaturesEXT& features = info.querySubgroupSizeControlFeatures();
            DD_APPEND_FEATURE(subgroupSizeControl)
            DD_APPEND_FEATURE(computeFullSubgroups)
        }
        if (info.support_VK_KHR_shader_bfloat16())
        {
            const VkPhysicalDeviceShaderBfloat16FeaturesKHR& features = info.queryShaderBfloat16Features();
            DD_APPEND_FEATURE(shaderBFloat16Type)
            DD_APPEND_FEATURE(shaderBFloat16DotProduct)
            DD_APPEND_FEATURE(shaderBFloat16CooperativeMatrix)
        }
        if (info.support_VK_EXT_shader_float8())
        {
            const VkPhysicalDeviceShaderFloat8FeaturesEXT& features = info.queryShaderFloat8Features();
            DD_APPEND_FEATURE(shaderFloat8)
            DD_APPEND_FEATURE(shaderFloat8CooperativeMatrix)
        }
        if (info.support_VK_KHR_shader_float_controls2())
        {
            const VkPhysicalDeviceShaderFloatControls2FeaturesKHR& features = info.queryShaderFloatControls2Features();
            DD_APPEND_FEATURE(shaderFloatControls2)
        }
        if (info.support_VK_KHR_shader_integer_dot_product())
        {
            const VkPhysicalDeviceShaderIntegerDotProductFeaturesKHR& features = info.queryShaderIntegerDotProductFeatures();
            DD_APPEND_FEATURE(shaderIntegerDotProduct)
        }
        if (info.support_VK_KHR_shader_subgroup_rotate())
        {
            const VkPhysicalDeviceShaderSubgroupRotateFeaturesKHR& features = info.queryShaderSubgroupRotateFeatures();
            DD_APPEND_FEATURE(shaderSubgroupRotate)
            DD_APPEND_FEATURE(shaderSubgroupRotateClustered)
        }
        if (info.support_VK_EXT_shader_atomic_float())
        {
            const VkPhysicalDeviceShaderAtomicFloatFeaturesEXT& features = info.queryShaderAtomicFloatFeatures();
            DD_APPEND_FEATURE(shaderBufferFloat32Atomics)
            DD_APPEND_FEATURE(shaderBufferFloat32AtomicAdd)
            DD_APPEND_FEATURE(shaderBufferFloat64Atomics)
            DD_APPEND_FEATURE(shaderBufferFloat64AtomicAdd)
            DD_APPEND_FEATURE(shaderSharedFloat32Atomics)
            DD_APPEND_FEATURE(shaderSharedFloat32AtomicAdd)
            DD_APPEND_FEATURE(shaderSharedFloat64Atomics)
            DD_APPEND_FEATURE(shaderSharedFloat64AtomicAdd)
            DD_APPEND_FEATURE(shaderImageFloat32Atomics)
            DD_APPEND_FEATURE(shaderImageFloat32AtomicAdd)
            DD_APPEND_FEATURE(sparseImageFloat32Atomics)
            DD_APPEND_FEATURE(sparseImageFloat32AtomicAdd)
        }
        if (info.support_VK_EXT_shader_atomic_float2())
        {
            const VkPhysicalDeviceShaderAtomicFloat2FeaturesEXT& features = info.queryShaderAtomicFloat2Features();
            DD_APPEND_FEATURE(shaderBufferFloat16Atomics)
            DD_APPEND_FEATURE(shaderBufferFloat16AtomicAdd)
            DD_APPEND_FEATURE(shaderBufferFloat16AtomicMinMax)
            DD_APPEND_FEATURE(shaderBufferFloat32AtomicMinMax)
            DD_APPEND_FEATURE(shaderBufferFloat64AtomicMinMax)
            DD_APPEND_FEATURE(shaderSharedFloat16Atomics)
            DD_APPEND_FEATURE(shaderSharedFloat16AtomicAdd)
            DD_APPEND_FEATURE(shaderSharedFloat16AtomicMinMax)
            DD_APPEND_FEATURE(shaderSharedFloat32AtomicMinMax)
            DD_APPEND_FEATURE(shaderSharedFloat64AtomicMinMax)
            DD_APPEND_FEATURE(shaderImageFloat32AtomicMinMax)
            DD_APPEND_FEATURE(sparseImageFloat32AtomicMinMax)
        }
        if (info.support_VK_KHR_vulkan_memory_model())
        {
            const VkPhysicalDeviceVulkanMemoryModelFeaturesKHR& features = info.queryVulkanMemoryModelFeatures();
            DD_APPEND_FEATURE(vulkanMemoryModel)
            DD_APPEND_FEATURE(vulkanMemoryModelDeviceScope)
            DD_APPEND_FEATURE(vulkanMemoryModelAvailabilityVisibilityChains)
        }

#undef DD_APPEND_FEATURE

#define DD_APPEND_PROPERTY(X) device_defines.append(#X, properties.X);

        // pull in device properties macros
        {
            const VkPhysicalDeviceProperties& properties = info.physicalDeviceProperties();
            DD_APPEND_PROPERTY(apiVersion)
            DD_APPEND_PROPERTY(driverVersion)
            DD_APPEND_PROPERTY(vendorID)
            DD_APPEND_PROPERTY(deviceID)
            DD_APPEND_PROPERTY(deviceType)
            // DD_APPEND_PROPERTY(deviceName)

            // DD_APPEND_PROPERTY(pipelineCacheUUID)

#define DD_APPEND_PROPERTY_LIMIT(X) device_defines.append(#X, properties.limits.X);
#define DD_APPEND_PROPERTY_LIMIT_2(X)                       \
    device_defines.append(#X "_0", properties.limits.X[0]); \
    device_defines.append(#X "_1", properties.limits.X[1]);
#define DD_APPEND_PROPERTY_LIMIT_3(X)                       \
    device_defines.append(#X "_0", properties.limits.X[0]); \
    device_defines.append(#X "_1", properties.limits.X[1]); \
    device_defines.append(#X "_2", properties.limits.X[2]);

            DD_APPEND_PROPERTY_LIMIT(maxImageDimension1D)
            DD_APPEND_PROPERTY_LIMIT(maxImageDimension2D)
            DD_APPEND_PROPERTY_LIMIT(maxImageDimension3D)
            DD_APPEND_PROPERTY_LIMIT(maxImageDimensionCube)
            DD_APPEND_PROPERTY_LIMIT(maxImageArrayLayers)
            DD_APPEND_PROPERTY_LIMIT(maxTexelBufferElements)
            DD_APPEND_PROPERTY_LIMIT(maxUniformBufferRange)
            DD_APPEND_PROPERTY_LIMIT(maxStorageBufferRange)
            DD_APPEND_PROPERTY_LIMIT(maxPushConstantsSize)
            DD_APPEND_PROPERTY_LIMIT(maxMemoryAllocationCount)
            DD_APPEND_PROPERTY_LIMIT(maxSamplerAllocationCount)
            DD_APPEND_PROPERTY_LIMIT(bufferImageGranularity)
            DD_APPEND_PROPERTY_LIMIT(sparseAddressSpaceSize)
            DD_APPEND_PROPERTY_LIMIT(maxBoundDescriptorSets)
            DD_APPEND_PROPERTY_LIMIT(maxPerStageDescriptorSamplers)
            DD_APPEND_PROPERTY_LIMIT(maxPerStageDescriptorUniformBuffers)
            DD_APPEND_PROPERTY_LIMIT(maxPerStageDescriptorStorageBuffers)
            DD_APPEND_PROPERTY_LIMIT(maxPerStageDescriptorSampledImages)
            DD_APPEND_PROPERTY_LIMIT(maxPerStageDescriptorStorageImages)
            DD_APPEND_PROPERTY_LIMIT(maxPerStageDescriptorInputAttachments)
            DD_APPEND_PROPERTY_LIMIT(maxPerStageResources)
            DD_APPEND_PROPERTY_LIMIT(maxDescriptorSetSamplers)
            DD_APPEND_PROPERTY_LIMIT(maxDescriptorSetUniformBuffers)
            DD_APPEND_PROPERTY_LIMIT(maxDescriptorSetUniformBuffersDynamic)
            DD_APPEND_PROPERTY_LIMIT(maxDescriptorSetStorageBuffers)
            DD_APPEND_PROPERTY_LIMIT(maxDescriptorSetStorageBuffersDynamic)
            DD_APPEND_PROPERTY_LIMIT(maxDescriptorSetSampledImages)
            DD_APPEND_PROPERTY_LIMIT(maxDescriptorSetStorageImages)
            DD_APPEND_PROPERTY_LIMIT(maxDescriptorSetInputAttachments)
            DD_APPEND_PROPERTY_LIMIT(maxVertexInputAttributes)
            DD_APPEND_PROPERTY_LIMIT(maxVertexInputBindings)
            DD_APPEND_PROPERTY_LIMIT(maxVertexInputAttributeOffset)
            DD_APPEND_PROPERTY_LIMIT(maxVertexInputBindingStride)
            DD_APPEND_PROPERTY_LIMIT(maxVertexOutputComponents)
            DD_APPEND_PROPERTY_LIMIT(maxTessellationGenerationLevel)
            DD_APPEND_PROPERTY_LIMIT(maxTessellationPatchSize)
            DD_APPEND_PROPERTY_LIMIT(maxTessellationControlPerVertexInputComponents)
            DD_APPEND_PROPERTY_LIMIT(maxTessellationControlPerVertexOutputComponents)
            DD_APPEND_PROPERTY_LIMIT(maxTessellationControlPerPatchOutputComponents)
            DD_APPEND_PROPERTY_LIMIT(maxTessellationControlTotalOutputComponents)
            DD_APPEND_PROPERTY_LIMIT(maxTessellationEvaluationInputComponents)
            DD_APPEND_PROPERTY_LIMIT(maxTessellationEvaluationOutputComponents)
            DD_APPEND_PROPERTY_LIMIT(maxGeometryShaderInvocations)
            DD_APPEND_PROPERTY_LIMIT(maxGeometryInputComponents)
            DD_APPEND_PROPERTY_LIMIT(maxGeometryOutputComponents)
            DD_APPEND_PROPERTY_LIMIT(maxGeometryOutputVertices)
            DD_APPEND_PROPERTY_LIMIT(maxGeometryTotalOutputComponents)
            DD_APPEND_PROPERTY_LIMIT(maxFragmentInputComponents)
            DD_APPEND_PROPERTY_LIMIT(maxFragmentOutputAttachments)
            DD_APPEND_PROPERTY_LIMIT(maxFragmentDualSrcAttachments)
            DD_APPEND_PROPERTY_LIMIT(maxFragmentCombinedOutputResources)
            DD_APPEND_PROPERTY_LIMIT(maxComputeSharedMemorySize)
            DD_APPEND_PROPERTY_LIMIT_3(maxComputeWorkGroupCount)
            DD_APPEND_PROPERTY_LIMIT(maxComputeWorkGroupInvocations)
            DD_APPEND_PROPERTY_LIMIT_3(maxComputeWorkGroupSize)
            DD_APPEND_PROPERTY_LIMIT(subPixelPrecisionBits)
            DD_APPEND_PROPERTY_LIMIT(subTexelPrecisionBits)
            DD_APPEND_PROPERTY_LIMIT(mipmapPrecisionBits)
            DD_APPEND_PROPERTY_LIMIT(maxDrawIndexedIndexValue)
            DD_APPEND_PROPERTY_LIMIT(maxDrawIndirectCount)
            DD_APPEND_PROPERTY_LIMIT(maxSamplerLodBias)
            DD_APPEND_PROPERTY_LIMIT(maxSamplerAnisotropy)
            DD_APPEND_PROPERTY_LIMIT(maxViewports)
            DD_APPEND_PROPERTY_LIMIT_2(maxViewportDimensions)
            DD_APPEND_PROPERTY_LIMIT_2(viewportBoundsRange)
            DD_APPEND_PROPERTY_LIMIT(viewportSubPixelBits)
            device_defines.append("minMemoryMapAlignment", (uint32_t)properties.limits.minMemoryMapAlignment);
            DD_APPEND_PROPERTY_LIMIT(minTexelBufferOffsetAlignment)
            DD_APPEND_PROPERTY_LIMIT(minUniformBufferOffsetAlignment)
            DD_APPEND_PROPERTY_LIMIT(minStorageBufferOffsetAlignment)
            DD_APPEND_PROPERTY_LIMIT(minTexelOffset)
            DD_APPEND_PROPERTY_LIMIT(maxTexelOffset)
            DD_APPEND_PROPERTY_LIMIT(minTexelGatherOffset)
            DD_APPEND_PROPERTY_LIMIT(maxTexelGatherOffset)
            DD_APPEND_PROPERTY_LIMIT(minInterpolationOffset)
            DD_APPEND_PROPERTY_LIMIT(maxInterpolationOffset)
            DD_APPEND_PROPERTY_LIMIT(subPixelInterpolationOffsetBits)
            DD_APPEND_PROPERTY_LIMIT(maxFramebufferWidth)
            DD_APPEND_PROPERTY_LIMIT(maxFramebufferHeight)
            DD_APPEND_PROPERTY_LIMIT(maxFramebufferLayers)
            DD_APPEND_PROPERTY_LIMIT(framebufferColorSampleCounts)
            DD_APPEND_PROPERTY_LIMIT(framebufferDepthSampleCounts)
            DD_APPEND_PROPERTY_LIMIT(framebufferStencilSampleCounts)
            DD_APPEND_PROPERTY_LIMIT(framebufferNoAttachmentsSampleCounts)
            DD_APPEND_PROPERTY_LIMIT(maxColorAttachments)
            DD_APPEND_PROPERTY_LIMIT(sampledImageColorSampleCounts)
            DD_APPEND_PROPERTY_LIMIT(sampledImageIntegerSampleCounts)
            DD_APPEND_PROPERTY_LIMIT(sampledImageDepthSampleCounts)
            DD_APPEND_PROPERTY_LIMIT(sampledImageStencilSampleCounts)
            DD_APPEND_PROPERTY_LIMIT(storageImageSampleCounts)
            DD_APPEND_PROPERTY_LIMIT(maxSampleMaskWords)
            DD_APPEND_PROPERTY_LIMIT(timestampComputeAndGraphics)
            DD_APPEND_PROPERTY_LIMIT(timestampPeriod)
            DD_APPEND_PROPERTY_LIMIT(maxClipDistances)
            DD_APPEND_PROPERTY_LIMIT(maxCullDistances)
            DD_APPEND_PROPERTY_LIMIT(maxCombinedClipAndCullDistances)
            DD_APPEND_PROPERTY_LIMIT(discreteQueuePriorities)
            DD_APPEND_PROPERTY_LIMIT_2(pointSizeRange)
            DD_APPEND_PROPERTY_LIMIT_2(lineWidthRange)
            DD_APPEND_PROPERTY_LIMIT(pointSizeGranularity)
            DD_APPEND_PROPERTY_LIMIT(lineWidthGranularity)
            DD_APPEND_PROPERTY_LIMIT(strictLines)
            DD_APPEND_PROPERTY_LIMIT(standardSampleLocations)
            DD_APPEND_PROPERTY_LIMIT(optimalBufferCopyOffsetAlignment)
            DD_APPEND_PROPERTY_LIMIT(optimalBufferCopyRowPitchAlignment)
            DD_APPEND_PROPERTY_LIMIT(nonCoherentAtomSize)

#undef DD_APPEND_PROPERTY_LIMIT
#undef DD_APPEND_PROPERTY_LIMIT_2
#undef DD_APPEND_PROPERTY_LIMIT_3

#define DD_APPEND_PROPERTY_SPARSE(X) device_defines.append(#X, properties.sparseProperties.X);

            DD_APPEND_PROPERTY_SPARSE(residencyStandard2DBlockShape)
            DD_APPEND_PROPERTY_SPARSE(residencyStandard2DMultisampleBlockShape)
            DD_APPEND_PROPERTY_SPARSE(residencyStandard3DBlockShape)
            DD_APPEND_PROPERTY_SPARSE(residencyAlignedMipSize)
            DD_APPEND_PROPERTY_SPARSE(residencyNonResidentStrict)

#undef DD_APPEND_PROPERTY_SPARSE
        }
        {
            const VkPhysicalDeviceSubgroupProperties& properties = info.querySubgroupProperties();
            DD_APPEND_PROPERTY(subgroupSize)
            DD_APPEND_PROPERTY(supportedStages)
            DD_APPEND_PROPERTY(supportedOperations)
            DD_APPEND_PROPERTY(quadOperationsInAllStages)

            // append subgroup ops
            device_defines.append("subgroup_basic", (properties.supportedOperations & VK_SUBGROUP_FEATURE_BASIC_BIT) ? 1 : 0);
            device_defines.append("subgroup_vote", (properties.supportedOperations & VK_SUBGROUP_FEATURE_VOTE_BIT) ? 1 : 0);
            device_defines.append("subgroup_arithmetic", (properties.supportedOperations & VK_SUBGROUP_FEATURE_ARITHMETIC_BIT) ? 1 : 0);
            device_defines.append("subgroup_ballot", (properties.supportedOperations & VK_SUBGROUP_FEATURE_BALLOT_BIT) ? 1 : 0);
            device_defines.append("subgroup_shuffle", (properties.supportedOperations & VK_SUBGROUP_FEATURE_SHUFFLE_BIT) ? 1 : 0);
            device_defines.append("subgroup_shuffle_relative", (properties.supportedOperations & VK_SUBGROUP_FEATURE_SHUFFLE_RELATIVE_BIT) ? 1 : 0);
            device_defines.append("subgroup_clustered", (properties.supportedOperations & VK_SUBGROUP_FEATURE_CLUSTERED_BIT) ? 1 : 0);
            device_defines.append("subgroup_quad", (properties.supportedOperations & VK_SUBGROUP_FEATURE_QUAD_BIT) ? 1 : 0);
            device_defines.append("subgroup_rotate", (properties.supportedOperations & VK_SUBGROUP_FEATURE_ROTATE_BIT) ? 1 : 0);
            device_defines.append("subgroup_rotate_relative", (properties.supportedOperations & VK_SUBGROUP_FEATURE_ROTATE_CLUSTERED_BIT) ? 1 : 0);
            device_defines.append("subgroup_partitioned", (properties.supportedOperations & VK_SUBGROUP_FEATURE_PARTITIONED_BIT_NV) ? 1 : 0);
        }
        if (info.support_VK_NV_cooperative_matrix2())
        {
            const VkPhysicalDeviceCooperativeMatrix2PropertiesNV& properties = info.queryCooperativeMatrix2PropertiesNV();
            DD_APPEND_PROPERTY(cooperativeMatrixWorkgroupScopeMaxWorkgroupSize)
            DD_APPEND_PROPERTY(cooperativeMatrixFlexibleDimensionsMaxDimension)
            DD_APPEND_PROPERTY(cooperativeMatrixWorkgroupScopeReservedSharedMemory)
        }
        if (info.support_VK_NV_cooperative_vector())
        {
            const VkPhysicalDeviceCooperativeVectorPropertiesNV& properties = info.queryCooperativeVectorPropertiesNV();
            DD_APPEND_PROPERTY(cooperativeVectorSupportedStages)
            DD_APPEND_PROPERTY(cooperativeVectorTrainingFloat16Accumulation)
            DD_APPEND_PROPERTY(cooperativeVectorTrainingFloat32Accumulation)
            DD_APPEND_PROPERTY(maxCooperativeVectorComponents)
        }
        if (info.support_VK_KHR_driver_properties())
        {
            const VkPhysicalDeviceDriverPropertiesKHR& properties = info.queryDriverProperties();
            DD_APPEND_PROPERTY(driverID)
            // DD_APPEND_PROPERTY(driverName)
            // DD_APPEND_PROPERTY(driverInfo)
            device_defines.append("conformanceVersion_major", properties.conformanceVersion.major);
            device_defines.append("conformanceVersion_minor", properties.conformanceVersion.minor);
            device_defines.append("conformanceVersion_subminor", properties.conformanceVersion.subminor);
            device_defines.append("conformanceVersion_patch", properties.conformanceVersion.patch);
        }
        if (info.support_VK_KHR_shader_integer_dot_product())
        {
            const VkPhysicalDeviceShaderIntegerDotProductProperties& properties = info.queryShaderIntegerDotProductProperties();
            DD_APPEND_PROPERTY(integerDotProduct8BitUnsignedAccelerated)
            DD_APPEND_PROPERTY(integerDotProduct8BitSignedAccelerated)
            DD_APPEND_PROPERTY(integerDotProduct8BitMixedSignednessAccelerated)
            DD_APPEND_PROPERTY(integerDotProduct4x8BitPackedUnsignedAccelerated)
            DD_APPEND_PROPERTY(integerDotProduct4x8BitPackedSignedAccelerated)
            DD_APPEND_PROPERTY(integerDotProduct4x8BitPackedMixedSignednessAccelerated)
            DD_APPEND_PROPERTY(integerDotProduct16BitUnsignedAccelerated)
            DD_APPEND_PROPERTY(integerDotProduct16BitSignedAccelerated)
            DD_APPEND_PROPERTY(integerDotProduct16BitMixedSignednessAccelerated)
            DD_APPEND_PROPERTY(integerDotProduct32BitUnsignedAccelerated)
            DD_APPEND_PROPERTY(integerDotProduct32BitSignedAccelerated)
            DD_APPEND_PROPERTY(integerDotProduct32BitMixedSignednessAccelerated)
            DD_APPEND_PROPERTY(integerDotProduct64BitUnsignedAccelerated)
            DD_APPEND_PROPERTY(integerDotProduct64BitSignedAccelerated)
            DD_APPEND_PROPERTY(integerDotProduct64BitMixedSignednessAccelerated)
            DD_APPEND_PROPERTY(integerDotProductAccumulatingSaturating8BitUnsignedAccelerated)
            DD_APPEND_PROPERTY(integerDotProductAccumulatingSaturating8BitSignedAccelerated)
            DD_APPEND_PROPERTY(integerDotProductAccumulatingSaturating8BitMixedSignednessAccelerated)
            DD_APPEND_PROPERTY(integerDotProductAccumulatingSaturating4x8BitPackedUnsignedAccelerated)
            DD_APPEND_PROPERTY(integerDotProductAccumulatingSaturating4x8BitPackedSignedAccelerated)
            DD_APPEND_PROPERTY(integerDotProductAccumulatingSaturating4x8BitPackedMixedSignednessAccelerated)
            DD_APPEND_PROPERTY(integerDotProductAccumulatingSaturating16BitUnsignedAccelerated)
            DD_APPEND_PROPERTY(integerDotProductAccumulatingSaturating16BitSignedAccelerated)
            DD_APPEND_PROPERTY(integerDotProductAccumulatingSaturating16BitMixedSignednessAccelerated)
            DD_APPEND_PROPERTY(integerDotProductAccumulatingSaturating32BitUnsignedAccelerated)
            DD_APPEND_PROPERTY(integerDotProductAccumulatingSaturating32BitSignedAccelerated)
            DD_APPEND_PROPERTY(integerDotProductAccumulatingSaturating32BitMixedSignednessAccelerated)
            DD_APPEND_PROPERTY(integerDotProductAccumulatingSaturating64BitUnsignedAccelerated)
            DD_APPEND_PROPERTY(integerDotProductAccumulatingSaturating64BitSignedAccelerated)
            DD_APPEND_PROPERTY(integerDotProductAccumulatingSaturating64BitMixedSignednessAccelerated)
        }
        if (info.support_VK_EXT_subgroup_size_control())
        {
            const VkPhysicalDeviceSubgroupSizeControlPropertiesEXT& properties = info.querySubgroupSizeControlProperties();
            DD_APPEND_PROPERTY(minSubgroupSize)
            DD_APPEND_PROPERTY(maxSubgroupSize)
            DD_APPEND_PROPERTY(maxComputeWorkgroupSubgroups)
            DD_APPEND_PROPERTY(requiredSubgroupSizeStages)
        }

#if ENABLE_VALIDATION_LAYER
        if (info.support_VK_KHR_shader_non_semantic_info())
        {
            device_defines.append("enable_validataion_layer", VK_TRUE);
            custom_defines.append("NCNN_LOGE", "debugPrintfEXT");
        }
#endif

#undef DD_APPEND_PROPERTY
    }

    std::string define_macro_data;

    for (size_t i = 0; i < custom_defines.definitions.size(); i++)
    {
        const char* key = custom_defines.definitions[i].first;
        const DefinitionCollector::typed_value& def = custom_defines.definitions[i].second;

        if (def.type == 0)
        {
            define_macro_data += std::string("#define ") + key + " " + def.s + "\n";
        }
        else
        {
            char defstr[256];
            if (def.type == 1)
            {
                sprintf(defstr, "%u", def.u8);
            }
            if (def.type == 2)
            {
                sprintf(defstr, "%u", def.u32);
            }
            if (def.type == 3)
            {
                sprintf(defstr, "%d", def.i32);
            }
            if (def.type == 4)
            {
                if (support_shader_int64)
                {
                    sprintf(defstr, "%luull", def.u64);
                }
                else
                {
                    uint32_t u32 = def.u64 > UINT_MAX ? UINT_MAX : (uint32_t)def.u64;
                    sprintf(defstr, "%u", u32);
                }
            }
            if (def.type == 5)
            {
                sprintf(defstr, "%e", def.f32);
            }

            define_macro_data += std::string("#define ") + key + " " + defstr + "\n";
        }
    }
    for (size_t i = 0; i < device_defines.definitions.size(); i++)
    {
        const char* key = device_defines.definitions[i].first;
        const DefinitionCollector::typed_value& def = device_defines.definitions[i].second;

        if (def.type == 0)
        {
            define_macro_data += std::string("#define ncnn_") + key + " \"" + def.s + "\"\n";
        }
        else
        {
            char defstr[256];
            if (def.type == 1)
            {
                sprintf(defstr, "%u", def.u8);
            }
            if (def.type == 2)
            {
                sprintf(defstr, "%u", def.u32);
            }
            if (def.type == 3)
            {
                sprintf(defstr, "%d", def.i32);
            }
            if (def.type == 4)
            {
                if (support_shader_int64)
                {
                    sprintf(defstr, "%luull", def.u64);
                }
                else
                {
                    uint32_t u32 = def.u64 > UINT_MAX ? UINT_MAX : (uint32_t)def.u64;
                    sprintf(defstr, "%u", u32);
                }
            }
            if (def.type == 5)
            {
                sprintf(defstr, "%e", def.f32);
            }

            define_macro_data += std::string("#define ncnn_") + key + " " + defstr + "\n";
        }
    }

    // enable extensions
    std::string custom_exts;
    if (support_shader_int64)
    {
        custom_exts += "#extension GL_EXT_shader_explicit_arithmetic_types_int64: require\n";
    }
    if (opt.use_fp16_storage)
    {
        custom_exts += "#extension GL_EXT_shader_16bit_storage: require\n";
        custom_exts += "struct sfpvec8 { f16vec4 abcd; f16vec4 efgh; };\n";
    }
    if (opt.use_fp16_arithmetic)
    {
        custom_exts += "#extension GL_EXT_shader_explicit_arithmetic_types_float16: require\n";
    }
#if ENABLE_VALIDATION_LAYER
    {
        custom_exts += "#extension GL_EXT_debug_printf : require\n";
    }
#endif

    // debug
    // NCNN_LOGE("%s", define_macro_data.c_str());

    bool compile_success = true;

    {
        glslang::TShader s(EShLangCompute);

        // split shader source by token "#version 450\n"
        int version_end_pos = -1;
        {
            for (int i = 0; i < comp_data_size - 8; i++)
            {
                if (strncmp(comp_data + i, "#version", 8) != 0)
                    continue;

                // #version shall be the very beginning or after newline
                if (i != 0 && comp_data[i - 1] != '\n')
                    continue;

                int nversion = 0;
                sscanf(comp_data + i, "#version %*d\n%n", &nversion);
                if (nversion == 0)
                    continue;

                version_end_pos = i + nversion;
                break;
            }

            if (version_end_pos == -1)
            {
                NCNN_LOGE("shader source has no #version token");
                return -1;
            }

            // NCNN_LOGE("version_end_pos = %d", version_end_pos);
        }

        const char* comp_data_2 = comp_data + version_end_pos;
        int comp_data_size_1 = version_end_pos;
        int comp_data_size_2 = comp_data_size - comp_data_size_1;

        const char* comp_datas[4] = {comp_data, custom_exts.c_str(), define_macro_data.c_str(), comp_data_2};
        const int comp_data_sizes[4] = {comp_data_size_1, (int)custom_exts.size(), (int)define_macro_data.size(), comp_data_size_2};

        s.setStringsWithLengths(comp_datas, comp_data_sizes, 4);

        s.setEntryPoint("main");
        s.setSourceEntryPoint("main");

        s.setEnvInput(glslang::EShSourceGlsl, EShLangCompute, glslang::EShClientVulkan, 1);

        if (opt.use_subgroup_ops || opt.use_cooperative_matrix)
        {
            // subgroup / cooperative_matrix need vulkan-1.1 and spirv-1.3
            s.setEnvClient(glslang::EShClientVulkan, glslang::EShTargetVulkan_1_1);
            s.setEnvTarget(glslang::EshTargetSpv, glslang::EShTargetSpv_1_3);
        }
        else
        {
            s.setEnvClient(glslang::EShClientVulkan, glslang::EShTargetVulkan_1_0);
            s.setEnvTarget(glslang::EshTargetSpv, glslang::EShTargetSpv_1_0);
        }

        TBuiltInResource resources = get_default_TBuiltInResource();

        VulkanShaderIncluder includer;

        bool pr = s.parse(&resources, 100, ENoProfile, false, false, EShMsgDefault, includer);
        if (!pr)
        {
            NCNN_LOGE("compile spir-v module failed");
            NCNN_LOGE("%s", s.getInfoLog());
            NCNN_LOGE("%s", s.getInfoDebugLog());

            // for (int i = 0; i < 4; i++)
            {
                int i = 3;
                std::string s(comp_datas[i], comp_data_sizes[i]);
                NCNN_LOGE("%s", s.c_str());
            }

            compile_success = false;
        }
        else
        {
            glslang::TIntermediate* ir = s.getIntermediate();
            glslang::GlslangToSpv(*ir, spirv);
        }
    }

    return compile_success ? 0 : -1;
}

int compile_spirv_module(int shader_type_index, const Option& opt, std::vector<uint32_t>& spirv)
{
    if (shader_type_index < 0 || shader_type_index >= layer_shader_registry_entry_count)
    {
        NCNN_LOGE("no such shader module %d", shader_type_index);
        return -1;
    }

    const char* comp_data = layer_shader_registry[shader_type_index].comp_data;
    int comp_data_size = layer_shader_registry[shader_type_index].comp_data_size;

    return compile_spirv_module(comp_data, comp_data_size, opt, spirv);
}

int resolve_shader_info(const uint32_t* spv_data, size_t spv_data_size, ShaderInfo& shader_info)
{
    shader_info.specialization_count = 0;
    shader_info.binding_count = 0;
    shader_info.push_constant_count = 0;

    uint32_t parameter_id = -233;

    int specialization_count = 0;
    int binding_count = 0;
    int push_constant_count = 0;

    // id -> binding_type
    std::vector<int> id_types;

    // binding_id -> binding_type
    std::vector<int> binding_types;

    const uint32_t* p = spv_data;

    int bound = p[3];

    id_types.resize(bound);

    // skip magic version generator bound schema
    p += 5;

    // foreach op
    while ((const unsigned char*)p < (const unsigned char*)spv_data + spv_data_size)
    {
        uint32_t opcode = p[0];

        uint16_t wordcount = opcode >> 16;
        uint16_t op = opcode & 0xffff;

        if (op == 5) // OpName
        {
            uint32_t id = p[1];
            const char* name = (const char*)&p[2];
            if (strcmp(name, "parameter") == 0)
            {
                parameter_id = id;
            }
        }
        else if (op == 6) // OpMemberName
        {
            uint32_t id = p[1];
            if (id == parameter_id)
            {
                push_constant_count++;
            }
        }
        else if (op == 25) // OpTypeImage
        {
            uint32_t id = p[1];
            id_types[id] = 2;
        }
        else if (op == 27) // OpTypeSampledImage
        {
            uint32_t id = p[1];
            id_types[id] = 3;
        }
        else if (op == 32) // OpTypePointer
        {
            uint32_t id = p[1];
            uint32_t storage_class = p[2];
            uint32_t type = p[3];
            if (storage_class == 0) // UniformConstant
            {
                id_types[id] = id_types[type];
            }
            if (storage_class == 2) // Uniform
            {
                id_types[id] = id_types[type];
            }
            if (storage_class == 12) // StorageBuffer
            {
                id_types[type] = 1;
                id_types[id] = id_types[type];
            }
        }
        else if (op == 59) // OpVariable
        {
            uint32_t id = p[1];
            uint32_t var_id = p[2];
            uint32_t storage_class = p[3];
            if (storage_class == 0) // UniformConstant
            {
                id_types[var_id] = id_types[id];
            }
            if (storage_class == 2) // Uniform
            {
                id_types[var_id] = id_types[id];
            }
            if (storage_class == 12) // StorageBuffer
            {
                id_types[var_id] = id_types[id];
            }
        }
        else if (op == 71) // OpDecorate
        {
            uint32_t id = p[1];
            uint32_t decoration = p[2];
            uint32_t binding_id = p[3];
            if (decoration == 1) // SpecId
            {
                specialization_count++;
            }
            if (decoration == 3) // BufferBlock
            {
                id_types[id] = 1;
            }
            else if (decoration == 33) // Binding
            {
                binding_count = std::max(binding_count, (int)binding_id + 1);

                binding_types.resize(binding_count);
                binding_types[binding_id] = id;
            }
        }

        p += wordcount;
    }

    if (binding_count > 16)
    {
        NCNN_LOGE("too many binding %d", binding_count);
        return -1;
    }

    shader_info.specialization_count = specialization_count;
    shader_info.binding_count = binding_count;
    shader_info.push_constant_count = push_constant_count;

    // resolve binding_types
    for (int i = 0; i < binding_count; i++)
    {
        shader_info.binding_types[i] = id_types[binding_types[i]];
    }

    return 0;
}

} // namespace ncnn

#endif // NCNN_VULKAN<|MERGE_RESOLUTION|>--- conflicted
+++ resolved
@@ -3028,17 +3028,10 @@
     PipelineCache* pipeline_cache;
 
     // utility operator
-<<<<<<< HEAD
-    // from fp32-b/i | fp16p-b/i | fp16s-b/i | int32-b/i | int8p-b/i | int8s-b/i
-    // to fp32-b/i | fp16p-b/i | fp16s-b/i | int32-b/i | int8p-b/i | int8s-b/i
+    // from fp32 | fp16 | int8
+    // to fp32 | fp16 | int8
     // to pack1 | pack4 | pack8
-    mutable ncnn::Packing_vulkan* uop_packing[6][6][3];
-=======
-    // from fp32 | fp16
-    // to fp32 | fp16
-    // to pack1 | pack4 | pack8
-    mutable ncnn::Layer* uop_packing[2][2][3];
->>>>>>> ed6dcd0c
+    mutable ncnn::Layer* uop_packing[3][3][3];
     mutable Mutex uop_lock;
 
     // device is valid and sucessfully initialized
@@ -3110,49 +3103,14 @@
         return cached_uop;
 
     bool use_fp16 = (cast_type_from_index == 1 || cast_type_to_index == 1);
-
-    if ((cast_type_from_index == 4 && cast_type_to_index == 5) || (cast_type_from_index == 5 && cast_type_to_index == 4))
-    {
-        NCNN_LOGE("no int8p to/from int8s conversion");
-        return 0;
-    }
+    bool use_int8 = (cast_type_from_index == 2 || cast_type_to_index == 2);
 
     // create uop
     Option opt;
-<<<<<<< HEAD
-    opt.use_image_storage = (storage_type_from == 1 || storage_type_to == 1);
-    opt.use_fp16_packed = (cast_type_from_index == 1 || cast_type_to_index == 1);
-    opt.use_fp16_storage = (cast_type_from_index == 2 || cast_type_to_index == 2);
-    opt.use_int8_packed = (cast_type_from_index == 4 || cast_type_to_index == 4);
-    opt.use_int8_storage = (cast_type_from_index == 5 || cast_type_to_index == 5);
-
-    if (!vkdev->info.support_fp16_packed() && opt.use_fp16_packed)
-    {
-        NCNN_LOGE("cannot create uop with use_fp16_packed if not support_fp16_packed");
-        return 0;
-    }
-
-    if (!vkdev->info.support_fp16_storage() && opt.use_fp16_storage)
-    {
-        NCNN_LOGE("cannot create uop with use_fp16_storage if not support_fp16_storage");
-        return 0;
-    }
-=======
     opt.use_fp16_packed = use_fp16; // fp16p is always supported
     opt.use_fp16_storage = use_fp16 && vkdev->info.support_fp16_storage();
->>>>>>> ed6dcd0c
-
-    if (!vkdev->info.support_int8_packed() && opt.use_int8_packed)
-    {
-        NCNN_LOGE("cannot create uop with use_int8_packed if not support_int8_packed");
-        return 0;
-    }
-
-    if (!vkdev->info.support_int8_storage() && opt.use_int8_storage)
-    {
-        NCNN_LOGE("cannot create uop with use_int8_storage if not support_int8_storage");
-        return 0;
-    }
+    opt.use_int8_packed = use_int8;
+    opt.use_int8_storage = use_int8 && vkdev->info.support_int8_storage();
 
     // fp16/int8 arithmetic are not necessary for packing
     // and may conflict with storage options
@@ -3177,11 +3135,7 @@
 
     ncnn::ParamDict pd;
     pd.set(0, packing_type_to_index == 0 ? 1 : packing_type_to_index == 1 ? 4 : 8); // out_elempack
-<<<<<<< HEAD
-    pd.set(2, cast_type_from_index + 1);                                            // 0=auto 1=fp32 2=fp16p 3=fp16s 4=int32 5=int8p 6=int8s
-=======
-    pd.set(2, cast_type_from_index + 1);                                            // 0=auto 1=fp32 2=fp16
->>>>>>> ed6dcd0c
+    pd.set(2, cast_type_from_index + 1);                                            // 0=auto 1=fp32 2=fp16 3=int8
     pd.set(3, cast_type_to_index + 1);
 
     uop->load_param(pd);
@@ -3203,49 +3157,19 @@
     opt.pipeline_cache = 0;
     opt.vulkan_device_index = vkdev->info.device_index();
 
-<<<<<<< HEAD
-    opt.use_image_storage = false;
-
-    // from fp32-b/i | fp16p-b/i | fp16s-b/i | int32-b/i | int8p-b/i | int8s-b/i
-    // to fp32-b/i | fp16p-b/i | fp16s-b/i | int32-b/i | int8p-b/i | int8s-b/i
+    // from fp32 | fp16 | int8
     for (int j0 = 0; j0 < 3; j0++)
-=======
-    // from fp32 | fp16
-    for (int j0 = 0; j0 < 2; j0++)
->>>>>>> ed6dcd0c
-    {
-        // to fp32 | fp16
-        for (int j1 = 0; j1 < 2; j1++)
-        {
-<<<<<<< HEAD
-            if ((j0 == 1 && j1 == 2) || (j0 == 2 && j1 == 1))
-            {
-                // no fp16p to/from fp16s conversion
-                continue;
-            }
-
-            if ((j0 == 4 && j1 == 5) || (j0 == 5 && j1 == 4))
-            {
-                // no int8p to/from int8s conversion
-                continue;
-            }
-
-            opt.use_fp16_packed = (j0 == 1 || j1 == 1);
-            opt.use_fp16_storage = (j0 == 2 || j1 == 2);
-            opt.use_int8_packed = (j0 == 4 || j1 == 4);
-            opt.use_int8_storage = (j0 == 5 || j1 == 5);
-=======
+    {
+        // to fp32 | fp16 | int8
+        for (int j1 = 0; j1 < 3; j1++)
+        {
             bool use_fp16 = (j0 == 1 || j1 == 1);
->>>>>>> ed6dcd0c
+            bool use_int8 = (j0 == 2 || j1 == 2);
 
             opt.use_fp16_packed = use_fp16;
             opt.use_fp16_storage = use_fp16 && vkdev->info.support_fp16_storage();
-
-            if (!vkdev->info.support_int8_packed() && opt.use_int8_packed)
-                continue;
-
-            if (!vkdev->info.support_int8_storage() && opt.use_int8_storage)
-                continue;
+            opt.use_int8_packed = use_int8;
+            opt.use_int8_storage = use_int8 && vkdev->info.support_int8_storage();
 
             // to pack1 | pack4 | pack8
             for (int k = 0; k < 3; k++)
@@ -4942,7 +4866,6 @@
         custom_defines.append("afp2sfpmat4(v)", "v");
     }
 
-<<<<<<< HEAD
     if (opt.use_int8_storage)
     {
         custom_defines.push_back(std::make_pair("sint", "int8_t"));
@@ -4950,14 +4873,14 @@
     }
     else if (opt.use_int8_packed)
     {
-        custom_defines.push_back(std::make_pair("sint", "float"));
+        custom_defines.push_back(std::make_pair("sint", "int"));
         custom_defines.push_back(std::make_pair("sintvec4", "uint"));
         custom_defines.push_back(std::make_pair("sintvec8", "uvec2"));
     }
     else
     {
-        custom_defines.push_back(std::make_pair("sint", "float"));
-        custom_defines.push_back(std::make_pair("sintvec4", "vec4"));
+        custom_defines.push_back(std::make_pair("sint", "int"));
+        custom_defines.push_back(std::make_pair("sintvec4", "ivec4"));
     }
 
     if (1) // opt.use_int8_arithmetic
@@ -4995,181 +4918,6 @@
         custom_defines.push_back(std::make_pair("ibuffer_st8(buf,i,v)", "{buf[i].abcd=vec4(v.abcd);buf[i].efgh=vec4(v.efgh);}"));
     }
 
-    if (opt.use_image_storage)
-    {
-        if (opt.use_fp16_storage)
-        {
-            custom_defines.append("imfmtc1", "r16f");
-            custom_defines.append("imfmtc4", "rgba16f");
-            custom_defines.append("unfp", "mediump");
-        }
-        else if (opt.use_fp16_packed)
-        {
-            custom_defines.append("imfmtc1", "r32f");
-            custom_defines.append("imfmtc4", "rgba16f");
-            custom_defines.append("unfp", "mediump");
-        }
-        else
-        {
-            custom_defines.append("imfmtc1", "r32f");
-            custom_defines.append("imfmtc4", "rgba32f");
-            custom_defines.append("unfp", "highp");
-        }
-
-        if (opt.use_fp16_storage && opt.use_fp16_arithmetic)
-        {
-            custom_defines.append("image1d_ld1(tex,p)", "float16_t(texelFetch(tex,p,0).r)");
-            custom_defines.append("image2d_ld1(tex,p)", "float16_t(texelFetch(tex,p,0).r)");
-            custom_defines.append("image3d_ld1(tex,p)", "float16_t(texelFetch(tex,p,0).r)");
-            custom_defines.append("image1d_st1(img,p,v)", "{vec4 _v;_v.r=float(v);imageStore(img,p,_v);}");
-            custom_defines.append("image2d_st1(img,p,v)", "{vec4 _v;_v.r=float(v);imageStore(img,p,_v);}");
-            custom_defines.append("image3d_st1(img,p,v)", "{vec4 _v;_v.r=float(v);imageStore(img,p,_v);}");
-            custom_defines.append("image1d_cp1(img,p,tex,sp)", "{imageStore(img,p,texelFetch(tex,sp,0));}");
-            custom_defines.append("image2d_cp1(img,p,tex,sp)", "{imageStore(img,p,texelFetch(tex,sp,0));}");
-            custom_defines.append("image3d_cp1(img,p,tex,sp)", "{imageStore(img,p,texelFetch(tex,sp,0));}");
-            custom_defines.append("image1d_ld4(tex,p)", "f16vec4(texelFetch(tex,p,0))");
-            custom_defines.append("image2d_ld4(tex,p)", "f16vec4(texelFetch(tex,p,0))");
-            custom_defines.append("image3d_ld4(tex,p)", "f16vec4(texelFetch(tex,p,0))");
-            custom_defines.append("image1d_st4(img,p,v)", "{imageStore(img,p,vec4(v));}");
-            custom_defines.append("image2d_st4(img,p,v)", "{imageStore(img,p,vec4(v));}");
-            custom_defines.append("image3d_st4(img,p,v)", "{imageStore(img,p,vec4(v));}");
-            custom_defines.append("image1d_cp4(img,p,tex,sp)", "{imageStore(img,p,texelFetch(tex,sp,0));}");
-            custom_defines.append("image2d_cp4(img,p,tex,sp)", "{imageStore(img,p,texelFetch(tex,sp,0));}");
-            custom_defines.append("image3d_cp4(img,p,tex,sp)", "{imageStore(img,p,texelFetch(tex,sp,0));}");
-            custom_defines.append("image1d_ld8(tex,p)", "f16mat2x4(texelFetch(tex,(p)*2,0),texelFetch(tex,(p)*2+1,0))");
-            custom_defines.append("image2d_ld8(tex,p)", "f16mat2x4(texelFetch(tex,ivec2(p.x*2,p.y),0),texelFetch(tex,ivec2(p.x*2+1,p.y),0))");
-            custom_defines.append("image3d_ld8(tex,p)", "f16mat2x4(texelFetch(tex,ivec3(p.x*2,p.y,p.z),0),texelFetch(tex,ivec3(p.x*2+1,p.y,p.z),0))");
-            custom_defines.append("image1d_st8(img,p,v)", "{imageStore(img,(p)*2,vec4(v[0]));imageStore(img,(p)*2+1,vec4(v[1]));}");
-            custom_defines.append("image2d_st8(img,p,v)", "{imageStore(img,ivec2(p.x*2,p.y),vec4(v[0]));imageStore(img,ivec2(p.x*2+1,p.y),vec4(v[1]));}");
-            custom_defines.append("image3d_st8(img,p,v)", "{imageStore(img,ivec3(p.x*2,p.y,p.z),vec4(v[0]));imageStore(img,ivec3(p.x*2+1,p.y,p.z),vec4(v[1]));}");
-            custom_defines.append("image1d_cp8(img,p,tex,sp)", "{imageStore(img,(p)*2,texelFetch(tex,sp*2,0));imageStore(img,(p)*2+1,texelFetch(tex,sp*2+1,0));}");
-            custom_defines.append("image2d_cp8(img,p,tex,sp)", "{imageStore(img,ivec2(p.x*2,p.y),texelFetch(tex,ivec2(sp.x*2,sp.y),0));imageStore(img,ivec2(p.x*2+1,p.y),texelFetch(tex,ivec2(sp.x*2+1,sp.y),0));}");
-            custom_defines.append("image3d_cp8(img,p,tex,sp)", "{imageStore(img,ivec3(p.x*2,p.y,p.z),texelFetch(tex,ivec3(sp.x*2,sp.y,sp.z),0));imageStore(img,ivec3(p.x*2+1,p.y,p.z),texelFetch(tex,ivec3(sp.x*2+1,sp.y,sp.z),0));}");
-        }
-        else if (opt.use_fp16_packed && opt.use_fp16_arithmetic)
-        {
-            custom_defines.append("image1d_ld1(tex,p)", "float16_t(texelFetch(tex,p,0).r)");
-            custom_defines.append("image2d_ld1(tex,p)", "float16_t(texelFetch(tex,p,0).r)");
-            custom_defines.append("image3d_ld1(tex,p)", "float16_t(texelFetch(tex,p,0).r)");
-            custom_defines.append("image1d_st1(img,p,v)", "{vec4 _v;_v.r=v;imageStore(img,p,_v);}");
-            custom_defines.append("image2d_st1(img,p,v)", "{vec4 _v;_v.r=v;imageStore(img,p,_v);}");
-            custom_defines.append("image3d_st1(img,p,v)", "{vec4 _v;_v.r=v;imageStore(img,p,_v);}");
-            custom_defines.append("image1d_cp1(img,p,tex,sp)", "{imageStore(img,p,texelFetch(tex,sp,0));}");
-            custom_defines.append("image2d_cp1(img,p,tex,sp)", "{imageStore(img,p,texelFetch(tex,sp,0));}");
-            custom_defines.append("image3d_cp1(img,p,tex,sp)", "{imageStore(img,p,texelFetch(tex,sp,0));}");
-            custom_defines.append("image1d_ld4(tex,p)", "f16vec4(texelFetch(tex,p,0))");
-            custom_defines.append("image2d_ld4(tex,p)", "f16vec4(texelFetch(tex,p,0))");
-            custom_defines.append("image3d_ld4(tex,p)", "f16vec4(texelFetch(tex,p,0))");
-            custom_defines.append("image1d_st4(img,p,v)", "{imageStore(img,p,v);}");
-            custom_defines.append("image2d_st4(img,p,v)", "{imageStore(img,p,v);}");
-            custom_defines.append("image3d_st4(img,p,v)", "{imageStore(img,p,v);}");
-            custom_defines.append("image1d_cp4(img,p,tex,sp)", "{imageStore(img,p,texelFetch(tex,sp,0));}");
-            custom_defines.append("image2d_cp4(img,p,tex,sp)", "{imageStore(img,p,texelFetch(tex,sp,0));}");
-            custom_defines.append("image3d_cp4(img,p,tex,sp)", "{imageStore(img,p,texelFetch(tex,sp,0));}");
-            custom_defines.append("image1d_ld8(tex,p)", "f16mat2x4(texelFetch(tex,(p)*2,0),texelFetch(tex,(p)*2+1,0))");
-            custom_defines.append("image2d_ld8(tex,p)", "f16mat2x4(texelFetch(tex,ivec2(p.x*2,p.y),0),texelFetch(tex,ivec2(p.x*2+1,p.y),0))");
-            custom_defines.append("image3d_ld8(tex,p)", "f16mat2x4(texelFetch(tex,ivec3(p.x*2,p.y,p.z),0),texelFetch(tex,ivec3(p.x*2+1,p.y,p.z),0))");
-            custom_defines.append("image1d_st8(img,p,v)", "{imageStore(img,(p)*2,v[0]);imageStore(img,(p)*2+1,v[1]);}");
-            custom_defines.append("image2d_st8(img,p,v)", "{imageStore(img,ivec2(p.x*2,p.y),v[0]);imageStore(img,ivec2(p.x*2+1,p.y),v[1]);}");
-            custom_defines.append("image3d_st8(img,p,v)", "{imageStore(img,ivec3(p.x*2,p.y,p.z),v[0]);imageStore(img,ivec3(p.x*2+1,p.y,p.z),v[1]);}");
-            custom_defines.append("image1d_cp8(img,p,tex,sp)", "{imageStore(img,(p)*2,texelFetch(tex,sp*2,0));imageStore(img,(p)*2+1,texelFetch(tex,sp*2+1,0));}");
-            custom_defines.append("image2d_cp8(img,p,tex,sp)", "{imageStore(img,ivec2(p.x*2,p.y),texelFetch(tex,ivec2(sp.x*2,sp.y),0));imageStore(img,ivec2(p.x*2+1,p.y),texelFetch(tex,ivec2(sp.x*2+1,sp.y),0));}");
-            custom_defines.append("image3d_cp8(img,p,tex,sp)", "{imageStore(img,ivec3(p.x*2,p.y,p.z),texelFetch(tex,ivec3(sp.x*2,sp.y,sp.z),0));imageStore(img,ivec3(p.x*2+1,p.y,p.z),texelFetch(tex,ivec3(sp.x*2+1,sp.y,sp.z),0));}");
-        }
-        else if (opt.use_fp16_storage)
-        {
-            custom_defines.append("image1d_ld1(tex,p)", "texelFetch(tex,p,0).r");
-            custom_defines.append("image2d_ld1(tex,p)", "texelFetch(tex,p,0).r");
-            custom_defines.append("image3d_ld1(tex,p)", "texelFetch(tex,p,0).r");
-            custom_defines.append("image1d_st1(img,p,v)", "{vec4 _v;_v.r=v;imageStore(img,p,_v);}");
-            custom_defines.append("image2d_st1(img,p,v)", "{vec4 _v;_v.r=v;imageStore(img,p,_v);}");
-            custom_defines.append("image3d_st1(img,p,v)", "{vec4 _v;_v.r=v;imageStore(img,p,_v);}");
-            custom_defines.append("image1d_cp1(img,p,tex,sp)", "{imageStore(img,p,texelFetch(tex,sp,0));}");
-            custom_defines.append("image2d_cp1(img,p,tex,sp)", "{imageStore(img,p,texelFetch(tex,sp,0));}");
-            custom_defines.append("image3d_cp1(img,p,tex,sp)", "{imageStore(img,p,texelFetch(tex,sp,0));}");
-            custom_defines.append("image1d_ld4(tex,p)", "texelFetch(tex,p,0)");
-            custom_defines.append("image2d_ld4(tex,p)", "texelFetch(tex,p,0)");
-            custom_defines.append("image3d_ld4(tex,p)", "texelFetch(tex,p,0)");
-            custom_defines.append("image1d_st4(img,p,v)", "{imageStore(img,p,v);}");
-            custom_defines.append("image2d_st4(img,p,v)", "{imageStore(img,p,v);}");
-            custom_defines.append("image3d_st4(img,p,v)", "{imageStore(img,p,v);}");
-            custom_defines.append("image1d_cp4(img,p,tex,sp)", "{imageStore(img,p,texelFetch(tex,sp,0));}");
-            custom_defines.append("image2d_cp4(img,p,tex,sp)", "{imageStore(img,p,texelFetch(tex,sp,0));}");
-            custom_defines.append("image3d_cp4(img,p,tex,sp)", "{imageStore(img,p,texelFetch(tex,sp,0));}");
-            custom_defines.append("image1d_ld8(tex,p)", "mat2x4(texelFetch(tex,(p)*2,0),texelFetch(tex,(p)*2+1,0))");
-            custom_defines.append("image2d_ld8(tex,p)", "mat2x4(texelFetch(tex,ivec2(p.x*2,p.y),0),texelFetch(tex,ivec2(p.x*2+1,p.y),0))");
-            custom_defines.append("image3d_ld8(tex,p)", "mat2x4(texelFetch(tex,ivec3(p.x*2,p.y,p.z),0),texelFetch(tex,ivec3(p.x*2+1,p.y,p.z),0))");
-            custom_defines.append("image1d_st8(img,p,v)", "{imageStore(img,(p)*2,v[0]);imageStore(img,(p)*2+1,v[1]);}");
-            custom_defines.append("image2d_st8(img,p,v)", "{imageStore(img,ivec2(p.x*2,p.y),v[0]);imageStore(img,ivec2(p.x*2+1,p.y),v[1]);}");
-            custom_defines.append("image3d_st8(img,p,v)", "{imageStore(img,ivec3(p.x*2,p.y,p.z),v[0]);imageStore(img,ivec3(p.x*2+1,p.y,p.z),v[1]);}");
-            custom_defines.append("image1d_cp8(img,p,tex,sp)", "{imageStore(img,(p)*2,texelFetch(tex,sp*2,0));imageStore(img,(p)*2+1,texelFetch(tex,sp*2+1,0));}");
-            custom_defines.append("image2d_cp8(img,p,tex,sp)", "{imageStore(img,ivec2(p.x*2,p.y),texelFetch(tex,ivec2(sp.x*2,sp.y),0));imageStore(img,ivec2(p.x*2+1,p.y),texelFetch(tex,ivec2(sp.x*2+1,sp.y),0));}");
-            custom_defines.append("image3d_cp8(img,p,tex,sp)", "{imageStore(img,ivec3(p.x*2,p.y,p.z),texelFetch(tex,ivec3(sp.x*2,sp.y,sp.z),0));imageStore(img,ivec3(p.x*2+1,p.y,p.z),texelFetch(tex,ivec3(sp.x*2+1,sp.y,sp.z),0));}");
-        }
-        else if (opt.use_fp16_packed)
-        {
-            custom_defines.append("image1d_ld1(tex,p)", "texelFetch(tex,p,0).r");
-            custom_defines.append("image2d_ld1(tex,p)", "texelFetch(tex,p,0).r");
-            custom_defines.append("image3d_ld1(tex,p)", "texelFetch(tex,p,0).r");
-            custom_defines.append("image1d_st1(img,p,v)", "{vec4 _v;_v.r=v;imageStore(img,p,_v);}");
-            custom_defines.append("image2d_st1(img,p,v)", "{vec4 _v;_v.r=v;imageStore(img,p,_v);}");
-            custom_defines.append("image3d_st1(img,p,v)", "{vec4 _v;_v.r=v;imageStore(img,p,_v);}");
-            custom_defines.append("image1d_cp1(img,p,tex,sp)", "{imageStore(img,p,texelFetch(tex,sp,0));}");
-            custom_defines.append("image2d_cp1(img,p,tex,sp)", "{imageStore(img,p,texelFetch(tex,sp,0));}");
-            custom_defines.append("image3d_cp1(img,p,tex,sp)", "{imageStore(img,p,texelFetch(tex,sp,0));}");
-            custom_defines.append("image1d_ld4(tex,p)", "texelFetch(tex,p,0)");
-            custom_defines.append("image2d_ld4(tex,p)", "texelFetch(tex,p,0)");
-            custom_defines.append("image3d_ld4(tex,p)", "texelFetch(tex,p,0)");
-            custom_defines.append("image1d_st4(img,p,v)", "{imageStore(img,p,v);}");
-            custom_defines.append("image2d_st4(img,p,v)", "{imageStore(img,p,v);}");
-            custom_defines.append("image3d_st4(img,p,v)", "{imageStore(img,p,v);}");
-            custom_defines.append("image1d_cp4(img,p,tex,sp)", "{imageStore(img,p,texelFetch(tex,sp,0));}");
-            custom_defines.append("image2d_cp4(img,p,tex,sp)", "{imageStore(img,p,texelFetch(tex,sp,0));}");
-            custom_defines.append("image3d_cp4(img,p,tex,sp)", "{imageStore(img,p,texelFetch(tex,sp,0));}");
-            custom_defines.append("image1d_ld8(tex,p)", "mat2x4(texelFetch(tex,(p)*2,0),texelFetch(tex,(p)*2+1,0))");
-            custom_defines.append("image2d_ld8(tex,p)", "mat2x4(texelFetch(tex,ivec2(p.x*2,p.y),0),texelFetch(tex,ivec2(p.x*2+1,p.y),0))");
-            custom_defines.append("image3d_ld8(tex,p)", "mat2x4(texelFetch(tex,ivec3(p.x*2,p.y,p.z),0),texelFetch(tex,ivec3(p.x*2+1,p.y,p.z),0))");
-            custom_defines.append("image1d_st8(img,p,v)", "{imageStore(img,(p)*2,v[0]);imageStore(img,(p)*2+1,v[1]);}");
-            custom_defines.append("image2d_st8(img,p,v)", "{imageStore(img,ivec2(p.x*2,p.y),v[0]);imageStore(img,ivec2(p.x*2+1,p.y),v[1]);}");
-            custom_defines.append("image3d_st8(img,p,v)", "{imageStore(img,ivec3(p.x*2,p.y,p.z),v[0]);imageStore(img,ivec3(p.x*2+1,p.y,p.z),v[1]);}");
-            custom_defines.append("image1d_cp8(img,p,tex,sp)", "{imageStore(img,(p)*2,texelFetch(tex,sp*2,0));imageStore(img,(p)*2+1,texelFetch(tex,sp*2+1,0));}");
-            custom_defines.append("image2d_cp8(img,p,tex,sp)", "{imageStore(img,ivec2(p.x*2,p.y),texelFetch(tex,ivec2(sp.x*2,sp.y),0));imageStore(img,ivec2(p.x*2+1,p.y),texelFetch(tex,ivec2(sp.x*2+1,sp.y),0));}");
-            custom_defines.append("image3d_cp8(img,p,tex,sp)", "{imageStore(img,ivec3(p.x*2,p.y,p.z),texelFetch(tex,ivec3(sp.x*2,sp.y,sp.z),0));imageStore(img,ivec3(p.x*2+1,p.y,p.z),texelFetch(tex,ivec3(sp.x*2+1,sp.y,sp.z),0));}");
-        }
-        else
-        {
-            custom_defines.append("image1d_ld1(tex,p)", "texelFetch(tex,p,0).r");
-            custom_defines.append("image2d_ld1(tex,p)", "texelFetch(tex,p,0).r");
-            custom_defines.append("image3d_ld1(tex,p)", "texelFetch(tex,p,0).r");
-            custom_defines.append("image1d_st1(img,p,v)", "{vec4 _v;_v.r=v;imageStore(img,p,_v);}");
-            custom_defines.append("image2d_st1(img,p,v)", "{vec4 _v;_v.r=v;imageStore(img,p,_v);}");
-            custom_defines.append("image3d_st1(img,p,v)", "{vec4 _v;_v.r=v;imageStore(img,p,_v);}");
-            custom_defines.append("image1d_cp1(img,p,tex,sp)", "{imageStore(img,p,texelFetch(tex,sp,0));}");
-            custom_defines.append("image2d_cp1(img,p,tex,sp)", "{imageStore(img,p,texelFetch(tex,sp,0));}");
-            custom_defines.append("image3d_cp1(img,p,tex,sp)", "{imageStore(img,p,texelFetch(tex,sp,0));}");
-            custom_defines.append("image1d_ld4(tex,p)", "texelFetch(tex,p,0)");
-            custom_defines.append("image2d_ld4(tex,p)", "texelFetch(tex,p,0)");
-            custom_defines.append("image3d_ld4(tex,p)", "texelFetch(tex,p,0)");
-            custom_defines.append("image1d_st4(img,p,v)", "{imageStore(img,p,v);}");
-            custom_defines.append("image2d_st4(img,p,v)", "{imageStore(img,p,v);}");
-            custom_defines.append("image3d_st4(img,p,v)", "{imageStore(img,p,v);}");
-            custom_defines.append("image1d_cp4(img,p,tex,sp)", "{imageStore(img,p,texelFetch(tex,sp,0));}");
-            custom_defines.append("image2d_cp4(img,p,tex,sp)", "{imageStore(img,p,texelFetch(tex,sp,0));}");
-            custom_defines.append("image3d_cp4(img,p,tex,sp)", "{imageStore(img,p,texelFetch(tex,sp,0));}");
-            custom_defines.append("image1d_ld8(tex,p)", "mat2x4(texelFetch(tex,(p)*2,0),texelFetch(tex,(p)*2+1,0))");
-            custom_defines.append("image2d_ld8(tex,p)", "mat2x4(texelFetch(tex,ivec2(p.x*2,p.y),0),texelFetch(tex,ivec2(p.x*2+1,p.y),0))");
-            custom_defines.append("image3d_ld8(tex,p)", "mat2x4(texelFetch(tex,ivec3(p.x*2,p.y,p.z),0),texelFetch(tex,ivec3(p.x*2+1,p.y,p.z),0))");
-            custom_defines.append("image1d_st8(img,p,v)", "{imageStore(img,(p)*2,v[0]);imageStore(img,(p)*2+1,v[1]);}");
-            custom_defines.append("image2d_st8(img,p,v)", "{imageStore(img,ivec2(p.x*2,p.y),v[0]);imageStore(img,ivec2(p.x*2+1,p.y),v[1]);}");
-            custom_defines.append("image3d_st8(img,p,v)", "{imageStore(img,ivec3(p.x*2,p.y,p.z),v[0]);imageStore(img,ivec3(p.x*2+1,p.y,p.z),v[1]);}");
-            custom_defines.append("image1d_cp8(img,p,tex,sp)", "{imageStore(img,(p)*2,texelFetch(tex,sp*2,0));imageStore(img,(p)*2+1,texelFetch(tex,sp*2+1,0));}");
-            custom_defines.append("image2d_cp8(img,p,tex,sp)", "{imageStore(img,ivec2(p.x*2,p.y),texelFetch(tex,ivec2(sp.x*2,sp.y),0));imageStore(img,ivec2(p.x*2+1,p.y),texelFetch(tex,ivec2(sp.x*2+1,sp.y),0));}");
-            custom_defines.append("image3d_cp8(img,p,tex,sp)", "{imageStore(img,ivec3(p.x*2,p.y,p.z),texelFetch(tex,ivec3(sp.x*2,sp.y,sp.z),0));imageStore(img,ivec3(p.x*2+1,p.y,p.z),texelFetch(tex,ivec3(sp.x*2+1,sp.y,sp.z),0));}");
-        }
-    }
-
-=======
->>>>>>> ed6dcd0c
     custom_defines.append("psc(x)", "(x==0?p.x:x)");
 
     if (opt.use_fp16_storage)
