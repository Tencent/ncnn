--- conflicted
+++ resolved
@@ -387,17 +387,12 @@
     VkPhysicalDeviceSubgroupProperties querySubgroupProperties;
     VkPhysicalDeviceDriverPropertiesKHR queryDriverProperties;
     VkPhysicalDeviceSubgroupSizeControlPropertiesEXT querySubgroupSizeControlProperties;
-<<<<<<< HEAD
     VkPhysicalDeviceCooperativeVectorPropertiesNV queryCooperativeVectorPropertiesNV;
-    std::vector<VkCooperativeMatrixPropertiesKHR> queryCooperativeMatrixProperties;
-    std::vector<VkCooperativeMatrixPropertiesNV> queryCooperativeMatrixPropertiesNV;
-    std::vector<VkCooperativeVectorPropertiesNV> queryCooperativeVectorPropertiesNV;
-=======
 
     // extension sub properties
     std::vector<VkCooperativeMatrixPropertiesKHR> queryCooperativeMatrixSubProperties;
     std::vector<VkCooperativeMatrixPropertiesNV> queryCooperativeMatrixSubPropertiesNV;
->>>>>>> 9cdc02bb
+    std::vector<VkCooperativeVectorPropertiesNV> queryCooperativeVectorSubPropertiesNV;
 };
 
 void GpuInfoPrivate::query_features()
@@ -1073,7 +1068,6 @@
     {
         querySubgroupSizeControlProperties.pNext = queryExtensionProperties;
         queryExtensionProperties = &querySubgroupSizeControlProperties;
-<<<<<<< HEAD
     }
 
     // query nv cooperative vector
@@ -1082,10 +1076,8 @@
     queryCooperativeVectorPropertiesNV.pNext = 0;
     if (support_VK_NV_cooperative_vector)
     {
-        queryCooperativeVectorPropertiesNV.pNext = queryExtensionFeatures;
-        queryExtensionFeatures = &queryCooperativeVectorPropertiesNV;
-=======
->>>>>>> 9cdc02bb
+        queryCooperativeVectorPropertiesNV.pNext = queryExtensionProperties;
+        queryExtensionProperties = &queryCooperativeVectorPropertiesNV;
     }
 
     if (support_VK_KHR_get_physical_device_properties2)
@@ -1884,14 +1876,11 @@
     return d->queryShaderAtomicFloat2Features;
 }
 
-<<<<<<< HEAD
 const VkPhysicalDeviceCooperativeVectorFeaturesNV& GpuInfo::queryCooperativeVectorFeaturesNV() const
 {
     return d->queryCooperativeVectorFeaturesNV;
 }
 
-=======
->>>>>>> 9cdc02bb
 const void* GpuInfo::queryExtensionProperties() const
 {
     return d->queryExtensionProperties;
@@ -1917,16 +1906,12 @@
     return d->querySubgroupSizeControlProperties;
 }
 
-<<<<<<< HEAD
 const VkPhysicalDeviceCooperativeVectorPropertiesNV& GpuInfo::queryCooperativeVectorPropertiesNV() const
 {
     return d->queryCooperativeVectorPropertiesNV;
 }
 
-const std::vector<VkCooperativeMatrixPropertiesKHR>& GpuInfo::queryCooperativeMatrixProperties() const
-=======
 const std::vector<VkCooperativeMatrixPropertiesKHR>& GpuInfo::queryCooperativeMatrixSubProperties() const
->>>>>>> 9cdc02bb
 {
     return d->queryCooperativeMatrixSubProperties;
 }
@@ -1936,9 +1921,9 @@
     return d->queryCooperativeMatrixSubPropertiesNV;
 }
 
-const std::vector<VkCooperativeVectorPropertiesNV>& GpuInfo::queryCooperativeVectorPropertiesNV() const
-{
-    return d->queryCooperativeVectorPropertiesNV;
+const std::vector<VkCooperativeVectorPropertiesNV>& GpuInfo::queryCooperativeVectorSubPropertiesNV() const
+{
+    return d->queryCooperativeVectorSubPropertiesNV;
 }
 
 static int init_instance_core()
