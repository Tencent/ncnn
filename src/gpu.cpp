--- conflicted
+++ resolved
@@ -1978,19 +1978,15 @@
 }
 
 const void* GpuInfo::queryExtensionProperties() const
-<<<<<<< HEAD
-=======
 {
     return d->queryExtensionProperties;
 }
 
 const VkPhysicalDeviceCooperativeVectorPropertiesNV& GpuInfo::queryCooperativeVectorPropertiesNV() const
->>>>>>> 12f57fb3
 {
     return d->queryCooperativeVectorPropertiesNV;
 }
 
-<<<<<<< HEAD
 const VkPhysicalDeviceCooperativeMatrix2PropertiesNV& GpuInfo::queryCooperativeMatrix2PropertiesNV() const
 {
     return d->queryCooperativeMatrix2PropertiesNV;
@@ -1999,7 +1995,8 @@
 const VkPhysicalDeviceCooperativeVectorPropertiesNV& GpuInfo::queryCooperativeVectorPropertiesNV() const
 {
     return d->queryCooperativeVectorPropertiesNV;
-=======
+}
+
 const VkPhysicalDeviceDriverPropertiesKHR& GpuInfo::queryDriverProperties() const
 {
     return d->queryDriverProperties;
@@ -2008,7 +2005,6 @@
 const VkPhysicalDeviceFloatControlsPropertiesKHR& GpuInfo::queryFloatControlsProperties() const
 {
     return d->queryFloatControlsProperties;
->>>>>>> 12f57fb3
 }
 
 const VkPhysicalDeviceShaderIntegerDotProductProperties& GpuInfo::queryShaderIntegerDotProductProperties() const
@@ -2016,7 +2012,6 @@
     return d->queryShaderIntegerDotProductProperties;
 }
 
-<<<<<<< HEAD
 const VkPhysicalDeviceFloatControlsPropertiesKHR& GpuInfo::queryFloatControlsProperties() const
 {
     return d->queryFloatControlsProperties;
@@ -2034,15 +2029,6 @@
 
 const VkPhysicalDeviceSubgroupSizeControlPropertiesEXT& GpuInfo::querySubgroupSizeControlProperties() const
 {
-=======
-const VkPhysicalDeviceSubgroupProperties& GpuInfo::querySubgroupProperties() const
-{
-    return d->querySubgroupProperties;
-}
-
-const VkPhysicalDeviceSubgroupSizeControlPropertiesEXT& GpuInfo::querySubgroupSizeControlProperties() const
-{
->>>>>>> 12f57fb3
     return d->querySubgroupSizeControlProperties;
 }
 
@@ -5082,15 +5068,12 @@
             DD_APPEND_FEATURE(cooperativeMatrixTensorAddressing)
             DD_APPEND_FEATURE(cooperativeMatrixBlockLoads)
         }
-<<<<<<< HEAD
         if (info.support_VK_NV_cooperative_vector())
         {
             const VkPhysicalDeviceCooperativeVectorFeaturesNV& features = info.queryCooperativeVectorFeaturesNV();
             DD_APPEND_FEATURE(cooperativeVector)
             DD_APPEND_FEATURE(cooperativeVectorTraining)
         }
-=======
->>>>>>> 12f57fb3
         if (info.support_VK_EXT_subgroup_size_control())
         {
             const VkPhysicalDeviceSubgroupSizeControlFeaturesEXT& features = info.querySubgroupSizeControlFeatures();
