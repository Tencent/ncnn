// Copyright 2020 Tencent
// SPDX-License-Identifier: BSD-3-Clause

#ifndef NCNN_VULKAN_HEADER_FIX_H
#define NCNN_VULKAN_HEADER_FIX_H

// #include "platform.h"

// This header contains new structure and function declearation to fix build with old vulkan sdk

#ifndef VK_KHR_maintenance1
#define VK_KHR_maintenance1 1
typedef VkFlags VkCommandPoolTrimFlags;
typedef VkCommandPoolTrimFlags VkCommandPoolTrimFlagsKHR;
typedef void(VKAPI_PTR* PFN_vkTrimCommandPool)(VkDevice device, VkCommandPool commandPool, VkCommandPoolTrimFlags flags);
typedef PFN_vkTrimCommandPool PFN_vkTrimCommandPoolKHR;
#endif // VK_KHR_maintenance1

#ifndef VK_KHR_get_physical_device_properties2
#define VK_KHR_get_physical_device_properties2                    1
#define VK_STRUCTURE_TYPE_PHYSICAL_DEVICE_FEATURES_2              (VkStructureType)1000059000
#define VK_STRUCTURE_TYPE_PHYSICAL_DEVICE_PROPERTIES_2            (VkStructureType)1000059001
#define VK_STRUCTURE_TYPE_FORMAT_PROPERTIES_2                     (VkStructureType)1000059002
#define VK_STRUCTURE_TYPE_IMAGE_FORMAT_PROPERTIES_2               (VkStructureType)1000059003
#define VK_STRUCTURE_TYPE_PHYSICAL_DEVICE_IMAGE_FORMAT_INFO_2     (VkStructureType)1000059004
#define VK_STRUCTURE_TYPE_QUEUE_FAMILY_PROPERTIES_2               (VkStructureType)1000059005
#define VK_STRUCTURE_TYPE_PHYSICAL_DEVICE_MEMORY_PROPERTIES_2     (VkStructureType)1000059006
#define VK_STRUCTURE_TYPE_PHYSICAL_DEVICE_FEATURES_2_KHR          VK_STRUCTURE_TYPE_PHYSICAL_DEVICE_FEATURES_2
#define VK_STRUCTURE_TYPE_PHYSICAL_DEVICE_PROPERTIES_2_KHR        VK_STRUCTURE_TYPE_PHYSICAL_DEVICE_PROPERTIES_2
#define VK_STRUCTURE_TYPE_FORMAT_PROPERTIES_2_KHR                 VK_STRUCTURE_TYPE_FORMAT_PROPERTIES_2
#define VK_STRUCTURE_TYPE_IMAGE_FORMAT_PROPERTIES_2_KHR           VK_STRUCTURE_TYPE_IMAGE_FORMAT_PROPERTIES_2
#define VK_STRUCTURE_TYPE_PHYSICAL_DEVICE_IMAGE_FORMAT_INFO_2_KHR VK_STRUCTURE_TYPE_PHYSICAL_DEVICE_IMAGE_FORMAT_INFO_2
#define VK_STRUCTURE_TYPE_QUEUE_FAMILY_PROPERTIES_2_KHR           VK_STRUCTURE_TYPE_QUEUE_FAMILY_PROPERTIES_2
#define VK_STRUCTURE_TYPE_PHYSICAL_DEVICE_MEMORY_PROPERTIES_2_KHR VK_STRUCTURE_TYPE_PHYSICAL_DEVICE_MEMORY_PROPERTIES_2
typedef struct VkPhysicalDeviceFeatures2
{
    VkStructureType sType;
    void* pNext;
    VkPhysicalDeviceFeatures features;
} VkPhysicalDeviceFeatures2;
typedef struct VkPhysicalDeviceProperties2
{
    VkStructureType sType;
    void* pNext;
    VkPhysicalDeviceProperties properties;
} VkPhysicalDeviceProperties2;
typedef struct VkFormatProperties2
{
    VkStructureType sType;
    void* pNext;
    VkFormatProperties formatProperties;
} VkFormatProperties2;
typedef struct VkImageFormatProperties2
{
    VkStructureType sType;
    void* pNext;
    VkImageFormatProperties imageFormatProperties;
} VkImageFormatProperties2;
typedef struct VkPhysicalDeviceImageFormatInfo2
{
    VkStructureType sType;
    const void* pNext;
    VkFormat format;
    VkImageType type;
    VkImageTiling tiling;
    VkImageUsageFlags usage;
    VkImageCreateFlags flags;
} VkPhysicalDeviceImageFormatInfo2;
typedef struct VkQueueFamilyProperties2
{
    VkStructureType sType;
    void* pNext;
    VkQueueFamilyProperties queueFamilyProperties;
} VkQueueFamilyProperties2;
typedef struct VkPhysicalDeviceMemoryProperties2
{
    VkStructureType sType;
    void* pNext;
    VkPhysicalDeviceMemoryProperties memoryProperties;
} VkPhysicalDeviceMemoryProperties2;
typedef VkPhysicalDeviceFeatures2 VkPhysicalDeviceFeatures2KHR;
typedef VkPhysicalDeviceProperties2 VkPhysicalDeviceProperties2KHR;
typedef VkFormatProperties2 VkFormatProperties2KHR;
typedef VkImageFormatProperties2 VkImageFormatProperties2KHR;
typedef VkPhysicalDeviceImageFormatInfo2 VkPhysicalDeviceImageFormatInfo2KHR;
typedef VkQueueFamilyProperties2 VkQueueFamilyProperties2KHR;
typedef VkPhysicalDeviceMemoryProperties2 VkPhysicalDeviceMemoryProperties2KHR;
typedef void(VKAPI_PTR* PFN_vkGetPhysicalDeviceFeatures2)(VkPhysicalDevice physicalDevice, VkPhysicalDeviceFeatures2* pFeatures);
typedef void(VKAPI_PTR* PFN_vkGetPhysicalDeviceProperties2)(VkPhysicalDevice physicalDevice, VkPhysicalDeviceProperties2* pProperties);
typedef void(VKAPI_PTR* PFN_vkGetPhysicalDeviceFormatProperties2)(VkPhysicalDevice physicalDevice, VkFormat format, VkFormatProperties2* pFormatProperties);
typedef VkResult(VKAPI_PTR* PFN_vkGetPhysicalDeviceImageFormatProperties2)(VkPhysicalDevice physicalDevice, const VkPhysicalDeviceImageFormatInfo2* pImageFormatInfo, VkImageFormatProperties2* pImageFormatProperties);
typedef void(VKAPI_PTR* PFN_vkGetPhysicalDeviceQueueFamilyProperties2)(VkPhysicalDevice physicalDevice, uint32_t* pQueueFamilyPropertyCount, VkQueueFamilyProperties2* pQueueFamilyProperties);
typedef void(VKAPI_PTR* PFN_vkGetPhysicalDeviceMemoryProperties2)(VkPhysicalDevice physicalDevice, VkPhysicalDeviceMemoryProperties2* pMemoryProperties);
typedef PFN_vkGetPhysicalDeviceFeatures2 PFN_vkGetPhysicalDeviceFeatures2KHR;
typedef PFN_vkGetPhysicalDeviceProperties2 PFN_vkGetPhysicalDeviceProperties2KHR;
typedef PFN_vkGetPhysicalDeviceFormatProperties2 PFN_vkGetPhysicalDeviceFormatProperties2KHR;
typedef PFN_vkGetPhysicalDeviceImageFormatProperties2 PFN_vkGetPhysicalDeviceImageFormatProperties2KHR;
typedef PFN_vkGetPhysicalDeviceQueueFamilyProperties2 PFN_vkGetPhysicalDeviceQueueFamilyProperties2KHR;
typedef PFN_vkGetPhysicalDeviceMemoryProperties2 PFN_vkGetPhysicalDeviceMemoryProperties2KHR;
#endif // VK_KHR_get_physical_device_properties2

#ifndef VK_KHR_external_memory_capabilities
#define VK_KHR_external_memory_capabilities                              1
#define VK_STRUCTURE_TYPE_PHYSICAL_DEVICE_EXTERNAL_IMAGE_FORMAT_INFO     (VkStructureType)1000071000
#define VK_STRUCTURE_TYPE_EXTERNAL_IMAGE_FORMAT_PROPERTIES               (VkStructureType)1000071001
#define VK_STRUCTURE_TYPE_PHYSICAL_DEVICE_EXTERNAL_BUFFER_INFO           (VkStructureType)1000071002
#define VK_STRUCTURE_TYPE_EXTERNAL_BUFFER_PROPERTIES                     (VkStructureType)1000071003
#define VK_STRUCTURE_TYPE_PHYSICAL_DEVICE_ID_PROPERTIES                  (VkStructureType)1000071004
#define VK_STRUCTURE_TYPE_PHYSICAL_DEVICE_EXTERNAL_IMAGE_FORMAT_INFO_KHR VK_STRUCTURE_TYPE_PHYSICAL_DEVICE_EXTERNAL_IMAGE_FORMAT_INFO
#define VK_STRUCTURE_TYPE_EXTERNAL_IMAGE_FORMAT_PROPERTIES_KHR           VK_STRUCTURE_TYPE_EXTERNAL_IMAGE_FORMAT_PROPERTIES
#define VK_STRUCTURE_TYPE_PHYSICAL_DEVICE_EXTERNAL_BUFFER_INFO_KHR       VK_STRUCTURE_TYPE_PHYSICAL_DEVICE_EXTERNAL_BUFFER_INFO
#define VK_STRUCTURE_TYPE_EXTERNAL_BUFFER_PROPERTIES_KHR                 VK_STRUCTURE_TYPE_EXTERNAL_BUFFER_PROPERTIES
#define VK_STRUCTURE_TYPE_PHYSICAL_DEVICE_ID_PROPERTIES_KHR              VK_STRUCTURE_TYPE_PHYSICAL_DEVICE_ID_PROPERTIES
#define VK_LUID_SIZE                                                     8
#define VK_LUID_SIZE_KHR                                                 VK_LUID_SIZE
typedef enum VkExternalMemoryHandleTypeFlagBits
{
    VK_EXTERNAL_MEMORY_HANDLE_TYPE_OPAQUE_FD_BIT = 0x00000001,
    VK_EXTERNAL_MEMORY_HANDLE_TYPE_OPAQUE_WIN32_BIT = 0x00000002,
    VK_EXTERNAL_MEMORY_HANDLE_TYPE_OPAQUE_WIN32_KMT_BIT = 0x00000004,
    VK_EXTERNAL_MEMORY_HANDLE_TYPE_D3D11_TEXTURE_BIT = 0x00000008,
    VK_EXTERNAL_MEMORY_HANDLE_TYPE_D3D11_TEXTURE_KMT_BIT = 0x00000010,
    VK_EXTERNAL_MEMORY_HANDLE_TYPE_D3D12_HEAP_BIT = 0x00000020,
    VK_EXTERNAL_MEMORY_HANDLE_TYPE_D3D12_RESOURCE_BIT = 0x00000040,
    VK_EXTERNAL_MEMORY_HANDLE_TYPE_DMA_BUF_BIT_EXT = 0x00000200,
    VK_EXTERNAL_MEMORY_HANDLE_TYPE_ANDROID_HARDWARE_BUFFER_BIT_ANDROID = 0x00000400,
    VK_EXTERNAL_MEMORY_HANDLE_TYPE_HOST_ALLOCATION_BIT_EXT = 0x00000080,
    VK_EXTERNAL_MEMORY_HANDLE_TYPE_HOST_MAPPED_FOREIGN_MEMORY_BIT_EXT = 0x00000100,
    VK_EXTERNAL_MEMORY_HANDLE_TYPE_ZIRCON_VMO_BIT_FUCHSIA = 0x00000800,
    VK_EXTERNAL_MEMORY_HANDLE_TYPE_RDMA_ADDRESS_BIT_NV = 0x00001000,
    VK_EXTERNAL_MEMORY_HANDLE_TYPE_OPAQUE_FD_BIT_KHR = VK_EXTERNAL_MEMORY_HANDLE_TYPE_OPAQUE_FD_BIT,
    VK_EXTERNAL_MEMORY_HANDLE_TYPE_OPAQUE_WIN32_BIT_KHR = VK_EXTERNAL_MEMORY_HANDLE_TYPE_OPAQUE_WIN32_BIT,
    VK_EXTERNAL_MEMORY_HANDLE_TYPE_OPAQUE_WIN32_KMT_BIT_KHR = VK_EXTERNAL_MEMORY_HANDLE_TYPE_OPAQUE_WIN32_KMT_BIT,
    VK_EXTERNAL_MEMORY_HANDLE_TYPE_D3D11_TEXTURE_BIT_KHR = VK_EXTERNAL_MEMORY_HANDLE_TYPE_D3D11_TEXTURE_BIT,
    VK_EXTERNAL_MEMORY_HANDLE_TYPE_D3D11_TEXTURE_KMT_BIT_KHR = VK_EXTERNAL_MEMORY_HANDLE_TYPE_D3D11_TEXTURE_KMT_BIT,
    VK_EXTERNAL_MEMORY_HANDLE_TYPE_D3D12_HEAP_BIT_KHR = VK_EXTERNAL_MEMORY_HANDLE_TYPE_D3D12_HEAP_BIT,
    VK_EXTERNAL_MEMORY_HANDLE_TYPE_D3D12_RESOURCE_BIT_KHR = VK_EXTERNAL_MEMORY_HANDLE_TYPE_D3D12_RESOURCE_BIT,
    VK_EXTERNAL_MEMORY_HANDLE_TYPE_FLAG_BITS_MAX_ENUM = 0x7FFFFFFF
} VkExternalMemoryHandleTypeFlagBits;
typedef VkFlags VkExternalMemoryHandleTypeFlags;
typedef enum VkExternalMemoryFeatureFlagBits
{
    VK_EXTERNAL_MEMORY_FEATURE_DEDICATED_ONLY_BIT = 0x00000001,
    VK_EXTERNAL_MEMORY_FEATURE_EXPORTABLE_BIT = 0x00000002,
    VK_EXTERNAL_MEMORY_FEATURE_IMPORTABLE_BIT = 0x00000004,
    VK_EXTERNAL_MEMORY_FEATURE_DEDICATED_ONLY_BIT_KHR = VK_EXTERNAL_MEMORY_FEATURE_DEDICATED_ONLY_BIT,
    VK_EXTERNAL_MEMORY_FEATURE_EXPORTABLE_BIT_KHR = VK_EXTERNAL_MEMORY_FEATURE_EXPORTABLE_BIT,
    VK_EXTERNAL_MEMORY_FEATURE_IMPORTABLE_BIT_KHR = VK_EXTERNAL_MEMORY_FEATURE_IMPORTABLE_BIT,
    VK_EXTERNAL_MEMORY_FEATURE_FLAG_BITS_MAX_ENUM = 0x7FFFFFFF
} VkExternalMemoryFeatureFlagBits;
typedef VkFlags VkExternalMemoryFeatureFlags;
typedef struct VkExternalMemoryProperties
{
    VkExternalMemoryFeatureFlags externalMemoryFeatures;
    VkExternalMemoryHandleTypeFlags exportFromImportedHandleTypes;
    VkExternalMemoryHandleTypeFlags compatibleHandleTypes;
} VkExternalMemoryProperties;
typedef struct VkPhysicalDeviceExternalImageFormatInfo
{
    VkStructureType sType;
    const void* pNext;
    VkExternalMemoryHandleTypeFlagBits handleType;
} VkPhysicalDeviceExternalImageFormatInfo;
typedef struct VkExternalImageFormatProperties
{
    VkStructureType sType;
    void* pNext;
    VkExternalMemoryProperties externalMemoryProperties;
} VkExternalImageFormatProperties;
typedef struct VkPhysicalDeviceExternalBufferInfo
{
    VkStructureType sType;
    const void* pNext;
    VkBufferCreateFlags flags;
    VkBufferUsageFlags usage;
    VkExternalMemoryHandleTypeFlagBits handleType;
} VkPhysicalDeviceExternalBufferInfo;
typedef struct VkExternalBufferProperties
{
    VkStructureType sType;
    void* pNext;
    VkExternalMemoryProperties externalMemoryProperties;
} VkExternalBufferProperties;
typedef struct VkPhysicalDeviceIDProperties
{
    VkStructureType sType;
    void* pNext;
    uint8_t deviceUUID[VK_UUID_SIZE];
    uint8_t driverUUID[VK_UUID_SIZE];
    uint8_t deviceLUID[VK_LUID_SIZE];
    uint32_t deviceNodeMask;
    VkBool32 deviceLUIDValid;
} VkPhysicalDeviceIDProperties;
typedef VkExternalMemoryHandleTypeFlags VkExternalMemoryHandleTypeFlagsKHR;
typedef VkExternalMemoryHandleTypeFlagBits VkExternalMemoryHandleTypeFlagBitsKHR;
typedef VkExternalMemoryFeatureFlags VkExternalMemoryFeatureFlagsKHR;
typedef VkExternalMemoryFeatureFlagBits VkExternalMemoryFeatureFlagBitsKHR;
typedef VkExternalMemoryProperties VkExternalMemoryPropertiesKHR;
typedef VkPhysicalDeviceExternalImageFormatInfo VkPhysicalDeviceExternalImageFormatInfoKHR;
typedef VkExternalImageFormatProperties VkExternalImageFormatPropertiesKHR;
typedef VkPhysicalDeviceExternalBufferInfo VkPhysicalDeviceExternalBufferInfoKHR;
typedef VkExternalBufferProperties VkExternalBufferPropertiesKHR;
typedef VkPhysicalDeviceIDProperties VkPhysicalDeviceIDPropertiesKHR;
typedef void(VKAPI_PTR* PFN_vkGetPhysicalDeviceExternalBufferProperties)(VkPhysicalDevice physicalDevice, const VkPhysicalDeviceExternalBufferInfo* pExternalBufferInfo, VkExternalBufferProperties* pExternalBufferProperties);
typedef PFN_vkGetPhysicalDeviceExternalBufferProperties PFN_vkGetPhysicalDeviceExternalBufferPropertiesKHR;
#endif // VK_KHR_external_memory_capabilities

#ifndef VK_KHR_external_memory
#define VK_KHR_external_memory                                   1
#define VK_STRUCTURE_TYPE_EXTERNAL_MEMORY_BUFFER_CREATE_INFO     (VkStructureType)1000072000
#define VK_STRUCTURE_TYPE_EXTERNAL_MEMORY_IMAGE_CREATE_INFO      (VkStructureType)1000072001
#define VK_STRUCTURE_TYPE_EXPORT_MEMORY_ALLOCATE_INFO            (VkStructureType)1000072002
#define VK_STRUCTURE_TYPE_EXTERNAL_MEMORY_BUFFER_CREATE_INFO_KHR VK_STRUCTURE_TYPE_EXTERNAL_MEMORY_BUFFER_CREATE_INFO
#define VK_STRUCTURE_TYPE_EXTERNAL_MEMORY_IMAGE_CREATE_INFO_KHR  VK_STRUCTURE_TYPE_EXTERNAL_MEMORY_IMAGE_CREATE_INFO
#define VK_STRUCTURE_TYPE_EXPORT_MEMORY_ALLOCATE_INFO_KHR        VK_STRUCTURE_TYPE_EXPORT_MEMORY_ALLOCATE_INFO
#define VK_QUEUE_FAMILY_EXTERNAL_KHR                             (~0U - 1)
typedef struct VkExternalMemoryImageCreateInfo
{
    VkStructureType sType;
    const void* pNext;
    VkExternalMemoryHandleTypeFlags handleTypes;
} VkExternalMemoryImageCreateInfo;
typedef struct VkExternalMemoryBufferCreateInfo
{
    VkStructureType sType;
    const void* pNext;
    VkExternalMemoryHandleTypeFlags handleTypes;
} VkExternalMemoryBufferCreateInfo;
typedef struct VkExportMemoryAllocateInfo
{
    VkStructureType sType;
    const void* pNext;
    VkExternalMemoryHandleTypeFlags handleTypes;
} VkExportMemoryAllocateInfo;
typedef VkExternalMemoryImageCreateInfo VkExternalMemoryImageCreateInfoKHR;
typedef VkExternalMemoryBufferCreateInfo VkExternalMemoryBufferCreateInfoKHR;
typedef VkExportMemoryAllocateInfo VkExportMemoryAllocateInfoKHR;
#endif // VK_KHR_external_memory

#ifndef VK_KHR_descriptor_update_template
#define VK_KHR_descriptor_update_template                            1
#define VK_STRUCTURE_TYPE_DESCRIPTOR_UPDATE_TEMPLATE_CREATE_INFO     (VkStructureType)1000085000
#define VK_STRUCTURE_TYPE_DESCRIPTOR_UPDATE_TEMPLATE_CREATE_INFO_KHR VK_STRUCTURE_TYPE_DESCRIPTOR_UPDATE_TEMPLATE_CREATE_INFO
VK_DEFINE_NON_DISPATCHABLE_HANDLE(VkDescriptorUpdateTemplate)
typedef VkDescriptorUpdateTemplate VkDescriptorUpdateTemplateKHR;
typedef enum VkDescriptorUpdateTemplateType
{
    VK_DESCRIPTOR_UPDATE_TEMPLATE_TYPE_DESCRIPTOR_SET = 0,
    VK_DESCRIPTOR_UPDATE_TEMPLATE_TYPE_PUSH_DESCRIPTORS_KHR = 1,
    VK_DESCRIPTOR_UPDATE_TEMPLATE_TYPE_DESCRIPTOR_SET_KHR = VK_DESCRIPTOR_UPDATE_TEMPLATE_TYPE_DESCRIPTOR_SET,
    VK_DESCRIPTOR_UPDATE_TEMPLATE_TYPE_MAX_ENUM = 0x7FFFFFFF
} VkDescriptorUpdateTemplateType;
typedef VkFlags VkDescriptorUpdateTemplateCreateFlags;
typedef struct VkDescriptorUpdateTemplateEntry
{
    uint32_t dstBinding;
    uint32_t dstArrayElement;
    uint32_t descriptorCount;
    VkDescriptorType descriptorType;
    size_t offset;
    size_t stride;
} VkDescriptorUpdateTemplateEntry;
typedef struct VkDescriptorUpdateTemplateCreateInfo
{
    VkStructureType sType;
    void* pNext;
    VkDescriptorUpdateTemplateCreateFlags flags;
    uint32_t descriptorUpdateEntryCount;
    const VkDescriptorUpdateTemplateEntry* pDescriptorUpdateEntries;
    VkDescriptorUpdateTemplateType templateType;
    VkDescriptorSetLayout descriptorSetLayout;
    VkPipelineBindPoint pipelineBindPoint;
    VkPipelineLayout pipelineLayout;
    uint32_t set;
} VkDescriptorUpdateTemplateCreateInfo;
typedef VkDescriptorUpdateTemplateType VkDescriptorUpdateTemplateTypeKHR;
typedef VkDescriptorUpdateTemplateCreateFlags VkDescriptorUpdateTemplateCreateFlagsKHR;
typedef VkDescriptorUpdateTemplateEntry VkDescriptorUpdateTemplateEntryKHR;
typedef VkDescriptorUpdateTemplateCreateInfo VkDescriptorUpdateTemplateCreateInfoKHR;
typedef VkResult(VKAPI_PTR* PFN_vkCreateDescriptorUpdateTemplate)(VkDevice device, const VkDescriptorUpdateTemplateCreateInfo* pCreateInfo, const VkAllocationCallbacks* pAllocator, VkDescriptorUpdateTemplate* pDescriptorUpdateTemplate);
typedef void(VKAPI_PTR* PFN_vkDestroyDescriptorUpdateTemplate)(VkDevice device, VkDescriptorUpdateTemplate descriptorUpdateTemplate, const VkAllocationCallbacks* pAllocator);
typedef void(VKAPI_PTR* PFN_vkUpdateDescriptorSetWithTemplate)(VkDevice device, VkDescriptorSet descriptorSet, VkDescriptorUpdateTemplate descriptorUpdateTemplate, const void* pData);
typedef PFN_vkCreateDescriptorUpdateTemplate PFN_vkCreateDescriptorUpdateTemplateKHR;
typedef PFN_vkDestroyDescriptorUpdateTemplate PFN_vkDestroyDescriptorUpdateTemplateKHR;
typedef PFN_vkUpdateDescriptorSetWithTemplate PFN_vkUpdateDescriptorSetWithTemplateKHR;
#endif // VK_KHR_descriptor_update_template

#ifndef VK_KHR_push_descriptor
#define VK_KHR_push_descriptor                                           1
#define VK_STRUCTURE_TYPE_PHYSICAL_DEVICE_PUSH_DESCRIPTOR_PROPERTIES_KHR (VkStructureType)1000080000
typedef struct VkPhysicalDevicePushDescriptorPropertiesKHR
{
    VkStructureType sType;
    void* pNext;
    uint32_t maxPushDescriptors;
} VkPhysicalDevicePushDescriptorPropertiesKHR;
typedef void(VKAPI_PTR* PFN_vkCmdPushDescriptorSetKHR)(VkCommandBuffer commandBuffer, VkPipelineBindPoint pipelineBindPoint, VkPipelineLayout layout, uint32_t set, uint32_t descriptorWriteCount, const VkWriteDescriptorSet* pDescriptorWrites);
typedef void(VKAPI_PTR* PFN_vkCmdPushDescriptorSetWithTemplateKHR)(VkCommandBuffer commandBuffer, VkDescriptorUpdateTemplate descriptorUpdateTemplate, VkPipelineLayout layout, uint32_t set, const void* pData);
#endif // VK_KHR_push_descriptor

#ifndef VK_KHR_get_surface_capabilities2
#define VK_KHR_get_surface_capabilities2                     1
#define VK_STRUCTURE_TYPE_PHYSICAL_DEVICE_SURFACE_INFO_2_KHR (VkStructureType)1000119000
#define VK_STRUCTURE_TYPE_SURFACE_CAPABILITIES_2_KHR         (VkStructureType)1000119001
#define VK_STRUCTURE_TYPE_SURFACE_FORMAT_2_KHR               (VkStructureType)1000119002
typedef struct VkPhysicalDeviceSurfaceInfo2KHR
{
    VkStructureType sType;
    const void* pNext;
    VkSurfaceKHR surface;
} VkPhysicalDeviceSurfaceInfo2KHR;
typedef struct VkSurfaceCapabilities2KHR
{
    VkStructureType sType;
    void* pNext;
    VkSurfaceCapabilitiesKHR surfaceCapabilities;
} VkSurfaceCapabilities2KHR;
typedef struct VkSurfaceFormat2KHR
{
    VkStructureType sType;
    void* pNext;
    VkSurfaceFormatKHR surfaceFormat;
} VkSurfaceFormat2KHR;
typedef VkResult(VKAPI_PTR* PFN_vkGetPhysicalDeviceSurfaceCapabilities2KHR)(VkPhysicalDevice physicalDevice, const VkPhysicalDeviceSurfaceInfo2KHR* pSurfaceInfo, VkSurfaceCapabilities2KHR* pSurfaceCapabilities);
typedef VkResult(VKAPI_PTR* PFN_vkGetPhysicalDeviceSurfaceFormats2KHR)(VkPhysicalDevice physicalDevice, const VkPhysicalDeviceSurfaceInfo2KHR* pSurfaceInfo, uint32_t* pSurfaceFormatCount, VkSurfaceFormat2KHR* pSurfaceFormats);
#endif // VK_KHR_get_surface_capabilities2

#ifndef VK_KHR_external_memory_capabilities
#define VK_KHR_external_memory_capabilities                              1
#define VK_STRUCTURE_TYPE_PHYSICAL_DEVICE_EXTERNAL_IMAGE_FORMAT_INFO     (VkStructureType)1000071000
#define VK_STRUCTURE_TYPE_EXTERNAL_IMAGE_FORMAT_PROPERTIES               (VkStructureType)1000071001
#define VK_STRUCTURE_TYPE_PHYSICAL_DEVICE_EXTERNAL_BUFFER_INFO           (VkStructureType)1000071002
#define VK_STRUCTURE_TYPE_EXTERNAL_BUFFER_PROPERTIES                     (VkStructureType)1000071003
#define VK_STRUCTURE_TYPE_PHYSICAL_DEVICE_ID_PROPERTIES                  (VkStructureType)1000071004
#define VK_STRUCTURE_TYPE_PHYSICAL_DEVICE_EXTERNAL_IMAGE_FORMAT_INFO_KHR VK_STRUCTURE_TYPE_PHYSICAL_DEVICE_EXTERNAL_IMAGE_FORMAT_INFO
#define VK_STRUCTURE_TYPE_EXTERNAL_IMAGE_FORMAT_PROPERTIES_KHR           VK_STRUCTURE_TYPE_EXTERNAL_IMAGE_FORMAT_PROPERTIES
#define VK_STRUCTURE_TYPE_PHYSICAL_DEVICE_EXTERNAL_BUFFER_INFO_KHR       VK_STRUCTURE_TYPE_PHYSICAL_DEVICE_EXTERNAL_BUFFER_INFO
#define VK_STRUCTURE_TYPE_EXTERNAL_BUFFER_PROPERTIES_KHR                 VK_STRUCTURE_TYPE_EXTERNAL_BUFFER_PROPERTIES
#define VK_STRUCTURE_TYPE_PHYSICAL_DEVICE_ID_PROPERTIES_KHR              VK_STRUCTURE_TYPE_PHYSICAL_DEVICE_ID_PROPERTIES
#define VK_LUID_SIZE                                                     8U
#define VK_LUID_SIZE_KHR                                                 VK_LUID_SIZE
typedef enum VkExternalMemoryHandleTypeFlagBits
{
    VK_EXTERNAL_MEMORY_HANDLE_TYPE_OPAQUE_FD_BIT = 0x00000001,
    VK_EXTERNAL_MEMORY_HANDLE_TYPE_OPAQUE_WIN32_BIT = 0x00000002,
    VK_EXTERNAL_MEMORY_HANDLE_TYPE_OPAQUE_WIN32_KMT_BIT = 0x00000004,
    VK_EXTERNAL_MEMORY_HANDLE_TYPE_D3D11_TEXTURE_BIT = 0x00000008,
    VK_EXTERNAL_MEMORY_HANDLE_TYPE_D3D11_TEXTURE_KMT_BIT = 0x00000010,
    VK_EXTERNAL_MEMORY_HANDLE_TYPE_D3D12_HEAP_BIT = 0x00000020,
    VK_EXTERNAL_MEMORY_HANDLE_TYPE_D3D12_RESOURCE_BIT = 0x00000040,
    VK_EXTERNAL_MEMORY_HANDLE_TYPE_DMA_BUF_BIT_EXT = 0x00000200,
    VK_EXTERNAL_MEMORY_HANDLE_TYPE_ANDROID_HARDWARE_BUFFER_BIT_ANDROID = 0x00000400,
    VK_EXTERNAL_MEMORY_HANDLE_TYPE_HOST_ALLOCATION_BIT_EXT = 0x00000080,
    VK_EXTERNAL_MEMORY_HANDLE_TYPE_HOST_MAPPED_FOREIGN_MEMORY_BIT_EXT = 0x00000100,
    VK_EXTERNAL_MEMORY_HANDLE_TYPE_ZIRCON_VMO_BIT_FUCHSIA = 0x00000800,
    VK_EXTERNAL_MEMORY_HANDLE_TYPE_RDMA_ADDRESS_BIT_NV = 0x00001000,
    VK_EXTERNAL_MEMORY_HANDLE_TYPE_OPAQUE_FD_BIT_KHR = VK_EXTERNAL_MEMORY_HANDLE_TYPE_OPAQUE_FD_BIT,
    VK_EXTERNAL_MEMORY_HANDLE_TYPE_OPAQUE_WIN32_BIT_KHR = VK_EXTERNAL_MEMORY_HANDLE_TYPE_OPAQUE_WIN32_BIT,
    VK_EXTERNAL_MEMORY_HANDLE_TYPE_OPAQUE_WIN32_KMT_BIT_KHR = VK_EXTERNAL_MEMORY_HANDLE_TYPE_OPAQUE_WIN32_KMT_BIT,
    VK_EXTERNAL_MEMORY_HANDLE_TYPE_D3D11_TEXTURE_BIT_KHR = VK_EXTERNAL_MEMORY_HANDLE_TYPE_D3D11_TEXTURE_BIT,
    VK_EXTERNAL_MEMORY_HANDLE_TYPE_D3D11_TEXTURE_KMT_BIT_KHR = VK_EXTERNAL_MEMORY_HANDLE_TYPE_D3D11_TEXTURE_KMT_BIT,
    VK_EXTERNAL_MEMORY_HANDLE_TYPE_D3D12_HEAP_BIT_KHR = VK_EXTERNAL_MEMORY_HANDLE_TYPE_D3D12_HEAP_BIT,
    VK_EXTERNAL_MEMORY_HANDLE_TYPE_D3D12_RESOURCE_BIT_KHR = VK_EXTERNAL_MEMORY_HANDLE_TYPE_D3D12_RESOURCE_BIT,
    VK_EXTERNAL_MEMORY_HANDLE_TYPE_FLAG_BITS_MAX_ENUM = 0x7FFFFFFF
} VkExternalMemoryHandleTypeFlagBits;
typedef VkFlags VkExternalMemoryHandleTypeFlags;
typedef enum VkExternalMemoryFeatureFlagBits
{
    VK_EXTERNAL_MEMORY_FEATURE_DEDICATED_ONLY_BIT = 0x00000001,
    VK_EXTERNAL_MEMORY_FEATURE_EXPORTABLE_BIT = 0x00000002,
    VK_EXTERNAL_MEMORY_FEATURE_IMPORTABLE_BIT = 0x00000004,
    VK_EXTERNAL_MEMORY_FEATURE_DEDICATED_ONLY_BIT_KHR = VK_EXTERNAL_MEMORY_FEATURE_DEDICATED_ONLY_BIT,
    VK_EXTERNAL_MEMORY_FEATURE_EXPORTABLE_BIT_KHR = VK_EXTERNAL_MEMORY_FEATURE_EXPORTABLE_BIT,
    VK_EXTERNAL_MEMORY_FEATURE_IMPORTABLE_BIT_KHR = VK_EXTERNAL_MEMORY_FEATURE_IMPORTABLE_BIT,
    VK_EXTERNAL_MEMORY_FEATURE_FLAG_BITS_MAX_ENUM = 0x7FFFFFFF
} VkExternalMemoryFeatureFlagBits;
typedef VkFlags VkExternalMemoryFeatureFlags;
typedef struct VkExternalMemoryProperties
{
    VkExternalMemoryFeatureFlags externalMemoryFeatures;
    VkExternalMemoryHandleTypeFlags exportFromImportedHandleTypes;
    VkExternalMemoryHandleTypeFlags compatibleHandleTypes;
} VkExternalMemoryProperties;
typedef struct VkPhysicalDeviceExternalImageFormatInfo
{
    VkStructureType sType;
    const void* pNext;
    VkExternalMemoryHandleTypeFlagBits handleType;
} VkPhysicalDeviceExternalImageFormatInfo;
typedef struct VkExternalImageFormatProperties
{
    VkStructureType sType;
    void* pNext;
    VkExternalMemoryProperties externalMemoryProperties;
} VkExternalImageFormatProperties;
typedef struct VkPhysicalDeviceExternalBufferInfo
{
    VkStructureType sType;
    const void* pNext;
    VkBufferCreateFlags flags;
    VkBufferUsageFlags usage;
    VkExternalMemoryHandleTypeFlagBits handleType;
} VkPhysicalDeviceExternalBufferInfo;
typedef struct VkExternalBufferProperties
{
    VkStructureType sType;
    void* pNext;
    VkExternalMemoryProperties externalMemoryProperties;
} VkExternalBufferProperties;
typedef struct VkPhysicalDeviceIDProperties
{
    VkStructureType sType;
    void* pNext;
    uint8_t deviceUUID[VK_UUID_SIZE];
    uint8_t driverUUID[VK_UUID_SIZE];
    uint8_t deviceLUID[VK_LUID_SIZE];
    uint32_t deviceNodeMask;
    VkBool32 deviceLUIDValid;
} VkPhysicalDeviceIDProperties;
typedef VkExternalMemoryHandleTypeFlags VkExternalMemoryHandleTypeFlagsKHR;
typedef VkExternalMemoryHandleTypeFlagBits VkExternalMemoryHandleTypeFlagBitsKHR;
typedef VkExternalMemoryFeatureFlags VkExternalMemoryFeatureFlagsKHR;
typedef VkExternalMemoryFeatureFlagBits VkExternalMemoryFeatureFlagBitsKHR;
typedef VkExternalMemoryProperties VkExternalMemoryPropertiesKHR;
typedef VkPhysicalDeviceExternalImageFormatInfo VkPhysicalDeviceExternalImageFormatInfoKHR;
typedef VkExternalImageFormatProperties VkExternalImageFormatPropertiesKHR;
typedef VkPhysicalDeviceExternalBufferInfo VkPhysicalDeviceExternalBufferInfoKHR;
typedef VkExternalBufferProperties VkExternalBufferPropertiesKHR;
typedef VkPhysicalDeviceIDProperties VkPhysicalDeviceIDPropertiesKHR;
typedef void(VKAPI_PTR* PFN_vkGetPhysicalDeviceExternalBufferProperties)(VkPhysicalDevice physicalDevice, const VkPhysicalDeviceExternalBufferInfo* pExternalBufferInfo, VkExternalBufferProperties* pExternalBufferProperties);
typedef PFN_vkGetPhysicalDeviceExternalBufferProperties PFN_vkGetPhysicalDeviceExternalBufferPropertiesKHR;
#endif // VK_KHR_external_memory_capabilities

#ifndef VK_KHR_get_memory_requirements2
#define VK_KHR_get_memory_requirements2                         1
#define VK_STRUCTURE_TYPE_BUFFER_MEMORY_REQUIREMENTS_INFO_2     (VkStructureType)1000146000
#define VK_STRUCTURE_TYPE_IMAGE_MEMORY_REQUIREMENTS_INFO_2      (VkStructureType)1000146001
#define VK_STRUCTURE_TYPE_MEMORY_REQUIREMENTS_2                 (VkStructureType)1000146003
#define VK_STRUCTURE_TYPE_BUFFER_MEMORY_REQUIREMENTS_INFO_2_KHR VK_STRUCTURE_TYPE_BUFFER_MEMORY_REQUIREMENTS_INFO_2
#define VK_STRUCTURE_TYPE_IMAGE_MEMORY_REQUIREMENTS_INFO_2_KHR  VK_STRUCTURE_TYPE_IMAGE_MEMORY_REQUIREMENTS_INFO_2
#define VK_STRUCTURE_TYPE_MEMORY_REQUIREMENTS_2_KHR             VK_STRUCTURE_TYPE_MEMORY_REQUIREMENTS_2
typedef struct VkBufferMemoryRequirementsInfo2
{
    VkStructureType sType;
    const void* pNext;
    VkBuffer buffer;
} VkBufferMemoryRequirementsInfo2;
typedef struct VkImageMemoryRequirementsInfo2
{
    VkStructureType sType;
    const void* pNext;
    VkImage image;
} VkImageMemoryRequirementsInfo2;
typedef struct VkMemoryRequirements2
{
    VkStructureType sType;
    void* pNext;
    VkMemoryRequirements memoryRequirements;
} VkMemoryRequirements2;
typedef VkBufferMemoryRequirementsInfo2 VkBufferMemoryRequirementsInfo2KHR;
typedef VkImageMemoryRequirementsInfo2 VkImageMemoryRequirementsInfo2KHR;
typedef VkMemoryRequirements2 VkMemoryRequirements2KHR;
typedef void(VKAPI_PTR* PFN_vkGetImageMemoryRequirements2)(VkDevice device, const VkImageMemoryRequirementsInfo2* pInfo, VkMemoryRequirements2* pMemoryRequirements);
typedef void(VKAPI_PTR* PFN_vkGetBufferMemoryRequirements2)(VkDevice device, const VkBufferMemoryRequirementsInfo2* pInfo, VkMemoryRequirements2* pMemoryRequirements);
typedef PFN_vkGetImageMemoryRequirements2 PFN_vkGetImageMemoryRequirements2KHR;
typedef PFN_vkGetBufferMemoryRequirements2 PFN_vkGetBufferMemoryRequirements2KHR;
#endif // VK_KHR_get_memory_requirements2

#ifndef VK_KHR_dedicated_allocation
#define VK_KHR_dedicated_allocation                          1
#define VK_STRUCTURE_TYPE_MEMORY_DEDICATED_REQUIREMENTS      (VkStructureType)1000127000
#define VK_STRUCTURE_TYPE_MEMORY_DEDICATED_ALLOCATE_INFO     (VkStructureType)1000127001
#define VK_STRUCTURE_TYPE_MEMORY_DEDICATED_REQUIREMENTS_KHR  VK_STRUCTURE_TYPE_MEMORY_DEDICATED_REQUIREMENTS
#define VK_STRUCTURE_TYPE_MEMORY_DEDICATED_ALLOCATE_INFO_KHR VK_STRUCTURE_TYPE_MEMORY_DEDICATED_ALLOCATE_INFO
typedef struct VkMemoryDedicatedRequirements
{
    VkStructureType sType;
    void* pNext;
    VkBool32 prefersDedicatedAllocation;
    VkBool32 requiresDedicatedAllocation;
} VkMemoryDedicatedRequirements;
typedef struct VkMemoryDedicatedAllocateInfo
{
    VkStructureType sType;
    const void* pNext;
    VkImage image;
    VkBuffer buffer;
} VkMemoryDedicatedAllocateInfo;
typedef VkMemoryDedicatedRequirements VkMemoryDedicatedRequirementsKHR;
typedef VkMemoryDedicatedAllocateInfo VkMemoryDedicatedAllocateInfoKHR;
#endif // VK_KHR_dedicated_allocation

#ifndef VK_KHR_16bit_storage
#define VK_KHR_16bit_storage                                         1
#define VK_STRUCTURE_TYPE_PHYSICAL_DEVICE_16BIT_STORAGE_FEATURES     (VkStructureType)1000083000
#define VK_STRUCTURE_TYPE_PHYSICAL_DEVICE_16BIT_STORAGE_FEATURES_KHR VK_STRUCTURE_TYPE_PHYSICAL_DEVICE_16BIT_STORAGE_FEATURES
typedef struct VkPhysicalDevice16BitStorageFeatures
{
    VkStructureType sType;
    void* pNext;
    VkBool32 storageBuffer16BitAccess;
    VkBool32 uniformAndStorageBuffer16BitAccess;
    VkBool32 storagePushConstant16;
    VkBool32 storageInputOutput16;
} VkPhysicalDevice16BitStorageFeatures;
typedef VkPhysicalDevice16BitStorageFeatures VkPhysicalDevice16BitStorageFeaturesKHR;
#endif // VK_KHR_16bit_storage

#ifndef VK_KHR_bind_memory2
#define VK_KHR_bind_memory2                           1
#define VK_STRUCTURE_TYPE_BIND_BUFFER_MEMORY_INFO     (VkStructureType)1000157000
#define VK_STRUCTURE_TYPE_BIND_IMAGE_MEMORY_INFO      (VkStructureType)1000157001
#define VK_STRUCTURE_TYPE_BIND_BUFFER_MEMORY_INFO_KHR VK_STRUCTURE_TYPE_BIND_BUFFER_MEMORY_INFO
#define VK_STRUCTURE_TYPE_BIND_IMAGE_MEMORY_INFO_KHR  VK_STRUCTURE_TYPE_BIND_IMAGE_MEMORY_INFO
typedef struct VkBindBufferMemoryInfo
{
    VkStructureType sType;
    const void* pNext;
    VkBuffer buffer;
    VkDeviceMemory memory;
    VkDeviceSize memoryOffset;
} VkBindBufferMemoryInfo;
typedef struct VkBindImageMemoryInfo
{
    VkStructureType sType;
    const void* pNext;
    VkImage image;
    VkDeviceMemory memory;
    VkDeviceSize memoryOffset;
} VkBindImageMemoryInfo;
typedef VkBindBufferMemoryInfo VkBindBufferMemoryInfoKHR;
typedef VkBindImageMemoryInfo VkBindImageMemoryInfoKHR;
typedef VkResult(VKAPI_PTR* PFN_vkBindBufferMemory2)(VkDevice device, uint32_t bindInfoCount, const VkBindBufferMemoryInfo* pBindInfos);
typedef VkResult(VKAPI_PTR* PFN_vkBindImageMemory2)(VkDevice device, uint32_t bindInfoCount, const VkBindImageMemoryInfo* pBindInfos);
typedef PFN_vkBindBufferMemory2 PFN_vkBindBufferMemory2KHR;
typedef PFN_vkBindImageMemory2 PFN_vkBindImageMemory2KHR;
#endif // VK_KHR_bind_memory2

#ifndef VK_KHR_sampler_ycbcr_conversion
#define VK_KHR_sampler_ycbcr_conversion                                         1
#define VK_STRUCTURE_TYPE_SAMPLER_YCBCR_CONVERSION_CREATE_INFO                  (VkStructureType)1000156000
#define VK_STRUCTURE_TYPE_SAMPLER_YCBCR_CONVERSION_INFO                         (VkStructureType)1000156001
#define VK_STRUCTURE_TYPE_BIND_IMAGE_PLANE_MEMORY_INFO                          (VkStructureType)1000156002
#define VK_STRUCTURE_TYPE_IMAGE_PLANE_MEMORY_REQUIREMENTS_INFO                  (VkStructureType)1000156003
#define VK_STRUCTURE_TYPE_PHYSICAL_DEVICE_SAMPLER_YCBCR_CONVERSION_FEATURES     (VkStructureType)1000156004
#define VK_STRUCTURE_TYPE_SAMPLER_YCBCR_CONVERSION_IMAGE_FORMAT_PROPERTIES      (VkStructureType)1000156005
#define VK_STRUCTURE_TYPE_SAMPLER_YCBCR_CONVERSION_CREATE_INFO_KHR              VK_STRUCTURE_TYPE_SAMPLER_YCBCR_CONVERSION_CREATE_INFO
#define VK_STRUCTURE_TYPE_SAMPLER_YCBCR_CONVERSION_INFO_KHR                     VK_STRUCTURE_TYPE_SAMPLER_YCBCR_CONVERSION_INFO
#define VK_STRUCTURE_TYPE_BIND_IMAGE_PLANE_MEMORY_INFO_KHR                      VK_STRUCTURE_TYPE_BIND_IMAGE_PLANE_MEMORY_INFO
#define VK_STRUCTURE_TYPE_IMAGE_PLANE_MEMORY_REQUIREMENTS_INFO_KHR              VK_STRUCTURE_TYPE_IMAGE_PLANE_MEMORY_REQUIREMENTS_INFO
#define VK_STRUCTURE_TYPE_PHYSICAL_DEVICE_SAMPLER_YCBCR_CONVERSION_FEATURES_KHR VK_STRUCTURE_TYPE_PHYSICAL_DEVICE_SAMPLER_YCBCR_CONVERSION_FEATURES
#define VK_STRUCTURE_TYPE_SAMPLER_YCBCR_CONVERSION_IMAGE_FORMAT_PROPERTIES_KHR  VK_STRUCTURE_TYPE_SAMPLER_YCBCR_CONVERSION_IMAGE_FORMAT_PROPERTIES
VK_DEFINE_NON_DISPATCHABLE_HANDLE(VkSamplerYcbcrConversion)
typedef VkSamplerYcbcrConversion VkSamplerYcbcrConversionKHR;
typedef enum VkSamplerYcbcrModelConversion
{
    VK_SAMPLER_YCBCR_MODEL_CONVERSION_RGB_IDENTITY = 0,
    VK_SAMPLER_YCBCR_MODEL_CONVERSION_YCBCR_IDENTITY = 1,
    VK_SAMPLER_YCBCR_MODEL_CONVERSION_YCBCR_709 = 2,
    VK_SAMPLER_YCBCR_MODEL_CONVERSION_YCBCR_601 = 3,
    VK_SAMPLER_YCBCR_MODEL_CONVERSION_YCBCR_2020 = 4,
    VK_SAMPLER_YCBCR_MODEL_CONVERSION_RGB_IDENTITY_KHR = VK_SAMPLER_YCBCR_MODEL_CONVERSION_RGB_IDENTITY,
    VK_SAMPLER_YCBCR_MODEL_CONVERSION_YCBCR_IDENTITY_KHR = VK_SAMPLER_YCBCR_MODEL_CONVERSION_YCBCR_IDENTITY,
    VK_SAMPLER_YCBCR_MODEL_CONVERSION_YCBCR_709_KHR = VK_SAMPLER_YCBCR_MODEL_CONVERSION_YCBCR_709,
    VK_SAMPLER_YCBCR_MODEL_CONVERSION_YCBCR_601_KHR = VK_SAMPLER_YCBCR_MODEL_CONVERSION_YCBCR_601,
    VK_SAMPLER_YCBCR_MODEL_CONVERSION_YCBCR_2020_KHR = VK_SAMPLER_YCBCR_MODEL_CONVERSION_YCBCR_2020,
    VK_SAMPLER_YCBCR_MODEL_CONVERSION_MAX_ENUM = 0x7FFFFFFF
} VkSamplerYcbcrModelConversion;
typedef enum VkSamplerYcbcrRange
{
    VK_SAMPLER_YCBCR_RANGE_ITU_FULL = 0,
    VK_SAMPLER_YCBCR_RANGE_ITU_NARROW = 1,
    VK_SAMPLER_YCBCR_RANGE_ITU_FULL_KHR = VK_SAMPLER_YCBCR_RANGE_ITU_FULL,
    VK_SAMPLER_YCBCR_RANGE_ITU_NARROW_KHR = VK_SAMPLER_YCBCR_RANGE_ITU_NARROW,
    VK_SAMPLER_YCBCR_RANGE_MAX_ENUM = 0x7FFFFFFF
} VkSamplerYcbcrRange;
typedef enum VkChromaLocation
{
    VK_CHROMA_LOCATION_COSITED_EVEN = 0,
    VK_CHROMA_LOCATION_MIDPOINT = 1,
    VK_CHROMA_LOCATION_COSITED_EVEN_KHR = VK_CHROMA_LOCATION_COSITED_EVEN,
    VK_CHROMA_LOCATION_MIDPOINT_KHR = VK_CHROMA_LOCATION_MIDPOINT,
    VK_CHROMA_LOCATION_MAX_ENUM = 0x7FFFFFFF
} VkChromaLocation;
typedef struct VkSamplerYcbcrConversionCreateInfo
{
    VkStructureType sType;
    const void* pNext;
    VkFormat format;
    VkSamplerYcbcrModelConversion ycbcrModel;
    VkSamplerYcbcrRange ycbcrRange;
    VkComponentMapping components;
    VkChromaLocation xChromaOffset;
    VkChromaLocation yChromaOffset;
    VkFilter chromaFilter;
    VkBool32 forceExplicitReconstruction;
} VkSamplerYcbcrConversionCreateInfo;
typedef struct VkSamplerYcbcrConversionInfo
{
    VkStructureType sType;
    const void* pNext;
    VkSamplerYcbcrConversion conversion;
} VkSamplerYcbcrConversionInfo;
typedef struct VkBindImagePlaneMemoryInfo
{
    VkStructureType sType;
    const void* pNext;
    VkImageAspectFlagBits planeAspect;
} VkBindImagePlaneMemoryInfo;
typedef struct VkImagePlaneMemoryRequirementsInfo
{
    VkStructureType sType;
    const void* pNext;
    VkImageAspectFlagBits planeAspect;
} VkImagePlaneMemoryRequirementsInfo;
typedef struct VkPhysicalDeviceSamplerYcbcrConversionFeatures
{
    VkStructureType sType;
    void* pNext;
    VkBool32 samplerYcbcrConversion;
} VkPhysicalDeviceSamplerYcbcrConversionFeatures;
typedef struct VkSamplerYcbcrConversionImageFormatProperties
{
    VkStructureType sType;
    void* pNext;
    uint32_t combinedImageSamplerDescriptorCount;
} VkSamplerYcbcrConversionImageFormatProperties;
typedef VkSamplerYcbcrModelConversion VkSamplerYcbcrModelConversionKHR;
typedef VkSamplerYcbcrRange VkSamplerYcbcrRangeKHR;
typedef VkChromaLocation VkChromaLocationKHR;
typedef VkSamplerYcbcrConversionCreateInfo VkSamplerYcbcrConversionCreateInfoKHR;
typedef VkSamplerYcbcrConversionInfo VkSamplerYcbcrConversionInfoKHR;
typedef VkBindImagePlaneMemoryInfo VkBindImagePlaneMemoryInfoKHR;
typedef VkImagePlaneMemoryRequirementsInfo VkImagePlaneMemoryRequirementsInfoKHR;
typedef VkPhysicalDeviceSamplerYcbcrConversionFeatures VkPhysicalDeviceSamplerYcbcrConversionFeaturesKHR;
typedef VkSamplerYcbcrConversionImageFormatProperties VkSamplerYcbcrConversionImageFormatPropertiesKHR;
typedef VkResult(VKAPI_PTR* PFN_vkCreateSamplerYcbcrConversion)(VkDevice device, const VkSamplerYcbcrConversionCreateInfo* pCreateInfo, const VkAllocationCallbacks* pAllocator, VkSamplerYcbcrConversion* pYcbcrConversion);
typedef void(VKAPI_PTR* PFN_vkDestroySamplerYcbcrConversion)(VkDevice device, VkSamplerYcbcrConversion ycbcrConversion, const VkAllocationCallbacks* pAllocator);
typedef PFN_vkCreateSamplerYcbcrConversion PFN_vkCreateSamplerYcbcrConversionKHR;
typedef PFN_vkDestroySamplerYcbcrConversion PFN_vkDestroySamplerYcbcrConversionKHR;
#endif // VK_KHR_sampler_ycbcr_conversion

#if VK_HEADER_VERSION < 70
// the unpublished VK_KHR_subgroup
#define VK_STRUCTURE_TYPE_PHYSICAL_DEVICE_SUBGROUP_PROPERTIES (VkStructureType)1000094000
typedef enum VkSubgroupFeatureFlagBits
{
    VK_SUBGROUP_FEATURE_BASIC_BIT = 0x00000001,
    VK_SUBGROUP_FEATURE_VOTE_BIT = 0x00000002,
    VK_SUBGROUP_FEATURE_ARITHMETIC_BIT = 0x00000004,
    VK_SUBGROUP_FEATURE_BALLOT_BIT = 0x00000008,
    VK_SUBGROUP_FEATURE_SHUFFLE_BIT = 0x00000010,
    VK_SUBGROUP_FEATURE_SHUFFLE_RELATIVE_BIT = 0x00000020,
    VK_SUBGROUP_FEATURE_CLUSTERED_BIT = 0x00000040,
    VK_SUBGROUP_FEATURE_QUAD_BIT = 0x00000080,
    VK_SUBGROUP_FEATURE_PARTITIONED_BIT_NV = 0x00000100,
    VK_SUBGROUP_FEATURE_FLAG_BITS_MAX_ENUM = 0x7FFFFFFF
} VkSubgroupFeatureFlagBits;
typedef VkFlags VkSubgroupFeatureFlags;
typedef struct VkPhysicalDeviceSubgroupProperties
{
    VkStructureType sType;
    void* pNext;
    uint32_t subgroupSize;
    VkShaderStageFlags supportedStages;
    VkSubgroupFeatureFlags supportedOperations;
    VkBool32 quadOperationsInAllStages;
} VkPhysicalDeviceSubgroupProperties;

// the unpublished VK_KHR_protected_memory
#define VK_STRUCTURE_TYPE_PROTECTED_SUBMIT_INFO                       (VkStructureType)1000145000
#define VK_STRUCTURE_TYPE_PHYSICAL_DEVICE_PROTECTED_MEMORY_FEATURES   (VkStructureType)1000145001
#define VK_STRUCTURE_TYPE_PHYSICAL_DEVICE_PROTECTED_MEMORY_PROPERTIES (VkStructureType)1000145002
#define VK_STRUCTURE_TYPE_DEVICE_QUEUE_INFO_2                         (VkStructureType)1000145003
#define VK_MEMORY_PROPERTY_PROTECTED_BIT                              (VkMemoryPropertyFlagBits)0x00000020
#define VK_IMAGE_CREATE_PROTECTED_BIT                                 (VkImageCreateFlagBits)0x00000800
#define VK_BUFFER_CREATE_PROTECTED_BIT                                (VkBufferCreateFlagBits)0x00000008
#define VK_QUEUE_PROTECTED_BIT                                        (VkQueueFlagBits)0x00000010
#define VK_COMMAND_POOL_CREATE_PROTECTED_BIT                          (VkCommandPoolCreateFlagBits)0x00000004
typedef enum VkDeviceQueueCreateFlagBits
{
    VK_DEVICE_QUEUE_CREATE_PROTECTED_BIT = 0x00000001,
    VK_DEVICE_QUEUE_CREATE_FLAG_BITS_MAX_ENUM = 0x7FFFFFFF
} VkDeviceQueueCreateFlagBits;
typedef VkFlags VkDeviceQueueCreateFlags;
typedef struct VkPhysicalDeviceProtectedMemoryFeatures
{
    VkStructureType sType;
    void* pNext;
    VkBool32 protectedMemory;
} VkPhysicalDeviceProtectedMemoryFeatures;
typedef struct VkPhysicalDeviceProtectedMemoryProperties
{
    VkStructureType sType;
    void* pNext;
    VkBool32 protectedNoFault;
} VkPhysicalDeviceProtectedMemoryProperties;
typedef struct VkProtectedSubmitInfo
{
    VkStructureType sType;
    const void* pNext;
    VkBool32 protectedSubmit;
} VkProtectedSubmitInfo;
#endif // VK_HEADER_VERSION < 70

#if VK_HEADER_VERSION < 204
typedef uint64_t VkFlags64;
#endif // VK_HEADER_VERSION < 204

#ifndef VK_KHR_format_feature_flags2
#define VK_KHR_format_feature_flags2              1
#define VK_STRUCTURE_TYPE_FORMAT_PROPERTIES_3     (VkStructureType)1000360000
#define VK_STRUCTURE_TYPE_FORMAT_PROPERTIES_3_KHR VK_STRUCTURE_TYPE_FORMAT_PROPERTIES_3
typedef VkFlags64 VkFormatFeatureFlags2;
typedef VkFlags64 VkFormatFeatureFlagBits2;
static const VkFormatFeatureFlagBits2 VK_FORMAT_FEATURE_2_SAMPLED_IMAGE_BIT = 0x00000001ULL;
static const VkFormatFeatureFlagBits2 VK_FORMAT_FEATURE_2_SAMPLED_IMAGE_BIT_KHR = 0x00000001ULL;
static const VkFormatFeatureFlagBits2 VK_FORMAT_FEATURE_2_STORAGE_IMAGE_BIT = 0x00000002ULL;
static const VkFormatFeatureFlagBits2 VK_FORMAT_FEATURE_2_STORAGE_IMAGE_BIT_KHR = 0x00000002ULL;
static const VkFormatFeatureFlagBits2 VK_FORMAT_FEATURE_2_STORAGE_IMAGE_ATOMIC_BIT = 0x00000004ULL;
static const VkFormatFeatureFlagBits2 VK_FORMAT_FEATURE_2_STORAGE_IMAGE_ATOMIC_BIT_KHR = 0x00000004ULL;
static const VkFormatFeatureFlagBits2 VK_FORMAT_FEATURE_2_UNIFORM_TEXEL_BUFFER_BIT = 0x00000008ULL;
static const VkFormatFeatureFlagBits2 VK_FORMAT_FEATURE_2_UNIFORM_TEXEL_BUFFER_BIT_KHR = 0x00000008ULL;
static const VkFormatFeatureFlagBits2 VK_FORMAT_FEATURE_2_STORAGE_TEXEL_BUFFER_BIT = 0x00000010ULL;
static const VkFormatFeatureFlagBits2 VK_FORMAT_FEATURE_2_STORAGE_TEXEL_BUFFER_BIT_KHR = 0x00000010ULL;
static const VkFormatFeatureFlagBits2 VK_FORMAT_FEATURE_2_STORAGE_TEXEL_BUFFER_ATOMIC_BIT = 0x00000020ULL;
static const VkFormatFeatureFlagBits2 VK_FORMAT_FEATURE_2_STORAGE_TEXEL_BUFFER_ATOMIC_BIT_KHR = 0x00000020ULL;
static const VkFormatFeatureFlagBits2 VK_FORMAT_FEATURE_2_VERTEX_BUFFER_BIT = 0x00000040ULL;
static const VkFormatFeatureFlagBits2 VK_FORMAT_FEATURE_2_VERTEX_BUFFER_BIT_KHR = 0x00000040ULL;
static const VkFormatFeatureFlagBits2 VK_FORMAT_FEATURE_2_COLOR_ATTACHMENT_BIT = 0x00000080ULL;
static const VkFormatFeatureFlagBits2 VK_FORMAT_FEATURE_2_COLOR_ATTACHMENT_BIT_KHR = 0x00000080ULL;
static const VkFormatFeatureFlagBits2 VK_FORMAT_FEATURE_2_COLOR_ATTACHMENT_BLEND_BIT = 0x00000100ULL;
static const VkFormatFeatureFlagBits2 VK_FORMAT_FEATURE_2_COLOR_ATTACHMENT_BLEND_BIT_KHR = 0x00000100ULL;
static const VkFormatFeatureFlagBits2 VK_FORMAT_FEATURE_2_DEPTH_STENCIL_ATTACHMENT_BIT = 0x00000200ULL;
static const VkFormatFeatureFlagBits2 VK_FORMAT_FEATURE_2_DEPTH_STENCIL_ATTACHMENT_BIT_KHR = 0x00000200ULL;
static const VkFormatFeatureFlagBits2 VK_FORMAT_FEATURE_2_BLIT_SRC_BIT = 0x00000400ULL;
static const VkFormatFeatureFlagBits2 VK_FORMAT_FEATURE_2_BLIT_SRC_BIT_KHR = 0x00000400ULL;
static const VkFormatFeatureFlagBits2 VK_FORMAT_FEATURE_2_BLIT_DST_BIT = 0x00000800ULL;
static const VkFormatFeatureFlagBits2 VK_FORMAT_FEATURE_2_BLIT_DST_BIT_KHR = 0x00000800ULL;
static const VkFormatFeatureFlagBits2 VK_FORMAT_FEATURE_2_SAMPLED_IMAGE_FILTER_LINEAR_BIT = 0x00001000ULL;
static const VkFormatFeatureFlagBits2 VK_FORMAT_FEATURE_2_SAMPLED_IMAGE_FILTER_LINEAR_BIT_KHR = 0x00001000ULL;
static const VkFormatFeatureFlagBits2 VK_FORMAT_FEATURE_2_SAMPLED_IMAGE_FILTER_CUBIC_BIT = 0x00002000ULL;
static const VkFormatFeatureFlagBits2 VK_FORMAT_FEATURE_2_SAMPLED_IMAGE_FILTER_CUBIC_BIT_EXT = 0x00002000ULL;
static const VkFormatFeatureFlagBits2 VK_FORMAT_FEATURE_2_TRANSFER_SRC_BIT = 0x00004000ULL;
static const VkFormatFeatureFlagBits2 VK_FORMAT_FEATURE_2_TRANSFER_SRC_BIT_KHR = 0x00004000ULL;
static const VkFormatFeatureFlagBits2 VK_FORMAT_FEATURE_2_TRANSFER_DST_BIT = 0x00008000ULL;
static const VkFormatFeatureFlagBits2 VK_FORMAT_FEATURE_2_TRANSFER_DST_BIT_KHR = 0x00008000ULL;
static const VkFormatFeatureFlagBits2 VK_FORMAT_FEATURE_2_SAMPLED_IMAGE_FILTER_MINMAX_BIT = 0x00010000ULL;
static const VkFormatFeatureFlagBits2 VK_FORMAT_FEATURE_2_SAMPLED_IMAGE_FILTER_MINMAX_BIT_KHR = 0x00010000ULL;
static const VkFormatFeatureFlagBits2 VK_FORMAT_FEATURE_2_MIDPOINT_CHROMA_SAMPLES_BIT = 0x00020000ULL;
static const VkFormatFeatureFlagBits2 VK_FORMAT_FEATURE_2_MIDPOINT_CHROMA_SAMPLES_BIT_KHR = 0x00020000ULL;
static const VkFormatFeatureFlagBits2 VK_FORMAT_FEATURE_2_SAMPLED_IMAGE_YCBCR_CONVERSION_LINEAR_FILTER_BIT = 0x00040000ULL;
static const VkFormatFeatureFlagBits2 VK_FORMAT_FEATURE_2_SAMPLED_IMAGE_YCBCR_CONVERSION_LINEAR_FILTER_BIT_KHR = 0x00040000ULL;
static const VkFormatFeatureFlagBits2 VK_FORMAT_FEATURE_2_SAMPLED_IMAGE_YCBCR_CONVERSION_SEPARATE_RECONSTRUCTION_FILTER_BIT = 0x00080000ULL;
static const VkFormatFeatureFlagBits2 VK_FORMAT_FEATURE_2_SAMPLED_IMAGE_YCBCR_CONVERSION_SEPARATE_RECONSTRUCTION_FILTER_BIT_KHR = 0x00080000ULL;
static const VkFormatFeatureFlagBits2 VK_FORMAT_FEATURE_2_SAMPLED_IMAGE_YCBCR_CONVERSION_CHROMA_RECONSTRUCTION_EXPLICIT_BIT = 0x00100000ULL;
static const VkFormatFeatureFlagBits2 VK_FORMAT_FEATURE_2_SAMPLED_IMAGE_YCBCR_CONVERSION_CHROMA_RECONSTRUCTION_EXPLICIT_BIT_KHR = 0x00100000ULL;
static const VkFormatFeatureFlagBits2 VK_FORMAT_FEATURE_2_SAMPLED_IMAGE_YCBCR_CONVERSION_CHROMA_RECONSTRUCTION_EXPLICIT_FORCEABLE_BIT = 0x00200000ULL;
static const VkFormatFeatureFlagBits2 VK_FORMAT_FEATURE_2_SAMPLED_IMAGE_YCBCR_CONVERSION_CHROMA_RECONSTRUCTION_EXPLICIT_FORCEABLE_BIT_KHR = 0x00200000ULL;
static const VkFormatFeatureFlagBits2 VK_FORMAT_FEATURE_2_DISJOINT_BIT = 0x00400000ULL;
static const VkFormatFeatureFlagBits2 VK_FORMAT_FEATURE_2_DISJOINT_BIT_KHR = 0x00400000ULL;
static const VkFormatFeatureFlagBits2 VK_FORMAT_FEATURE_2_COSITED_CHROMA_SAMPLES_BIT = 0x00800000ULL;
static const VkFormatFeatureFlagBits2 VK_FORMAT_FEATURE_2_COSITED_CHROMA_SAMPLES_BIT_KHR = 0x00800000ULL;
static const VkFormatFeatureFlagBits2 VK_FORMAT_FEATURE_2_STORAGE_READ_WITHOUT_FORMAT_BIT = 0x80000000ULL;
static const VkFormatFeatureFlagBits2 VK_FORMAT_FEATURE_2_STORAGE_READ_WITHOUT_FORMAT_BIT_KHR = 0x80000000ULL;
static const VkFormatFeatureFlagBits2 VK_FORMAT_FEATURE_2_STORAGE_WRITE_WITHOUT_FORMAT_BIT = 0x100000000ULL;
static const VkFormatFeatureFlagBits2 VK_FORMAT_FEATURE_2_STORAGE_WRITE_WITHOUT_FORMAT_BIT_KHR = 0x100000000ULL;
static const VkFormatFeatureFlagBits2 VK_FORMAT_FEATURE_2_SAMPLED_IMAGE_DEPTH_COMPARISON_BIT = 0x200000000ULL;
static const VkFormatFeatureFlagBits2 VK_FORMAT_FEATURE_2_SAMPLED_IMAGE_DEPTH_COMPARISON_BIT_KHR = 0x200000000ULL;
static const VkFormatFeatureFlagBits2 VK_FORMAT_FEATURE_2_ACCELERATION_STRUCTURE_VERTEX_BUFFER_BIT_KHR = 0x20000000ULL;
static const VkFormatFeatureFlagBits2 VK_FORMAT_FEATURE_2_FRAGMENT_DENSITY_MAP_BIT_EXT = 0x01000000ULL;
static const VkFormatFeatureFlagBits2 VK_FORMAT_FEATURE_2_FRAGMENT_SHADING_RATE_ATTACHMENT_BIT_KHR = 0x40000000ULL;
static const VkFormatFeatureFlagBits2 VK_FORMAT_FEATURE_2_LINEAR_COLOR_ATTACHMENT_BIT_NV = 0x4000000000ULL;
typedef struct VkFormatProperties3
{
    VkStructureType sType;
    void* pNext;
    VkFormatFeatureFlags2 linearTilingFeatures;
    VkFormatFeatureFlags2 optimalTilingFeatures;
    VkFormatFeatureFlags2 bufferFeatures;
} VkFormatProperties3;
typedef VkFormatFeatureFlags2 VkFormatFeatureFlags2KHR;
typedef VkFormatFeatureFlagBits2 VkFormatFeatureFlagBits2KHR;
typedef VkFormatProperties3 VkFormatProperties3KHR;
#endif // VK_KHR_format_feature_flags2

#ifndef VK_ANDROID_external_memory_android_hardware_buffer
#define VK_ANDROID_external_memory_android_hardware_buffer                    1
#define VK_STRUCTURE_TYPE_ANDROID_HARDWARE_BUFFER_USAGE_ANDROID               (VkStructureType)1000129000
#define VK_STRUCTURE_TYPE_ANDROID_HARDWARE_BUFFER_PROPERTIES_ANDROID          (VkStructureType)1000129001
#define VK_STRUCTURE_TYPE_ANDROID_HARDWARE_BUFFER_FORMAT_PROPERTIES_ANDROID   (VkStructureType)1000129002
#define VK_STRUCTURE_TYPE_IMPORT_ANDROID_HARDWARE_BUFFER_INFO_ANDROID         (VkStructureType)1000129003
#define VK_STRUCTURE_TYPE_MEMORY_GET_ANDROID_HARDWARE_BUFFER_INFO_ANDROID     (VkStructureType)1000129004
#define VK_STRUCTURE_TYPE_EXTERNAL_FORMAT_ANDROID                             (VkStructureType)1000129005
#define VK_STRUCTURE_TYPE_ANDROID_HARDWARE_BUFFER_FORMAT_PROPERTIES_2_ANDROID (VkStructureType)1000129006
struct AHardwareBuffer;
typedef struct VkAndroidHardwareBufferUsageANDROID
{
    VkStructureType sType;
    void* pNext;
    uint64_t androidHardwareBufferUsage;
} VkAndroidHardwareBufferUsageANDROID;
typedef struct VkAndroidHardwareBufferPropertiesANDROID
{
    VkStructureType sType;
    void* pNext;
    VkDeviceSize allocationSize;
    uint32_t memoryTypeBits;
} VkAndroidHardwareBufferPropertiesANDROID;
typedef struct VkAndroidHardwareBufferFormatPropertiesANDROID
{
    VkStructureType sType;
    void* pNext;
    VkFormat format;
    uint64_t externalFormat;
    VkFormatFeatureFlags formatFeatures;
    VkComponentMapping samplerYcbcrConversionComponents;
    VkSamplerYcbcrModelConversion suggestedYcbcrModel;
    VkSamplerYcbcrRange suggestedYcbcrRange;
    VkChromaLocation suggestedXChromaOffset;
    VkChromaLocation suggestedYChromaOffset;
} VkAndroidHardwareBufferFormatPropertiesANDROID;
typedef struct VkImportAndroidHardwareBufferInfoANDROID
{
    VkStructureType sType;
    const void* pNext;
    struct AHardwareBuffer* buffer;
} VkImportAndroidHardwareBufferInfoANDROID;
typedef struct VkMemoryGetAndroidHardwareBufferInfoANDROID
{
    VkStructureType sType;
    const void* pNext;
    VkDeviceMemory memory;
} VkMemoryGetAndroidHardwareBufferInfoANDROID;
typedef struct VkExternalFormatANDROID
{
    VkStructureType sType;
    void* pNext;
    uint64_t externalFormat;
} VkExternalFormatANDROID;
typedef struct VkAndroidHardwareBufferFormatProperties2ANDROID
{
    VkStructureType sType;
    void* pNext;
    VkFormat format;
    uint64_t externalFormat;
    VkFormatFeatureFlags2 formatFeatures;
    VkComponentMapping samplerYcbcrConversionComponents;
    VkSamplerYcbcrModelConversion suggestedYcbcrModel;
    VkSamplerYcbcrRange suggestedYcbcrRange;
    VkChromaLocation suggestedXChromaOffset;
    VkChromaLocation suggestedYChromaOffset;
} VkAndroidHardwareBufferFormatProperties2ANDROID;
typedef VkResult(VKAPI_PTR* PFN_vkGetAndroidHardwareBufferPropertiesANDROID)(VkDevice device, const struct AHardwareBuffer* buffer, VkAndroidHardwareBufferPropertiesANDROID* pProperties);
typedef VkResult(VKAPI_PTR* PFN_vkGetMemoryAndroidHardwareBufferANDROID)(VkDevice device, const VkMemoryGetAndroidHardwareBufferInfoANDROID* pInfo, struct AHardwareBuffer** pBuffer);
#endif // VK_ANDROID_external_memory_android_hardware_buffer

#ifndef VK_KHR_maintenance3
#define VK_KHR_maintenance3                                        1
#define VK_STRUCTURE_TYPE_PHYSICAL_DEVICE_MAINTENANCE_3_PROPERTIES (VkStructureType)1000168000
#define VK_STRUCTURE_TYPE_DESCRIPTOR_SET_LAYOUT_SUPPORT            (VkStructureType)1000168001
typedef struct VkPhysicalDeviceMaintenance3Properties
{
    VkStructureType sType;
    void* pNext;
    uint32_t maxPerSetDescriptors;
    VkDeviceSize maxMemoryAllocationSize;
} VkPhysicalDeviceMaintenance3Properties;
typedef struct VkDescriptorSetLayoutSupport
{
    VkStructureType sType;
    void* pNext;
    VkBool32 supported;
} VkDescriptorSetLayoutSupport;
typedef VkPhysicalDeviceMaintenance3Properties VkPhysicalDeviceMaintenance3PropertiesKHR;
typedef VkDescriptorSetLayoutSupport VkDescriptorSetLayoutSupportKHR;
typedef void(VKAPI_PTR* PFN_vkGetDescriptorSetLayoutSupport)(VkDevice device, const VkDescriptorSetLayoutCreateInfo* pCreateInfo, VkDescriptorSetLayoutSupport* pSupport);
typedef PFN_vkGetDescriptorSetLayoutSupport PFN_vkGetDescriptorSetLayoutSupportKHR;
#endif // VK_KHR_maintenance3

#ifndef VK_KHR_8bit_storage
#define VK_KHR_8bit_storage                                         1
#define VK_STRUCTURE_TYPE_PHYSICAL_DEVICE_8BIT_STORAGE_FEATURES     (VkStructureType)1000177000
#define VK_STRUCTURE_TYPE_PHYSICAL_DEVICE_8BIT_STORAGE_FEATURES_KHR VK_STRUCTURE_TYPE_PHYSICAL_DEVICE_8BIT_STORAGE_FEATURES
typedef struct VkPhysicalDevice8BitStorageFeatures
{
    VkStructureType sType;
    void* pNext;
    VkBool32 storageBuffer8BitAccess;
    VkBool32 uniformAndStorageBuffer8BitAccess;
    VkBool32 storagePushConstant8;
} VkPhysicalDevice8BitStorageFeatures;
typedef VkPhysicalDevice8BitStorageFeatures VkPhysicalDevice8BitStorageFeaturesKHR;
#endif // VK_KHR_8bit_storage

#ifndef VK_KHR_shader_float16_int8
#define VK_KHR_shader_float16_int8                                  1
#define VK_STRUCTURE_TYPE_PHYSICAL_DEVICE_FLOAT16_INT8_FEATURES     (VkStructureType)1000082000
#define VK_STRUCTURE_TYPE_PHYSICAL_DEVICE_FLOAT16_INT8_FEATURES_KHR VK_STRUCTURE_TYPE_PHYSICAL_DEVICE_FLOAT16_INT8_FEATURES
typedef struct VkPhysicalDeviceFloat16Int8FeaturesKHR
{
    VkStructureType sType;
    void* pNext;
    VkBool32 shaderFloat16;
    VkBool32 shaderInt8;
} VkPhysicalDeviceFloat16Int8FeaturesKHR;
#endif // VK_KHR_shader_float16_int8

#ifndef VK_EXT_memory_budget
#define VK_EXT_memory_budget                                           1
#define VK_STRUCTURE_TYPE_PHYSICAL_DEVICE_MEMORY_BUDGET_PROPERTIES_EXT (VkStructureType)1000237000
#define VK_STRUCTURE_TYPE_PHYSICAL_DEVICE_MEMORY_PRIORITY_FEATURES_EXT (VkStructureType)1000238000
#define VK_STRUCTURE_TYPE_MEMORY_PRIORITY_ALLOCATE_INFO_EXT            (VkStructureType)1000238001
typedef uint64_t VkDeviceAddress;
typedef struct VkPhysicalDeviceMemoryBudgetPropertiesEXT
{
    VkStructureType sType;
    void* pNext;
    VkDeviceSize heapBudget[VK_MAX_MEMORY_HEAPS];
    VkDeviceSize heapUsage[VK_MAX_MEMORY_HEAPS];
} VkPhysicalDeviceMemoryBudgetPropertiesEXT;
typedef struct VkPhysicalDeviceMemoryPriorityFeaturesEXT
{
    VkStructureType sType;
    void* pNext;
    VkBool32 memoryPriority;
} VkPhysicalDeviceMemoryPriorityFeaturesEXT;
typedef struct VkMemoryPriorityAllocateInfoEXT
{
    VkStructureType sType;
    const void* pNext;
    float priority;
} VkMemoryPriorityAllocateInfoEXT;
#endif // VK_EXT_memory_budget

#ifndef VK_EXT_buffer_device_address
#define VK_EXT_buffer_device_address                                  1
#define VK_STRUCTURE_TYPE_PHYSICAL_DEVICE_BUFFER_ADDRESS_FEATURES_EXT (VkStructureType)1000244000
#define VK_STRUCTURE_TYPE_BUFFER_DEVICE_ADDRESS_INFO_EXT              (VkStructureType)1000244001
#define VK_STRUCTURE_TYPE_BUFFER_DEVICE_ADDRESS_CREATE_INFO_EXT       (VkStructureType)1000244002
#define VK_BUFFER_USAGE_SHADER_DEVICE_ADDRESS_BIT_EXT                 (VkBufferUsageFlagBits)0x00020000
typedef struct VkPhysicalDeviceBufferAddressFeaturesEXT
{
    VkStructureType sType;
    void* pNext;
    VkBool32 bufferDeviceAddress;
    VkBool32 bufferDeviceAddressCaptureReplay;
    VkBool32 bufferDeviceAddressMultiDevice;
} VkPhysicalDeviceBufferAddressFeaturesEXT;
typedef struct VkBufferDeviceAddressInfoEXT
{
    VkStructureType sType;
    const void* pNext;
    VkBuffer buffer;
} VkBufferDeviceAddressInfoEXT;
typedef struct VkBufferDeviceAddressCreateInfoEXT
{
    VkStructureType sType;
    const void* pNext;
    VkDeviceSize deviceAddress;
} VkBufferDeviceAddressCreateInfoEXT;
typedef VkDeviceAddress(VKAPI_PTR* PFN_vkGetBufferDeviceAddressEXT)(VkDevice device, const VkBufferDeviceAddressInfoEXT* pInfo);
#endif // VK_EXT_buffer_device_address

#ifndef VK_EXT_validation_features
#define VK_EXT_validation_features                             1
#define VK_STRUCTURE_TYPE_VALIDATION_FEATURES_EXT              (VkStructureType)1000247000
#define VK_BUFFER_CREATE_DEVICE_ADDRESS_CAPTURE_REPLAY_BIT_EXT (VkBufferCreateFlagBits)0x00020000
typedef enum VkValidationFeatureEnableEXT
{
    VK_VALIDATION_FEATURE_ENABLE_GPU_ASSISTED_EXT = 0,
    VK_VALIDATION_FEATURE_ENABLE_GPU_ASSISTED_RESERVE_BINDING_SLOT_EXT = 1,
    VK_VALIDATION_FEATURE_ENABLE_BEGIN_RANGE_EXT = VK_VALIDATION_FEATURE_ENABLE_GPU_ASSISTED_EXT,
    VK_VALIDATION_FEATURE_ENABLE_END_RANGE_EXT = VK_VALIDATION_FEATURE_ENABLE_GPU_ASSISTED_RESERVE_BINDING_SLOT_EXT,
    VK_VALIDATION_FEATURE_ENABLE_RANGE_SIZE_EXT = (VK_VALIDATION_FEATURE_ENABLE_GPU_ASSISTED_RESERVE_BINDING_SLOT_EXT - VK_VALIDATION_FEATURE_ENABLE_GPU_ASSISTED_EXT + 1),
    VK_VALIDATION_FEATURE_ENABLE_MAX_ENUM_EXT = 0x7FFFFFFF
} VkValidationFeatureEnableEXT;
typedef enum VkValidationFeatureDisableEXT
{
    VK_VALIDATION_FEATURE_DISABLE_ALL_EXT = 0,
    VK_VALIDATION_FEATURE_DISABLE_SHADERS_EXT = 1,
    VK_VALIDATION_FEATURE_DISABLE_THREAD_SAFETY_EXT = 2,
    VK_VALIDATION_FEATURE_DISABLE_API_PARAMETERS_EXT = 3,
    VK_VALIDATION_FEATURE_DISABLE_OBJECT_LIFETIMES_EXT = 4,
    VK_VALIDATION_FEATURE_DISABLE_CORE_CHECKS_EXT = 5,
    VK_VALIDATION_FEATURE_DISABLE_UNIQUE_HANDLES_EXT = 6,
    VK_VALIDATION_FEATURE_DISABLE_BEGIN_RANGE_EXT = VK_VALIDATION_FEATURE_DISABLE_ALL_EXT,
    VK_VALIDATION_FEATURE_DISABLE_END_RANGE_EXT = VK_VALIDATION_FEATURE_DISABLE_UNIQUE_HANDLES_EXT,
    VK_VALIDATION_FEATURE_DISABLE_RANGE_SIZE_EXT = (VK_VALIDATION_FEATURE_DISABLE_UNIQUE_HANDLES_EXT - VK_VALIDATION_FEATURE_DISABLE_ALL_EXT + 1),
    VK_VALIDATION_FEATURE_DISABLE_MAX_ENUM_EXT = 0x7FFFFFFF
} VkValidationFeatureDisableEXT;
typedef struct VkValidationFeaturesEXT
{
    VkStructureType sType;
    const void* pNext;
    uint32_t enabledValidationFeatureCount;
    const VkValidationFeatureEnableEXT* pEnabledValidationFeatures;
    uint32_t disabledValidationFeatureCount;
    const VkValidationFeatureDisableEXT* pDisabledValidationFeatures;
} VkValidationFeaturesEXT;
#endif // VK_EXT_validation_features

#ifndef VK_NV_cooperative_matrix
#define VK_NV_cooperative_matrix                                           1
#define VK_STRUCTURE_TYPE_PHYSICAL_DEVICE_COOPERATIVE_MATRIX_FEATURES_NV   (VkStructureType)1000249000
#define VK_STRUCTURE_TYPE_COOPERATIVE_MATRIX_PROPERTIES_NV                 (VkStructureType)1000249001
#define VK_STRUCTURE_TYPE_PHYSICAL_DEVICE_COOPERATIVE_MATRIX_PROPERTIES_NV (VkStructureType)1000249002
typedef enum VkComponentTypeNV
{
    VK_COMPONENT_TYPE_FLOAT16_NV = 0,
    VK_COMPONENT_TYPE_FLOAT32_NV = 1,
    VK_COMPONENT_TYPE_FLOAT64_NV = 2,
    VK_COMPONENT_TYPE_SINT8_NV = 3,
    VK_COMPONENT_TYPE_SINT16_NV = 4,
    VK_COMPONENT_TYPE_SINT32_NV = 5,
    VK_COMPONENT_TYPE_SINT64_NV = 6,
    VK_COMPONENT_TYPE_UINT8_NV = 7,
    VK_COMPONENT_TYPE_UINT16_NV = 8,
    VK_COMPONENT_TYPE_UINT32_NV = 9,
    VK_COMPONENT_TYPE_UINT64_NV = 10,
    VK_COMPONENT_TYPE_BEGIN_RANGE_NV = VK_COMPONENT_TYPE_FLOAT16_NV,
    VK_COMPONENT_TYPE_END_RANGE_NV = VK_COMPONENT_TYPE_UINT64_NV,
    VK_COMPONENT_TYPE_RANGE_SIZE_NV = (VK_COMPONENT_TYPE_UINT64_NV - VK_COMPONENT_TYPE_FLOAT16_NV + 1),
    VK_COMPONENT_TYPE_MAX_ENUM_NV = 0x7FFFFFFF
} VkComponentTypeNV;
typedef enum VkScopeNV
{
    VK_SCOPE_DEVICE_NV = 1,
    VK_SCOPE_WORKGROUP_NV = 2,
    VK_SCOPE_SUBGROUP_NV = 3,
    VK_SCOPE_QUEUE_FAMILY_NV = 5,
    VK_SCOPE_BEGIN_RANGE_NV = VK_SCOPE_DEVICE_NV,
    VK_SCOPE_END_RANGE_NV = VK_SCOPE_QUEUE_FAMILY_NV,
    VK_SCOPE_RANGE_SIZE_NV = (VK_SCOPE_QUEUE_FAMILY_NV - VK_SCOPE_DEVICE_NV + 1),
    VK_SCOPE_MAX_ENUM_NV = 0x7FFFFFFF
} VkScopeNV;
typedef struct VkCooperativeMatrixPropertiesNV
{
    VkStructureType sType;
    void* pNext;
    uint32_t MSize;
    uint32_t NSize;
    uint32_t KSize;
    VkComponentTypeNV AType;
    VkComponentTypeNV BType;
    VkComponentTypeNV CType;
    VkComponentTypeNV DType;
    VkScopeNV scope;
} VkCooperativeMatrixPropertiesNV;
typedef struct VkPhysicalDeviceCooperativeMatrixFeaturesNV
{
    VkStructureType sType;
    void* pNext;
    VkBool32 cooperativeMatrix;
    VkBool32 cooperativeMatrixRobustBufferAccess;
} VkPhysicalDeviceCooperativeMatrixFeaturesNV;
typedef struct VkPhysicalDeviceCooperativeMatrixPropertiesNV
{
    VkStructureType sType;
    void* pNext;
    VkShaderStageFlags cooperativeMatrixSupportedStages;
} VkPhysicalDeviceCooperativeMatrixPropertiesNV;
typedef VkResult(VKAPI_PTR* PFN_vkGetPhysicalDeviceCooperativeMatrixPropertiesNV)(VkPhysicalDevice physicalDevice, uint32_t* pPropertyCount, VkCooperativeMatrixPropertiesNV* pProperties);
#endif // VK_NV_cooperative_matrix

#ifndef VK_AMD_device_coherent_memory
#define VK_AMD_device_coherent_memory                                  1
#define VK_STRUCTURE_TYPE_PHYSICAL_DEVICE_COHERENT_MEMORY_FEATURES_AMD (VkStructureType)1000229000
#define VK_MEMORY_PROPERTY_DEVICE_COHERENT_BIT_AMD                     (VkMemoryPropertyFlagBits)0x00000040
#define VK_MEMORY_PROPERTY_DEVICE_UNCACHED_BIT_AMD                     (VkMemoryPropertyFlagBits)0x00000040
typedef struct VkPhysicalDeviceCoherentMemoryFeaturesAMD
{
    VkStructureType sType;
    void* pNext;
    VkBool32 deviceCoherentMemory;
} VkPhysicalDeviceCoherentMemoryFeaturesAMD;
#endif // VK_AMD_device_coherent_memory

#ifndef VK_KHR_buffer_device_address
#define VK_KHR_buffer_device_address                                         1
#define VK_STRUCTURE_TYPE_PHYSICAL_DEVICE_BUFFER_DEVICE_ADDRESS_FEATURES     (VkStructureType)1000257000
#define VK_STRUCTURE_TYPE_BUFFER_DEVICE_ADDRESS_INFO                         (VkStructureType)1000244001
#define VK_STRUCTURE_TYPE_BUFFER_OPAQUE_CAPTURE_ADDRESS_CREATE_INFO          (VkStructureType)1000257002
#define VK_STRUCTURE_TYPE_MEMORY_OPAQUE_CAPTURE_ADDRESS_ALLOCATE_INFO        (VkStructureType)1000257003
#define VK_STRUCTURE_TYPE_DEVICE_MEMORY_OPAQUE_CAPTURE_ADDRESS_INFO          (VkStructureType)1000257004
#define VK_BUFFER_CREATE_DEVICE_ADDRESS_CAPTURE_REPLAY_BIT                   (VkBufferCreateFlagBits)0x00020000
#define VK_BUFFER_USAGE_SHADER_DEVICE_ADDRESS_BIT                            (VkBufferUsageFlagBits)0x00020000
#define VK_MEMORY_ALLOCATE_DEVICE_ADDRESS_BIT                                (VkMemoryAllocateFlagBits)0x00000002
#define VK_MEMORY_ALLOCATE_DEVICE_ADDRESS_CAPTURE_REPLAY_BIT                 (VkMemoryAllocateFlagBits)0x00000004
#define VK_STRUCTURE_TYPE_PHYSICAL_DEVICE_BUFFER_DEVICE_ADDRESS_FEATURES_KHR VK_STRUCTURE_TYPE_PHYSICAL_DEVICE_BUFFER_DEVICE_ADDRESS_FEATURES
#define VK_STRUCTURE_TYPE_BUFFER_DEVICE_ADDRESS_INFO_KHR                     VK_STRUCTURE_TYPE_BUFFER_DEVICE_ADDRESS_INFO
#define VK_STRUCTURE_TYPE_BUFFER_OPAQUE_CAPTURE_ADDRESS_CREATE_INFO_KHR      VK_STRUCTURE_TYPE_BUFFER_OPAQUE_CAPTURE_ADDRESS_CREATE_INFO
#define VK_STRUCTURE_TYPE_MEMORY_OPAQUE_CAPTURE_ADDRESS_ALLOCATE_INFO_KHR    VK_STRUCTURE_TYPE_MEMORY_OPAQUE_CAPTURE_ADDRESS_ALLOCATE_INFO
#define VK_STRUCTURE_TYPE_DEVICE_MEMORY_OPAQUE_CAPTURE_ADDRESS_INFO_KHR      VK_STRUCTURE_TYPE_DEVICE_MEMORY_OPAQUE_CAPTURE_ADDRESS_INFO
#define VK_BUFFER_CREATE_DEVICE_ADDRESS_CAPTURE_REPLAY_BIT_KHR               VK_BUFFER_CREATE_DEVICE_ADDRESS_CAPTURE_REPLAY_BIT
#define VK_BUFFER_USAGE_SHADER_DEVICE_ADDRESS_BIT_KHR                        VK_BUFFER_USAGE_SHADER_DEVICE_ADDRESS_BIT
#define VK_MEMORY_ALLOCATE_DEVICE_ADDRESS_BIT_KHR                            VK_MEMORY_ALLOCATE_DEVICE_ADDRESS_BIT
#define VK_MEMORY_ALLOCATE_DEVICE_ADDRESS_CAPTURE_REPLAY_BIT_KHR             VK_MEMORY_ALLOCATE_DEVICE_ADDRESS_CAPTURE_REPLAY_BIT
typedef struct VkPhysicalDeviceBufferDeviceAddressFeatures
{
    VkStructureType sType;
    void* pNext;
    VkBool32 bufferDeviceAddress;
    VkBool32 bufferDeviceAddressCaptureReplay;
    VkBool32 bufferDeviceAddressMultiDevice;
} VkPhysicalDeviceBufferDeviceAddressFeatures;
typedef struct VkBufferDeviceAddressInfo
{
    VkStructureType sType;
    const void* pNext;
    VkBuffer buffer;
} VkBufferDeviceAddressInfo;
typedef struct VkBufferOpaqueCaptureAddressCreateInfo
{
    VkStructureType sType;
    const void* pNext;
    uint64_t opaqueCaptureAddress;
} VkBufferOpaqueCaptureAddressCreateInfo;
typedef struct VkMemoryOpaqueCaptureAddressAllocateInfo
{
    VkStructureType sType;
    const void* pNext;
    uint64_t opaqueCaptureAddress;
} VkMemoryOpaqueCaptureAddressAllocateInfo;
typedef struct VkDeviceMemoryOpaqueCaptureAddressInfo
{
    VkStructureType sType;
    const void* pNext;
    VkDeviceMemory memory;
} VkDeviceMemoryOpaqueCaptureAddressInfo;
typedef VkPhysicalDeviceBufferDeviceAddressFeatures VkPhysicalDeviceBufferDeviceAddressFeaturesKHR;
typedef VkBufferDeviceAddressInfo VkBufferDeviceAddressInfoKHR;
typedef VkBufferOpaqueCaptureAddressCreateInfo VkBufferOpaqueCaptureAddressCreateInfoKHR;
typedef VkMemoryOpaqueCaptureAddressAllocateInfo VkMemoryOpaqueCaptureAddressAllocateInfoKHR;
typedef VkDeviceMemoryOpaqueCaptureAddressInfo VkDeviceMemoryOpaqueCaptureAddressInfoKHR;
typedef VkDeviceAddress(VKAPI_PTR* PFN_vkGetBufferDeviceAddress)(VkDevice device, const VkBufferDeviceAddressInfo* pInfo);
typedef uint64_t(VKAPI_PTR* PFN_vkGetBufferOpaqueCaptureAddress)(VkDevice device, const VkBufferDeviceAddressInfo* pInfo);
typedef uint64_t(VKAPI_PTR* PFN_vkGetDeviceMemoryOpaqueCaptureAddress)(VkDevice device, const VkDeviceMemoryOpaqueCaptureAddressInfo* pInfo);
typedef PFN_vkGetBufferDeviceAddress PFN_vkGetBufferDeviceAddressKHR;
typedef PFN_vkGetBufferOpaqueCaptureAddress PFN_vkGetBufferOpaqueCaptureAddressKHR;
typedef PFN_vkGetDeviceMemoryOpaqueCaptureAddress PFN_vkGetDeviceMemoryOpaqueCaptureAddressKHR;
#endif // VK_KHR_buffer_device_address

#ifndef VK_KHR_portability_enumeration
#define VK_KHR_portability_enumeration 1
typedef enum VkInstanceCreateFlagBits
{
    VK_INSTANCE_CREATE_ENUMERATE_PORTABILITY_BIT_KHR = 0x00000001,
    VK_INSTANCE_CREATE_FLAG_BITS_MAX_ENUM = 0x7FFFFFFF
} VkInstanceCreateFlagBits;
#endif // VK_KHR_portability_enumeration

#ifndef VK_KHR_cooperative_matrix
#define VK_KHR_cooperative_matrix                                           1
#define VK_STRUCTURE_TYPE_PHYSICAL_DEVICE_COOPERATIVE_MATRIX_FEATURES_KHR   (VkStructureType)1000506000
#define VK_STRUCTURE_TYPE_COOPERATIVE_MATRIX_PROPERTIES_KHR                 (VkStructureType)1000506001
#define VK_STRUCTURE_TYPE_PHYSICAL_DEVICE_COOPERATIVE_MATRIX_PROPERTIES_KHR (VkStructureType)1000506002
typedef enum VkComponentTypeKHR
{
    VK_COMPONENT_TYPE_FLOAT16_KHR = 0,
    VK_COMPONENT_TYPE_FLOAT32_KHR = 1,
    VK_COMPONENT_TYPE_FLOAT64_KHR = 2,
    VK_COMPONENT_TYPE_SINT8_KHR = 3,
    VK_COMPONENT_TYPE_SINT16_KHR = 4,
    VK_COMPONENT_TYPE_SINT32_KHR = 5,
    VK_COMPONENT_TYPE_SINT64_KHR = 6,
    VK_COMPONENT_TYPE_UINT8_KHR = 7,
    VK_COMPONENT_TYPE_UINT16_KHR = 8,
    VK_COMPONENT_TYPE_UINT32_KHR = 9,
    VK_COMPONENT_TYPE_UINT64_KHR = 10,
    VK_COMPONENT_TYPE_MAX_ENUM_KHR = 0x7FFFFFFF
} VkComponentTypeKHR;
typedef enum VkScopeKHR
{
    VK_SCOPE_DEVICE_KHR = 1,
    VK_SCOPE_WORKGROUP_KHR = 2,
    VK_SCOPE_SUBGROUP_KHR = 3,
    VK_SCOPE_QUEUE_FAMILY_KHR = 5,
    VK_SCOPE_MAX_ENUM_KHR = 0x7FFFFFFF
} VkScopeKHR;
typedef struct VkCooperativeMatrixPropertiesKHR
{
    VkStructureType sType;
    void* pNext;
    uint32_t MSize;
    uint32_t NSize;
    uint32_t KSize;
    VkComponentTypeKHR AType;
    VkComponentTypeKHR BType;
    VkComponentTypeKHR CType;
    VkComponentTypeKHR ResultType;
    VkBool32 saturatingAccumulation;
    VkScopeKHR scope;
} VkCooperativeMatrixPropertiesKHR;
typedef struct VkPhysicalDeviceCooperativeMatrixFeaturesKHR
{
    VkStructureType sType;
    void* pNext;
    VkBool32 cooperativeMatrix;
    VkBool32 cooperativeMatrixRobustBufferAccess;
} VkPhysicalDeviceCooperativeMatrixFeaturesKHR;
typedef struct VkPhysicalDeviceCooperativeMatrixPropertiesKHR
{
    VkStructureType sType;
    void* pNext;
    VkShaderStageFlags cooperativeMatrixSupportedStages;
} VkPhysicalDeviceCooperativeMatrixPropertiesKHR;
typedef VkResult(VKAPI_PTR* PFN_vkGetPhysicalDeviceCooperativeMatrixPropertiesKHR)(VkPhysicalDevice physicalDevice, uint32_t* pPropertyCount, VkCooperativeMatrixPropertiesKHR* pProperties);
#endif // VK_KHR_cooperative_matrix

#ifndef VK_KHR_driver_properties
#define VK_KHR_driver_properties                                1
#define VK_MAX_DRIVER_NAME_SIZE                                 256U
#define VK_MAX_DRIVER_INFO_SIZE                                 256U
#define VK_MAX_DRIVER_NAME_SIZE_KHR                             VK_MAX_DRIVER_NAME_SIZE
#define VK_MAX_DRIVER_INFO_SIZE_KHR                             VK_MAX_DRIVER_INFO_SIZE
#define VK_STRUCTURE_TYPE_PHYSICAL_DEVICE_DRIVER_PROPERTIES     (VkStructureType)1000196000
#define VK_STRUCTURE_TYPE_PHYSICAL_DEVICE_DRIVER_PROPERTIES_KHR VK_STRUCTURE_TYPE_PHYSICAL_DEVICE_DRIVER_PROPERTIES
typedef enum VkDriverId
{
    VK_DRIVER_ID_AMD_PROPRIETARY = 1,
    VK_DRIVER_ID_AMD_OPEN_SOURCE = 2,
    VK_DRIVER_ID_MESA_RADV = 3,
    VK_DRIVER_ID_NVIDIA_PROPRIETARY = 4,
    VK_DRIVER_ID_INTEL_PROPRIETARY_WINDOWS = 5,
    VK_DRIVER_ID_INTEL_OPEN_SOURCE_MESA = 6,
    VK_DRIVER_ID_IMAGINATION_PROPRIETARY = 7,
    VK_DRIVER_ID_QUALCOMM_PROPRIETARY = 8,
    VK_DRIVER_ID_ARM_PROPRIETARY = 9,
    VK_DRIVER_ID_GOOGLE_SWIFTSHADER = 10,
    VK_DRIVER_ID_GGP_PROPRIETARY = 11,
    VK_DRIVER_ID_BROADCOM_PROPRIETARY = 12,
    VK_DRIVER_ID_MESA_LLVMPIPE = 13,
    VK_DRIVER_ID_MOLTENVK = 14,
    VK_DRIVER_ID_COREAVI_PROPRIETARY = 15,
    VK_DRIVER_ID_JUICE_PROPRIETARY = 16,
    VK_DRIVER_ID_VERISILICON_PROPRIETARY = 17,
    VK_DRIVER_ID_MESA_TURNIP = 18,
    VK_DRIVER_ID_MESA_V3DV = 19,
    VK_DRIVER_ID_MESA_PANVK = 20,
    VK_DRIVER_ID_SAMSUNG_PROPRIETARY = 21,
    VK_DRIVER_ID_MESA_VENUS = 22,
    VK_DRIVER_ID_MESA_DOZEN = 23,
    VK_DRIVER_ID_MESA_NVK = 24,
    VK_DRIVER_ID_IMAGINATION_OPEN_SOURCE_MESA = 25,
    VK_DRIVER_ID_MESA_AGXV = 26,
    VK_DRIVER_ID_MAX_ENUM = 0x7FFFFFFF
} VkDriverId;
typedef struct VkConformanceVersion
{
    uint8_t major;
    uint8_t minor;
    uint8_t subminor;
    uint8_t patch;
} VkConformanceVersion;
typedef struct VkPhysicalDeviceDriverProperties
{
    VkStructureType sType;
    void* pNext;
    VkDriverId driverID;
    char driverName[VK_MAX_DRIVER_NAME_SIZE];
    char driverInfo[VK_MAX_DRIVER_INFO_SIZE];
    VkConformanceVersion conformanceVersion;
} VkPhysicalDeviceDriverProperties;
typedef VkDriverId VkDriverIdKHR;
typedef VkConformanceVersion VkConformanceVersionKHR;
typedef VkPhysicalDeviceDriverProperties VkPhysicalDeviceDriverPropertiesKHR;
#endif // VK_KHR_driver_properties

#ifndef VK_EXT_subgroup_size_control
#define VK_EXT_subgroup_size_control                                                   1
#define VK_STRUCTURE_TYPE_PHYSICAL_DEVICE_SUBGROUP_SIZE_CONTROL_FEATURES               (VkStructureType)1000225002
#define VK_STRUCTURE_TYPE_PHYSICAL_DEVICE_SUBGROUP_SIZE_CONTROL_PROPERTIES             (VkStructureType)1000225000
#define VK_STRUCTURE_TYPE_PIPELINE_SHADER_STAGE_REQUIRED_SUBGROUP_SIZE_CREATE_INFO     (VkStructureType)1000225001
#define VK_STRUCTURE_TYPE_PHYSICAL_DEVICE_SUBGROUP_SIZE_CONTROL_FEATURES_EXT           VK_STRUCTURE_TYPE_PHYSICAL_DEVICE_SUBGROUP_SIZE_CONTROL_FEATURES
#define VK_STRUCTURE_TYPE_PHYSICAL_DEVICE_SUBGROUP_SIZE_CONTROL_PROPERTIES_EXT         VK_STRUCTURE_TYPE_PHYSICAL_DEVICE_SUBGROUP_SIZE_CONTROL_PROPERTIES
#define VK_STRUCTURE_TYPE_PIPELINE_SHADER_STAGE_REQUIRED_SUBGROUP_SIZE_CREATE_INFO_EXT VK_STRUCTURE_TYPE_PIPELINE_SHADER_STAGE_REQUIRED_SUBGROUP_SIZE_CREATE_INFO
typedef enum VkPipelineShaderStageCreateFlagBits
{
    VK_PIPELINE_SHADER_STAGE_CREATE_ALLOW_VARYING_SUBGROUP_SIZE_BIT = 0x00000001,
    VK_PIPELINE_SHADER_STAGE_CREATE_REQUIRE_FULL_SUBGROUPS_BIT = 0x00000002,
    VK_PIPELINE_SHADER_STAGE_CREATE_ALLOW_VARYING_SUBGROUP_SIZE_BIT_EXT = VK_PIPELINE_SHADER_STAGE_CREATE_ALLOW_VARYING_SUBGROUP_SIZE_BIT,
    VK_PIPELINE_SHADER_STAGE_CREATE_REQUIRE_FULL_SUBGROUPS_BIT_EXT = VK_PIPELINE_SHADER_STAGE_CREATE_REQUIRE_FULL_SUBGROUPS_BIT,
    VK_PIPELINE_SHADER_STAGE_CREATE_FLAG_BITS_MAX_ENUM = 0x7FFFFFFF
} VkPipelineShaderStageCreateFlagBits;
typedef VkFlags VkPipelineShaderStageCreateFlags;
typedef struct VkPhysicalDeviceSubgroupSizeControlFeatures
{
    VkStructureType sType;
    void* pNext;
    VkBool32 subgroupSizeControl;
    VkBool32 computeFullSubgroups;
} VkPhysicalDeviceSubgroupSizeControlFeatures;
typedef struct VkPhysicalDeviceSubgroupSizeControlProperties
{
    VkStructureType sType;
    void* pNext;
    uint32_t minSubgroupSize;
    uint32_t maxSubgroupSize;
    uint32_t maxComputeWorkgroupSubgroups;
    VkShaderStageFlags requiredSubgroupSizeStages;
} VkPhysicalDeviceSubgroupSizeControlProperties;
typedef struct VkPipelineShaderStageRequiredSubgroupSizeCreateInfo
{
    VkStructureType sType;
    void* pNext;
    uint32_t requiredSubgroupSize;
} VkPipelineShaderStageRequiredSubgroupSizeCreateInfo;
typedef VkPhysicalDeviceSubgroupSizeControlFeatures VkPhysicalDeviceSubgroupSizeControlFeaturesEXT;
typedef VkPhysicalDeviceSubgroupSizeControlProperties VkPhysicalDeviceSubgroupSizeControlPropertiesEXT;
typedef VkPipelineShaderStageRequiredSubgroupSizeCreateInfo VkPipelineShaderStageRequiredSubgroupSizeCreateInfoEXT;
#endif // VK_EXT_subgroup_size_control

#ifndef VK_KHR_shader_subgroup_rotate
#define VK_KHR_shader_subgroup_rotate                                         1
#define VK_STRUCTURE_TYPE_PHYSICAL_DEVICE_SHADER_SUBGROUP_ROTATE_FEATURES     (VkStructureType)1000416000
#define VK_STRUCTURE_TYPE_PHYSICAL_DEVICE_SHADER_SUBGROUP_ROTATE_FEATURES_KHR VK_STRUCTURE_TYPE_PHYSICAL_DEVICE_SHADER_SUBGROUP_ROTATE_FEATURES
#define VK_SUBGROUP_FEATURE_ROTATE_BIT                                        (VkSubgroupFeatureFlagBits)0x00000200
#define VK_SUBGROUP_FEATURE_ROTATE_CLUSTERED_BIT                              (VkSubgroupFeatureFlagBits)0x00000400
#define VK_SUBGROUP_FEATURE_ROTATE_BIT_KHR                                    VK_SUBGROUP_FEATURE_ROTATE_BIT
#define VK_SUBGROUP_FEATURE_ROTATE_CLUSTERED_BIT_KHR                          VK_SUBGROUP_FEATURE_ROTATE_CLUSTERED_BIT
typedef struct VkPhysicalDeviceShaderSubgroupRotateFeatures
{
    VkStructureType sType;
    void* pNext;
    VkBool32 shaderSubgroupRotate;
    VkBool32 shaderSubgroupRotateClustered;
} VkPhysicalDeviceShaderSubgroupRotateFeatures;
typedef VkPhysicalDeviceShaderSubgroupRotateFeatures VkPhysicalDeviceShaderSubgroupRotateFeaturesKHR;
#endif // VK_KHR_shader_subgroup_rotate

#ifndef VK_EXT_shader_atomic_float
#define VK_EXT_shader_atomic_float                                         1
#define VK_STRUCTURE_TYPE_PHYSICAL_DEVICE_SHADER_ATOMIC_FLOAT_FEATURES_EXT (VkStructureType)1000260000
typedef struct VkPhysicalDeviceShaderAtomicFloatFeaturesEXT
{
    VkStructureType sType;
    void* pNext;
    VkBool32 shaderBufferFloat32Atomics;
    VkBool32 shaderBufferFloat32AtomicAdd;
    VkBool32 shaderBufferFloat64Atomics;
    VkBool32 shaderBufferFloat64AtomicAdd;
    VkBool32 shaderSharedFloat32Atomics;
    VkBool32 shaderSharedFloat32AtomicAdd;
    VkBool32 shaderSharedFloat64Atomics;
    VkBool32 shaderSharedFloat64AtomicAdd;
    VkBool32 shaderImageFloat32Atomics;
    VkBool32 shaderImageFloat32AtomicAdd;
    VkBool32 sparseImageFloat32Atomics;
    VkBool32 sparseImageFloat32AtomicAdd;
} VkPhysicalDeviceShaderAtomicFloatFeaturesEXT;
#endif // VK_EXT_shader_atomic_float

#ifndef VK_EXT_shader_atomic_float2
#define VK_EXT_shader_atomic_float2                                          1
#define VK_STRUCTURE_TYPE_PHYSICAL_DEVICE_SHADER_ATOMIC_FLOAT_2_FEATURES_EXT (VkStructureType)1000273000
typedef struct VkPhysicalDeviceShaderAtomicFloat2FeaturesEXT
{
    VkStructureType sType;
    void* pNext;
    VkBool32 shaderBufferFloat16Atomics;
    VkBool32 shaderBufferFloat16AtomicAdd;
    VkBool32 shaderBufferFloat16AtomicMinMax;
    VkBool32 shaderBufferFloat32AtomicMinMax;
    VkBool32 shaderBufferFloat64AtomicMinMax;
    VkBool32 shaderSharedFloat16Atomics;
    VkBool32 shaderSharedFloat16AtomicAdd;
    VkBool32 shaderSharedFloat16AtomicMinMax;
    VkBool32 shaderSharedFloat32AtomicMinMax;
    VkBool32 shaderSharedFloat64AtomicMinMax;
    VkBool32 shaderImageFloat32AtomicMinMax;
    VkBool32 sparseImageFloat32AtomicMinMax;
} VkPhysicalDeviceShaderAtomicFloat2FeaturesEXT;
#endif // VK_EXT_shader_atomic_float2

<<<<<<< HEAD
#ifndef VK_EXT_robustness2
#define VK_EXT_robustness2                                          1
#define VK_STRUCTURE_TYPE_PHYSICAL_DEVICE_ROBUSTNESS_2_FEATURES_EXT (VkStructureType)1000286000
typedef struct VkPhysicalDeviceRobustness2FeaturesEXT
{
    VkStructureType sType;
    void* pNext;
    VkBool32 robustBufferAccess2;
    VkBool32 robustImageAccess2;
    VkBool32 nullDescriptor;
} VkPhysicalDeviceRobustness2FeaturesEXT;
#endif // VK_EXT_robustness2
=======
#ifndef VK_KHR_shader_integer_dot_product
#define VK_KHR_shader_integer_dot_product                                           1
#define VK_STRUCTURE_TYPE_PHYSICAL_DEVICE_SHADER_INTEGER_DOT_PRODUCT_FEATURES       (VkStructureType)1000280000
#define VK_STRUCTURE_TYPE_PHYSICAL_DEVICE_SHADER_INTEGER_DOT_PRODUCT_PROPERTIES     (VkStructureType)1000280001
#define VK_STRUCTURE_TYPE_PHYSICAL_DEVICE_SHADER_INTEGER_DOT_PRODUCT_FEATURES_KHR   VK_STRUCTURE_TYPE_PHYSICAL_DEVICE_SHADER_INTEGER_DOT_PRODUCT_FEATURES
#define VK_STRUCTURE_TYPE_PHYSICAL_DEVICE_SHADER_INTEGER_DOT_PRODUCT_PROPERTIES_KHR VK_STRUCTURE_TYPE_PHYSICAL_DEVICE_SHADER_INTEGER_DOT_PRODUCT_PROPERTIES
typedef struct VkPhysicalDeviceShaderIntegerDotProductFeatures
{
    VkStructureType sType;
    void* pNext;
    VkBool32 shaderIntegerDotProduct;
} VkPhysicalDeviceShaderIntegerDotProductFeatures;
typedef struct VkPhysicalDeviceShaderIntegerDotProductProperties
{
    VkStructureType sType;
    void* pNext;
    VkBool32 integerDotProduct8BitUnsignedAccelerated;
    VkBool32 integerDotProduct8BitSignedAccelerated;
    VkBool32 integerDotProduct8BitMixedSignednessAccelerated;
    VkBool32 integerDotProduct4x8BitPackedUnsignedAccelerated;
    VkBool32 integerDotProduct4x8BitPackedSignedAccelerated;
    VkBool32 integerDotProduct4x8BitPackedMixedSignednessAccelerated;
    VkBool32 integerDotProduct16BitUnsignedAccelerated;
    VkBool32 integerDotProduct16BitSignedAccelerated;
    VkBool32 integerDotProduct16BitMixedSignednessAccelerated;
    VkBool32 integerDotProduct32BitUnsignedAccelerated;
    VkBool32 integerDotProduct32BitSignedAccelerated;
    VkBool32 integerDotProduct32BitMixedSignednessAccelerated;
    VkBool32 integerDotProduct64BitUnsignedAccelerated;
    VkBool32 integerDotProduct64BitSignedAccelerated;
    VkBool32 integerDotProduct64BitMixedSignednessAccelerated;
    VkBool32 integerDotProductAccumulatingSaturating8BitUnsignedAccelerated;
    VkBool32 integerDotProductAccumulatingSaturating8BitSignedAccelerated;
    VkBool32 integerDotProductAccumulatingSaturating8BitMixedSignednessAccelerated;
    VkBool32 integerDotProductAccumulatingSaturating4x8BitPackedUnsignedAccelerated;
    VkBool32 integerDotProductAccumulatingSaturating4x8BitPackedSignedAccelerated;
    VkBool32 integerDotProductAccumulatingSaturating4x8BitPackedMixedSignednessAccelerated;
    VkBool32 integerDotProductAccumulatingSaturating16BitUnsignedAccelerated;
    VkBool32 integerDotProductAccumulatingSaturating16BitSignedAccelerated;
    VkBool32 integerDotProductAccumulatingSaturating16BitMixedSignednessAccelerated;
    VkBool32 integerDotProductAccumulatingSaturating32BitUnsignedAccelerated;
    VkBool32 integerDotProductAccumulatingSaturating32BitSignedAccelerated;
    VkBool32 integerDotProductAccumulatingSaturating32BitMixedSignednessAccelerated;
    VkBool32 integerDotProductAccumulatingSaturating64BitUnsignedAccelerated;
    VkBool32 integerDotProductAccumulatingSaturating64BitSignedAccelerated;
    VkBool32 integerDotProductAccumulatingSaturating64BitMixedSignednessAccelerated;
} VkPhysicalDeviceShaderIntegerDotProductProperties;
typedef VkPhysicalDeviceShaderIntegerDotProductFeatures VkPhysicalDeviceShaderIntegerDotProductFeaturesKHR;
typedef VkPhysicalDeviceShaderIntegerDotProductProperties VkPhysicalDeviceShaderIntegerDotProductPropertiesKHR;
#endif // VK_KHR_shader_integer_dot_product

#ifndef VK_KHR_shader_bfloat16
#define VK_KHR_shader_bfloat16                                         1
#define VK_STRUCTURE_TYPE_PHYSICAL_DEVICE_SHADER_BFLOAT16_FEATURES_KHR (VkStructureType)1000141000
#define VK_COMPONENT_TYPE_BFLOAT16_KHR                                 (VkComponentTypeKHR)1000141000
typedef struct VkPhysicalDeviceShaderBfloat16FeaturesKHR
{
    VkStructureType sType;
    void* pNext;
    VkBool32 shaderBFloat16Type;
    VkBool32 shaderBFloat16DotProduct;
    VkBool32 shaderBFloat16CooperativeMatrix;
} VkPhysicalDeviceShaderBfloat16FeaturesKHR;
#endif // VK_KHR_shader_bfloat16

#ifndef VK_KHR_shader_float_controls
#define VK_KHR_shader_float_controls                                    1
#define VK_STRUCTURE_TYPE_PHYSICAL_DEVICE_FLOAT_CONTROLS_PROPERTIES     (VkStructureType)1000197000
#define VK_STRUCTURE_TYPE_PHYSICAL_DEVICE_FLOAT_CONTROLS_PROPERTIES_KHR VK_STRUCTURE_TYPE_PHYSICAL_DEVICE_FLOAT_CONTROLS_PROPERTIES
typedef enum VkShaderFloatControlsIndependence
{
    VK_SHADER_FLOAT_CONTROLS_INDEPENDENCE_32_BIT_ONLY = 0,
    VK_SHADER_FLOAT_CONTROLS_INDEPENDENCE_ALL = 1,
    VK_SHADER_FLOAT_CONTROLS_INDEPENDENCE_NONE = 2,
    VK_SHADER_FLOAT_CONTROLS_INDEPENDENCE_32_BIT_ONLY_KHR = VK_SHADER_FLOAT_CONTROLS_INDEPENDENCE_32_BIT_ONLY,
    VK_SHADER_FLOAT_CONTROLS_INDEPENDENCE_ALL_KHR = VK_SHADER_FLOAT_CONTROLS_INDEPENDENCE_ALL,
    VK_SHADER_FLOAT_CONTROLS_INDEPENDENCE_NONE_KHR = VK_SHADER_FLOAT_CONTROLS_INDEPENDENCE_NONE,
    VK_SHADER_FLOAT_CONTROLS_INDEPENDENCE_MAX_ENUM = 0x7FFFFFFF
} VkShaderFloatControlsIndependence;
typedef struct VkPhysicalDeviceFloatControlsProperties
{
    VkStructureType sType;
    void* pNext;
    VkShaderFloatControlsIndependence denormBehaviorIndependence;
    VkShaderFloatControlsIndependence roundingModeIndependence;
    VkBool32 shaderSignedZeroInfNanPreserveFloat16;
    VkBool32 shaderSignedZeroInfNanPreserveFloat32;
    VkBool32 shaderSignedZeroInfNanPreserveFloat64;
    VkBool32 shaderDenormPreserveFloat16;
    VkBool32 shaderDenormPreserveFloat32;
    VkBool32 shaderDenormPreserveFloat64;
    VkBool32 shaderDenormFlushToZeroFloat16;
    VkBool32 shaderDenormFlushToZeroFloat32;
    VkBool32 shaderDenormFlushToZeroFloat64;
    VkBool32 shaderRoundingModeRTEFloat16;
    VkBool32 shaderRoundingModeRTEFloat32;
    VkBool32 shaderRoundingModeRTEFloat64;
    VkBool32 shaderRoundingModeRTZFloat16;
    VkBool32 shaderRoundingModeRTZFloat32;
    VkBool32 shaderRoundingModeRTZFloat64;
} VkPhysicalDeviceFloatControlsProperties;
typedef VkShaderFloatControlsIndependence VkShaderFloatControlsIndependenceKHR;
typedef VkPhysicalDeviceFloatControlsProperties VkPhysicalDeviceFloatControlsPropertiesKHR;
#endif // VK_KHR_shader_float_controls

#ifndef VK_KHR_shader_float_controls2
#define VK_KHR_shader_float_controls2                                          1
#define VK_STRUCTURE_TYPE_PHYSICAL_DEVICE_SHADER_FLOAT_CONTROLS_2_FEATURES     (VkStructureType)1000528000
#define VK_STRUCTURE_TYPE_PHYSICAL_DEVICE_SHADER_FLOAT_CONTROLS_2_FEATURES_KHR VK_STRUCTURE_TYPE_PHYSICAL_DEVICE_SHADER_FLOAT_CONTROLS_2_FEATURES
typedef struct VkPhysicalDeviceShaderFloatControls2Features
{
    VkStructureType sType;
    void* pNext;
    VkBool32 shaderFloatControls2;
} VkPhysicalDeviceShaderFloatControls2Features;
typedef VkPhysicalDeviceShaderFloatControls2Features VkPhysicalDeviceShaderFloatControls2FeaturesKHR;
#endif // VK_KHR_shader_float_controls2

#ifndef VK_NV_cooperative_vector
#define VK_NV_cooperative_vector                                           1
#define VK_STRUCTURE_TYPE_PHYSICAL_DEVICE_COOPERATIVE_VECTOR_FEATURES_NV   (VkStructureType)1000491000
#define VK_STRUCTURE_TYPE_PHYSICAL_DEVICE_COOPERATIVE_VECTOR_PROPERTIES_NV (VkStructureType)1000491001
#define VK_STRUCTURE_TYPE_COOPERATIVE_VECTOR_PROPERTIES_NV                 (VkStructureType)1000491002
#define VK_STRUCTURE_TYPE_CONVERT_COOPERATIVE_VECTOR_MATRIX_INFO_NV        (VkStructureType)1000491004
#define VK_COMPONENT_TYPE_SINT8_PACKED_NV                                  (VkComponentTypeKHR)1000491000
#define VK_COMPONENT_TYPE_UINT8_PACKED_NV                                  (VkComponentTypeKHR)1000491001
#define VK_COMPONENT_TYPE_FLOAT_E4M3_NV                                    (VkComponentTypeKHR)1000491002
#define VK_COMPONENT_TYPE_FLOAT_E5M2_NV                                    (VkComponentTypeKHR)1000491003
typedef enum VkCooperativeVectorMatrixLayoutNV
{
    VK_COOPERATIVE_VECTOR_MATRIX_LAYOUT_ROW_MAJOR_NV = 0,
    VK_COOPERATIVE_VECTOR_MATRIX_LAYOUT_COLUMN_MAJOR_NV = 1,
    VK_COOPERATIVE_VECTOR_MATRIX_LAYOUT_INFERENCING_OPTIMAL_NV = 2,
    VK_COOPERATIVE_VECTOR_MATRIX_LAYOUT_TRAINING_OPTIMAL_NV = 3,
    VK_COOPERATIVE_VECTOR_MATRIX_LAYOUT_MAX_ENUM_NV = 0x7FFFFFFF
} VkCooperativeVectorMatrixLayoutNV;
#ifndef VK_KHR_acceleration_structure
typedef union VkDeviceOrHostAddressConstKHR
{
    VkDeviceAddress deviceAddress;
    const void* hostAddress;
} VkDeviceOrHostAddressConstKHR;
typedef union VkDeviceOrHostAddressKHR
{
    VkDeviceAddress deviceAddress;
    void* hostAddress;
} VkDeviceOrHostAddressKHR;
#endif // VK_KHR_acceleration_structure
typedef struct VkPhysicalDeviceCooperativeVectorPropertiesNV
{
    VkStructureType sType;
    void* pNext;
    VkShaderStageFlags cooperativeVectorSupportedStages;
    VkBool32 cooperativeVectorTrainingFloat16Accumulation;
    VkBool32 cooperativeVectorTrainingFloat32Accumulation;
    uint32_t maxCooperativeVectorComponents;
} VkPhysicalDeviceCooperativeVectorPropertiesNV;
typedef struct VkPhysicalDeviceCooperativeVectorFeaturesNV
{
    VkStructureType sType;
    void* pNext;
    VkBool32 cooperativeVector;
    VkBool32 cooperativeVectorTraining;
} VkPhysicalDeviceCooperativeVectorFeaturesNV;
typedef struct VkCooperativeVectorPropertiesNV
{
    VkStructureType sType;
    void* pNext;
    VkComponentTypeKHR inputType;
    VkComponentTypeKHR inputInterpretation;
    VkComponentTypeKHR matrixInterpretation;
    VkComponentTypeKHR biasInterpretation;
    VkComponentTypeKHR resultType;
    VkBool32 transpose;
} VkCooperativeVectorPropertiesNV;
typedef struct VkConvertCooperativeVectorMatrixInfoNV
{
    VkStructureType sType;
    const void* pNext;
    size_t srcSize;
    VkDeviceOrHostAddressConstKHR srcData;
    size_t* pDstSize;
    VkDeviceOrHostAddressKHR dstData;
    VkComponentTypeKHR srcComponentType;
    VkComponentTypeKHR dstComponentType;
    uint32_t numRows;
    uint32_t numColumns;
    VkCooperativeVectorMatrixLayoutNV srcLayout;
    size_t srcStride;
    VkCooperativeVectorMatrixLayoutNV dstLayout;
    size_t dstStride;
} VkConvertCooperativeVectorMatrixInfoNV;
typedef VkResult(VKAPI_PTR* PFN_vkGetPhysicalDeviceCooperativeVectorPropertiesNV)(VkPhysicalDevice physicalDevice, uint32_t* pPropertyCount, VkCooperativeVectorPropertiesNV* pProperties);
typedef VkResult(VKAPI_PTR* PFN_vkConvertCooperativeVectorMatrixNV)(VkDevice device, const VkConvertCooperativeVectorMatrixInfoNV* pInfo);
typedef void(VKAPI_PTR* PFN_vkCmdConvertCooperativeVectorMatrixNV)(VkCommandBuffer commandBuffer, uint32_t infoCount, const VkConvertCooperativeVectorMatrixInfoNV* pInfos);
#endif // VK_NV_cooperative_vector

#ifndef VK_NV_cooperative_matrix2
#define VK_NV_cooperative_matrix2                                              1
#define VK_STRUCTURE_TYPE_PHYSICAL_DEVICE_COOPERATIVE_MATRIX_2_FEATURES_NV     (VkStructureType)1000593000
#define VK_STRUCTURE_TYPE_COOPERATIVE_MATRIX_FLEXIBLE_DIMENSIONS_PROPERTIES_NV (VkStructureType)1000593001
#define VK_STRUCTURE_TYPE_PHYSICAL_DEVICE_COOPERATIVE_MATRIX_2_PROPERTIES_NV   (VkStructureType)1000593002
typedef struct VkCooperativeMatrixFlexibleDimensionsPropertiesNV
{
    VkStructureType sType;
    void* pNext;
    uint32_t MGranularity;
    uint32_t NGranularity;
    uint32_t KGranularity;
    VkComponentTypeKHR AType;
    VkComponentTypeKHR BType;
    VkComponentTypeKHR CType;
    VkComponentTypeKHR ResultType;
    VkBool32 saturatingAccumulation;
    VkScopeKHR scope;
    uint32_t workgroupInvocations;
} VkCooperativeMatrixFlexibleDimensionsPropertiesNV;
typedef struct VkPhysicalDeviceCooperativeMatrix2FeaturesNV
{
    VkStructureType sType;
    void* pNext;
    VkBool32 cooperativeMatrixWorkgroupScope;
    VkBool32 cooperativeMatrixFlexibleDimensions;
    VkBool32 cooperativeMatrixReductions;
    VkBool32 cooperativeMatrixConversions;
    VkBool32 cooperativeMatrixPerElementOperations;
    VkBool32 cooperativeMatrixTensorAddressing;
    VkBool32 cooperativeMatrixBlockLoads;
} VkPhysicalDeviceCooperativeMatrix2FeaturesNV;
typedef struct VkPhysicalDeviceCooperativeMatrix2PropertiesNV
{
    VkStructureType sType;
    void* pNext;
    uint32_t cooperativeMatrixWorkgroupScopeMaxWorkgroupSize;
    uint32_t cooperativeMatrixFlexibleDimensionsMaxDimension;
    uint32_t cooperativeMatrixWorkgroupScopeReservedSharedMemory;
} VkPhysicalDeviceCooperativeMatrix2PropertiesNV;
typedef VkResult(VKAPI_PTR* PFN_vkGetPhysicalDeviceCooperativeMatrixFlexibleDimensionsPropertiesNV)(VkPhysicalDevice physicalDevice, uint32_t* pPropertyCount, VkCooperativeMatrixFlexibleDimensionsPropertiesNV* pProperties);
#endif // VK_NV_cooperative_matrix2

#ifndef VK_EXT_shader_float8
#define VK_EXT_shader_float8                                         1
#define VK_STRUCTURE_TYPE_PHYSICAL_DEVICE_SHADER_FLOAT8_FEATURES_EXT (VkStructureType)1000567000
#define VK_COMPONENT_TYPE_FLOAT8_E4M3_EXT                            (VkComponentTypeKHR)1000491002
#define VK_COMPONENT_TYPE_FLOAT8_E5M2_EXT                            (VkComponentTypeKHR)1000491003
typedef struct VkPhysicalDeviceShaderFloat8FeaturesEXT
{
    VkStructureType sType;
    void* pNext;
    VkBool32 shaderFloat8;
    VkBool32 shaderFloat8CooperativeMatrix;
} VkPhysicalDeviceShaderFloat8FeaturesEXT;
#endif // VK_EXT_shader_float8

#ifndef VK_KHR_vulkan_memory_model
#define VK_KHR_vulkan_memory_model                                         1
#define VK_STRUCTURE_TYPE_PHYSICAL_DEVICE_VULKAN_MEMORY_MODEL_FEATURES     (VkStructureType)1000211000
#define VK_STRUCTURE_TYPE_PHYSICAL_DEVICE_VULKAN_MEMORY_MODEL_FEATURES_KHR VK_STRUCTURE_TYPE_PHYSICAL_DEVICE_VULKAN_MEMORY_MODEL_FEATURES
typedef struct VkPhysicalDeviceVulkanMemoryModelFeatures
{
    VkStructureType sType;
    void* pNext;
    VkBool32 vulkanMemoryModel;
    VkBool32 vulkanMemoryModelDeviceScope;
    VkBool32 vulkanMemoryModelAvailabilityVisibilityChains;
} VkPhysicalDeviceVulkanMemoryModelFeatures;
typedef VkPhysicalDeviceVulkanMemoryModelFeatures VkPhysicalDeviceVulkanMemoryModelFeaturesKHR;
#endif // VK_KHR_vulkan_memory_model
>>>>>>> d7df277f

#endif // NCNN_VULKAN_HEADER_FIX_H<|MERGE_RESOLUTION|>--- conflicted
+++ resolved
@@ -1373,7 +1373,6 @@
 } VkPhysicalDeviceShaderAtomicFloat2FeaturesEXT;
 #endif // VK_EXT_shader_atomic_float2
 
-<<<<<<< HEAD
 #ifndef VK_EXT_robustness2
 #define VK_EXT_robustness2                                          1
 #define VK_STRUCTURE_TYPE_PHYSICAL_DEVICE_ROBUSTNESS_2_FEATURES_EXT (VkStructureType)1000286000
@@ -1386,7 +1385,7 @@
     VkBool32 nullDescriptor;
 } VkPhysicalDeviceRobustness2FeaturesEXT;
 #endif // VK_EXT_robustness2
-=======
+
 #ifndef VK_KHR_shader_integer_dot_product
 #define VK_KHR_shader_integer_dot_product                                           1
 #define VK_STRUCTURE_TYPE_PHYSICAL_DEVICE_SHADER_INTEGER_DOT_PRODUCT_FEATURES       (VkStructureType)1000280000
@@ -1655,6 +1654,5 @@
 } VkPhysicalDeviceVulkanMemoryModelFeatures;
 typedef VkPhysicalDeviceVulkanMemoryModelFeatures VkPhysicalDeviceVulkanMemoryModelFeaturesKHR;
 #endif // VK_KHR_vulkan_memory_model
->>>>>>> d7df277f
 
 #endif // NCNN_VULKAN_HEADER_FIX_H