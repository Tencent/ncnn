--- conflicted
+++ resolved
@@ -10,12 +10,8 @@
 - [Build for Linux](#build-for-linux)
   - [Nvidia Jetson](#nvidia-jetson)
   - [Raspberry Pi](#raspberry-pi)
-<<<<<<< HEAD
   - [POWER](#power)
-=======
-  - [POWER9](#power9)
   - [Intel oneAPI](#intel-oneapi)
->>>>>>> 4c861a0d
   - [Verification](#verification)
 - [Build for Windows x64 using Visual Studio Community 2017](#build-for-windows-x64-using-visual-studio-community-2017)
 - [Build for macOS](#build-for-macos)
