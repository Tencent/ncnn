
* [AbsVal](#absval)
* [ArgMax](#argmax)
* [BatchNorm](#batchnorm)
* [Bias](#bias)
* [BinaryOp](#binaryop)
* [BNLL](#bnll)
* [Cast](#cast)
* [CELU](#celu)
* [Clip](#clip)
* [Concat](#concat)
* [Convolution](#convolution)
* [Convolution1D](#convolution1d)
* [Convolution3D](#convolution3d)
* [ConvolutionDepthWise](#convolutiondepthwise)
* [ConvolutionDepthWise1D](#convolutiondepthwise1d)
* [ConvolutionDepthWise3D](#convolutiondepthwise3d)
* [CopyTo](#copyto)
* [Crop](#crop)
* [CumulativeSum](#cumulativesum)
* [Deconvolution](#deconvolution)
* [Deconvolution1D](#deconvolution1d)
* [Deconvolution3D](#deconvolution3d)
* [DeconvolutionDepthWise](#deconvolutiondepthwise)
* [DeconvolutionDepthWise1D](#deconvolutiondepthwise1d)
* [DeconvolutionDepthWise3D](#deconvolutiondepthwise3d)
* [DeformableConv2D](#deformableconv2d)
* [Dequantize](#dequantize)
* [Diag](#diag)
* [Dropout](#dropout)
* [Eltwise](#eltwise)
* [ELU](#elu)
* [Exp](#exp)
* [Flatten](#flatten)
* [GELU](#gelu)
* [GLU](#glu)
* [Gemm](#gemm)
* [GridSample](#gridsample)
* [GroupNorm](#groupnorm)
* [GRU](#gru)
* [HardSigmoid](#hardsigmoid)
* [HardSwish](#hardswish)
* [InnerProduct](#innerproduct)
* [Input](#input)
* [InstanceNorm](#instancenorm)
* [Interp](#interp)
* [LayerNorm](#layernorm)
* [Log](#log)
* [LRN](#lrn)
* [LSTM](#lstm)
* [MemoryData](#memorydata)
* [Mish](#mish)
* [MultiHeadAttention](#multiheadattention)
* [MVN](#mvn)
* [Noop](#noop)
* [Normalize](#normalize)
* [Packing](#packing)
* [Padding](#padding)
* [Permute](#permute)
* [PixelShuffle](#pixelshuffle)
* [Pooling](#pooling)
* [Pooling1D](#pooling1d)
* [Pooling3D](#pooling3d)
* [Power](#power)
* [PReLU](#prelu)
* [Quantize](#quantize)
* [Reduction](#reduction)
* [ReLU](#relu)
* [Reorg](#reorg)
* [Requantize](#requantize)
* [Reshape](#reshape)
* [RNN](#rnn)
* [Scale](#scale)
* [SELU](#selu)
* [ShuffleChannel](#shufflechannel)
* [Sigmoid](#sigmoid)
* [Slice](#slice)
* [Softmax](#softmax)
* [Softplus](#softplus)
* [Split](#split)
* [Swish](#swish)
* [TanH](#tanh)
* [Threshold](#threshold)
* [Tile](#tile)
* [UnaryOp](#unaryop)

# AbsVal
```
y = abs(x)
```

* one_blob_only
* support_inplace

# ArgMax
```
y = argmax(x, out_max_val, topk)
```

* one_blob_only

| param id  | name          | type  | default   | description       |
| --------- | ------------- | ----- | --------- | ----------------- |
| 0         | out_max_val   | int   | 0         |                   |
| 1         | topk          | int   | 1         |                   |

# BatchNorm
```
y = (x - mean) / sqrt(var + eps) * slope + bias
```

* one_blob_only
* support_inplace

| param id  | name          | type  | default   | description       |
| --------- | ------------- | ----- | --------- | ----------------- |
| 0         | channels      | int   | 0         |                   |
| 1         | eps           | float | 0.f       |                   |

| weight        | type  | shape                 |
| ------------- | ----- | --------------------- |
| slope_data    | float | [channels]            |
| mean_data     | float | [channels]            |
| var_data      | float | [channels]            |
| bias_data     | float | [channels]            |

# Bias
```
y = x + bias
```

* one_blob_only
* support_inplace

| param id  | name          | type  | default   | description       |
| --------- | ------------- | ----- | --------- | ----------------- |
| 0         | bias_data_size| int   | 0         |                   |

| weight        | type  | shape                 |
| ------------- | ----- | --------------------- |
| bias_data     | float | [channels]            |

# BinaryOp
 This operation is used for binary computation, and the calculation rule depends on the [broadcasting rule](https://github.com/Tencent/ncnn/wiki/binaryop-broadcasting).
```
C = binaryop(A, B)
```
if with_scalar = 1:
- one_blob_only
- support_inplace

| param id  | name          | type  | default   | description       |
| --------- | ------------- | ----- | --------- | ----------------- |
| 0         | op_type       | int   | 0         | Operation type as follows |
| 1         | with_scalar   | int   | 0         | with_scalar=0 B is a matrix, with_scalar=1 B is a scalar |
| 2         | b             | float | 0.f       | When B is a scalar, B = b |

Operation type:
- 0 = ADD
- 1 = SUB
- 2 = MUL
- 3 = DIV
- 4 = MAX
- 5 = MIN
- 6 = POW
- 7 = RSUB
- 8 = RDIV
- 9 = RPOW
- 10 = ATAN2
- 11 = RATAN2

# BNLL
```
y = log(1 + e^(-x)) , x > 0
y = log(1 + e^x),     x < 0
```

* one_blob_only
* support_inplace

# Cast
```
y = cast(x)
```

* one_blob_only
* support_packing

| param id  | name          | type  | default   | description       |
| --------- | ------------- | ----- | --------- | ----------------- |
| 0         | type_from     | int   | 0         |                   |
| 1         | type_to       | int   | 0         |                   |

Element type:
- 0 = auto
- 1 = float32
- 2 = float16
- 3 = int8
- 4 = bfloat16

<<<<<<< HEAD
# CeLU
```
y = max(0,x) + min(0,alpha*(exp(x/alpha)-1))
=======
# CELU
```
if x < 0    y = (exp(x / alpha) - 1.f) * alpha
else        y = x
>>>>>>> bcfec1da
```

* one_blob_only
* support_inplace

| param id  | name          | type  | default   | description       |
| --------- | ------------- | ----- | --------- | ----------------- |
<<<<<<< HEAD
| 0         | alpha   | float   | 0         |                   |
=======
| 0         | alpha         | float | 1.f       |                   |
>>>>>>> bcfec1da

# Clip
```
y = clamp(x, min, max)
```

* one_blob_only
* support_inplace

| param id  | name          | type  | default   | description       |
| --------- | ------------- | ----- | --------- | ----------------- |
| 0         | min           | float | -FLT_MAX  |                   |
| 1         | max           | float | FLT_MAX   |                   |

# Concat
```
y = concat(x0, x1, x2, ...) by axis
```

| param id  | name          | type  | default   | description       |
| --------- | ------------- | ----- | --------- | ----------------- |
| 0         | axis          | int   | 0         |                   |

# Convolution
```
x2 = pad(x, pads, pad_value)
x3 = conv(x2, weight, kernel, stride, dilation) + bias
y = activation(x3, act_type, act_params)
```

* one_blob_only

| param id  | name          | type  | default   | description       |
| --------- | ------------- | ----- | --------- | ----------------- |
| 0         | num_output    | int   | 0         |                   |
| 1         | kernel_w      | int   | 0         |                   |
| 2         | dilation_w    | int   | 1         |                   |
| 3         | stride_w      | int   | 1         |                   |
| 4         | pad_left      | int   | 0         |                   |
| 5         | bias_term     | int   | 0         |                   |
| 6         | weight_data_size| int | 0         |                   |
| 8         | int8_scale_term| int  | 0         |                   |
| 9         | activation_type| int  | 0         |                   |
| 10        | activation_params| array | [ ]    |                   |
| 11        | kernel_h      | int   | kernel_w  |                   |
| 12        | dilation_h    | int   | dilation_w |                  |
| 13        | stride_h      | int   | stride_w  |                   |
| 14        | pad_top       | int   | pad_left  |                   |
| 15        | pad_right     | int   | pad_left  |                   |
| 16        | pad_bottom    | int   | pad_top   |                   |
| 18        | pad_value     | float | 0.f       |                   |
| 19        | dynamic_weight| int   | 0         |                   |

| weight        | type  | shape                 |
| ------------- | ----- | --------------------- |
| weight_data   | float/fp16/int8 | [kernel_w, kernel_h, num_input, num_output] |
| bias_data     | float | [num_output]          |
| weight_data_int8_scales| float | [num_output] |
| bottom_blob_int8_scales| float | [1]          |
| top_blob_int8_scales| float | [1]             |

# Convolution1D
```
x2 = pad(x, pads, pad_value)
x3 = conv1d(x2, weight, kernel, stride, dilation) + bias
y = activation(x3, act_type, act_params)
```

* one_blob_only

| param id  | name          | type  | default   | description       |
| --------- | ------------- | ----- | --------- | ----------------- |
| 0         | num_output    | int   | 0         |                   |
| 1         | kernel_w      | int   | 0         |                   |
| 2         | dilation_w    | int   | 1         |                   |
| 3         | stride_w      | int   | 1         |                   |
| 4         | pad_left      | int   | 0         |                   |
| 5         | bias_term     | int   | 0         |                   |
| 6         | weight_data_size| int | 0         |                   |
| 9         | activation_type| int  | 0         |                   |
| 10        | activation_params| array | [ ]    |                   |
| 15        | pad_right     | int   | pad_left  |                   |
| 18        | pad_value     | float | 0.f       |                   |
| 19        | dynamic_weight| int   | 0         |                   |

| weight        | type  | shape                 |
| ------------- | ----- | --------------------- |
| weight_data   | float/fp16/int8 | [kernel_w, num_input, num_output] |
| bias_data     | float | [num_output]          |

# Convolution3D
```
x2 = pad(x, pads, pad_value)
x3 = conv3d(x2, weight, kernel, stride, dilation) + bias
y = activation(x3, act_type, act_params)
```

* one_blob_only

| param id  | name          | type  | default   | description       |
| --------- | ------------- | ----- | --------- | ----------------- |
| 0         | num_output    | int   | 0         |                   |
| 1         | kernel_w      | int   | 0         |                   |
| 2         | dilation_w    | int   | 1         |                   |
| 3         | stride_w      | int   | 1         |                   |
| 4         | pad_left      | int   | 0         |                   |
| 5         | bias_term     | int   | 0         |                   |
| 6         | weight_data_size| int | 0         |                   |
| 9         | activation_type| int  | 0         |                   |
| 10        | activation_params| array | [ ]    |                   |
| 11        | kernel_h      | int   | kernel_w  |                   |
| 12        | dilation_h    | int   | dilation_w |                  |
| 13        | stride_h      | int   | stride_w  |                   |
| 14        | pad_top       | int   | pad_left  |                   |
| 15        | pad_right     | int   | pad_left  |                   |
| 16        | pad_bottom    | int   | pad_top   |                   |
| 17        | pad_behind    | int   | pad_front |                   |
| 18        | pad_value     | float | 0.f       |                   |
| 21        | kernel_d      | int   | kernel_w  |                   |
| 22        | dilation_d    | int   | dilation_w |                  |
| 23        | stride_d      | int   | stride_w  |                   |
| 24        | pad_front     | int   | pad_left  |                   |

| weight        | type  | shape                 |
| ------------- | ----- | --------------------- |
| weight_data   | float/fp16/int8 | [kernel_w, kernel_h, kernel_d, num_input, num_output] |
| bias_data     | float | [num_output]          |

# ConvolutionDepthWise
```
x2 = pad(x, pads, pad_value)
x3 = conv(x2, weight, kernel, stride, dilation, group) + bias
y = activation(x3, act_type, act_params)
```

* one_blob_only

| param id  | name          | type  | default   | description       |
| --------- | ------------- | ----- | --------- | ----------------- |
| 0         | num_output    | int   | 0         |                   |
| 1         | kernel_w      | int   | 0         |                   |
| 2         | dilation_w    | int   | 1         |                   |
| 3         | stride_w      | int   | 1         |                   |
| 4         | pad_left      | int   | 0         |                   |
| 5         | bias_term     | int   | 0         |                   |
| 6         | weight_data_size| int | 0         |                   |
| 7         | group         | int   | 1         |                   |
| 8         | int8_scale_term| int  | 0         |                   |
| 9         | activation_type| int  | 0         |                   |
| 10        | activation_params| array | [ ]    |                   |
| 11        | kernel_h      | int   | kernel_w  |                   |
| 12        | dilation_h    | int   | dilation_w |                  |
| 13        | stride_h      | int   | stride_w  |                   |
| 14        | pad_top       | int   | pad_left  |                   |
| 15        | pad_right     | int   | pad_left  |                   |
| 16        | pad_bottom    | int   | pad_top   |                   |
| 18        | pad_value     | float | 0.f       |                   |
| 19        | dynamic_weight| int   | 0         |                   |

| weight        | type  | shape                 |
| ------------- | ----- | --------------------- |
| weight_data   | float/fp16/int8 | [kernel_w, kernel_h, num_input / group, num_output / group, group] |
| bias_data     | float | [num_output]          |
| weight_data_int8_scales| float | [group]      |
| bottom_blob_int8_scales| float | [1]          |
| top_blob_int8_scales| float | [1]             |

# ConvolutionDepthWise1D
```
x2 = pad(x, pads, pad_value)
x3 = conv1d(x2, weight, kernel, stride, dilation, group) + bias
y = activation(x3, act_type, act_params)
```

* one_blob_only

| param id  | name          | type  | default   | description       |
| --------- | ------------- | ----- | --------- | ----------------- |
| 0         | num_output    | int   | 0         |                   |
| 1         | kernel_w      | int   | 0         |                   |
| 2         | dilation_w    | int   | 1         |                   |
| 3         | stride_w      | int   | 1         |                   |
| 4         | pad_left      | int   | 0         |                   |
| 5         | bias_term     | int   | 0         |                   |
| 6         | weight_data_size| int | 0         |                   |
| 7         | group         | int   | 1         |                   |
| 9         | activation_type| int  | 0         |                   |
| 10        | activation_params| array | [ ]    |                   |
| 15        | pad_right     | int   | pad_left  |                   |
| 18        | pad_value     | float | 0.f       |                   |
| 19        | dynamic_weight| int   | 0         |                   |

| weight        | type  | shape                 |
| ------------- | ----- | --------------------- |
| weight_data   | float/fp16/int8 | [kernel_w, num_input / group, num_output / group, group] |
| bias_data     | float | [num_output]          |

# ConvolutionDepthWise3D
```
x2 = pad(x, pads, pad_value)
x3 = conv3d(x2, weight, kernel, stride, dilation, group) + bias
y = activation(x3, act_type, act_params)
```

* one_blob_only

| param id  | name          | type  | default   | description       |
| --------- | ------------- | ----- | --------- | ----------------- |
| 0         | num_output    | int   | 0         |                   |
| 1         | kernel_w      | int   | 0         |                   |
| 2         | dilation_w    | int   | 1         |                   |
| 3         | stride_w      | int   | 1         |                   |
| 4         | pad_left      | int   | 0         |                   |
| 5         | bias_term     | int   | 0         |                   |
| 6         | weight_data_size| int | 0         |                   |
| 7         | group         | int   | 1         |                   |
| 9         | activation_type| int  | 0         |                   |
| 10        | activation_params| array | [ ]    |                   |
| 11        | kernel_h      | int   | kernel_w  |                   |
| 12        | dilation_h    | int   | dilation_w |                  |
| 13        | stride_h      | int   | stride_w  |                   |
| 14        | pad_top       | int   | pad_left  |                   |
| 15        | pad_right     | int   | pad_left  |                   |
| 16        | pad_bottom    | int   | pad_top   |                   |
| 17        | pad_behind    | int   | pad_front |                   |
| 18        | pad_value     | float | 0.f       |                   |
| 21        | kernel_d      | int   | kernel_w  |                   |
| 22        | dilation_d    | int   | dilation_w |                  |
| 23        | stride_d      | int   | stride_w  |                   |
| 24        | pad_front     | int   | pad_left  |                   |

| weight        | type  | shape                 |
| ------------- | ----- | --------------------- |
| weight_data   | float/fp16/int8 | [kernel_w, kernel_h, kernel_d, num_input / group, num_output / group, group] |
| bias_data     | float | [num_output]          |

# CopyTo
```
self[offset] = src
```

* one_blob_only

| param id  | name          | type  | default   | description       |
| --------- | ------------- | ----- | --------- | ----------------- |
| 0         | woffset       | int   | 0         |                   |
| 1         | hoffset       | int   | 0         |                   |
| 13        | doffset       | int   | 0         |                   |
| 2         | coffset       | int   | 0         |                   |
| 9         | starts        | array | [ ]       |                   |
| 11        | axes          | array | [ ]       |                   |

# Crop
```
y = crop(x)
```

* one_blob_only

| param id  | name          | type  | default   | description       |
| --------- | ------------- | ----- | --------- | ----------------- |
| 0         | woffset       | int   | 0         |                   |
| 1         | hoffset       | int   | 0         |                   |
| 2         | coffset       | int   | 1         |                   |
| 3         | outw          | int   | 1         |                   |
| 4         | outh          | int   | 0         |                   |
| 5         | outc          | int   | 0         |                   |
| 6         | woffset2      | int   | 0         |                   |
| 7         | hoffset2      | int   | 1         |                   |
| 8         | coffset2      | int   | 0         |                   |
| 9         | starts        | array | [ ]       |                   |
| 10        | ends          | array | [ ]       |                   |
| 11        | axes          | array | [ ]       |                   |

# CumulativeSum

If axis < 0, we use axis = x.dims + axis

It implements https://pytorch.org/docs/stable/generated/torch.cumsum.html

* one_blob_only
* support_inplace

| param id  | name          | type  | default   | description       |
| --------- | ------------- | ----- | --------- | ----------------- |
| 0         | axis          | int   | 0         |                   |


# Deconvolution
```
x2 = deconv(x, weight, kernel, stride, dilation) + bias
x3 = depad(x2, pads, pad_value)
y = activation(x3, act_type, act_params)
```

* one_blob_only

| param id  | name          | type  | default   | description       |
| --------- | ------------- | ----- | --------- | ----------------- |
| 0         | num_output    | int   | 0         |                   |
| 1         | kernel_w      | int   | 0         |                   |
| 2         | dilation_w    | int   | 1         |                   |
| 3         | stride_w      | int   | 1         |                   |
| 4         | pad_left      | int   | 0         |                   |
| 5         | bias_term     | int   | 0         |                   |
| 6         | weight_data_size| int | 0         |                   |
| 9         | activation_type| int  | 0         |                   |
| 10        | activation_params| array | [ ]    |                   |
| 11        | kernel_h      | int   | kernel_w  |                   |
| 12        | dilation_h    | int   | dilation_w |                  |
| 13        | stride_h      | int   | stride_w  |                   |
| 14        | pad_top       | int   | pad_left  |                   |
| 15        | pad_right     | int   | pad_left  |                   |
| 16        | pad_bottom    | int   | pad_top   |                   |
| 18        | output_pad_right| int | 0         |                   |
| 19        | output_pad_bottom| int | output_pad_right |           |
| 20        | output_w      | int   | 0         |                   |
| 21        | output_h      | int   | output_w  |                   |

| weight        | type  | shape                 |
| ------------- | ----- | --------------------- |
| weight_data   | float/fp16 | [kernel_w, kernel_h, num_input, num_output] |
| bias_data     | float | [num_output]          |

# Deconvolution1D
```
x2 = deconv1d(x, weight, kernel, stride, dilation) + bias
x3 = depad(x2, pads, pad_value)
y = activation(x3, act_type, act_params)
```

* one_blob_only

| param id  | name          | type  | default   | description       |
| --------- | ------------- | ----- | --------- | ----------------- |
| 0         | num_output    | int   | 0         |                   |
| 1         | kernel_w      | int   | 0         |                   |
| 2         | dilation_w    | int   | 1         |                   |
| 3         | stride_w      | int   | 1         |                   |
| 4         | pad_left      | int   | 0         |                   |
| 5         | bias_term     | int   | 0         |                   |
| 6         | weight_data_size| int | 0         |                   |
| 9         | activation_type| int  | 0         |                   |
| 10        | activation_params| array | [ ]    |                   |
| 15        | pad_right     | int   | pad_left  |                   |
| 18        | output_pad_right| int | 0         |                   |
| 20        | output_w      | int   | 0         |                   |

| weight        | type  | shape                 |
| ------------- | ----- | --------------------- |
| weight_data   | float/fp16 | [kernel_w, num_input, num_output] |
| bias_data     | float | [num_output]          |

# Deconvolution3D
```
x2 = deconv3d(x, weight, kernel, stride, dilation) + bias
x3 = depad(x2, pads, pad_value)
y = activation(x3, act_type, act_params)
```

* one_blob_only

| param id  | name          | type  | default   | description       |
| --------- | ------------- | ----- | --------- | ----------------- |
| 0         | num_output    | int   | 0         |                   |
| 1         | kernel_w      | int   | 0         |                   |
| 2         | dilation_w    | int   | 1         |                   |
| 3         | stride_w      | int   | 1         |                   |
| 4         | pad_left      | int   | 0         |                   |
| 5         | bias_term     | int   | 0         |                   |
| 6         | weight_data_size| int | 0         |                   |
| 9         | activation_type| int  | 0         |                   |
| 10        | activation_params| array | [ ]    |                   |
| 11        | kernel_h      | int   | kernel_w  |                   |
| 12        | dilation_h    | int   | dilation_w |                  |
| 13        | stride_h      | int   | stride_w  |                   |
| 14        | pad_top       | int   | pad_left  |                   |
| 15        | pad_right     | int   | pad_left  |                   |
| 16        | pad_bottom    | int   | pad_top   |                   |
| 17        | pad_behind    | int   | pad_front |                   |
| 18        | output_pad_right| int | 0         |                   |
| 19        | output_pad_bottom| int | output_pad_right |           |
| 20        | output_pad_behind| int | output_pad_right |           |
| 21        | kernel_d      | int   | kernel_w  |                   |
| 22        | dilation_d    | int   | dilation_w |                  |
| 23        | stride_d      | int   | stride_w  |                   |
| 24        | pad_front     | int   | pad_left  |                   |
| 25        | output_w      | int   | 0         |                   |
| 26        | output_h      | int   | output_w  |                   |
| 27        | output_d      | int   | output_w  |                   |

| weight        | type  | shape                 |
| ------------- | ----- | --------------------- |
| weight_data   | float/fp16 | [kernel_w, kernel_h, kernel_d, num_input, num_output] |
| bias_data     | float | [num_output]          |

# DeconvolutionDepthWise
```
x2 = deconv(x, weight, kernel, stride, dilation, group) + bias
x3 = depad(x2, pads, pad_value)
y = activation(x3, act_type, act_params)
```

* one_blob_only

| param id  | name          | type  | default   | description       |
| --------- | ------------- | ----- | --------- | ----------------- |
| 0         | num_output    | int   | 0         |                   |
| 1         | kernel_w      | int   | 0         |                   |
| 2         | dilation_w    | int   | 1         |                   |
| 3         | stride_w      | int   | 1         |                   |
| 4         | pad_left      | int   | 0         |                   |
| 5         | bias_term     | int   | 0         |                   |
| 6         | weight_data_size| int | 0         |                   |
| 7         | group         | int   | 1         |                   |
| 9         | activation_type| int  | 0         |                   |
| 10        | activation_params| array | [ ]    |                   |
| 11        | kernel_h      | int   | kernel_w  |                   |
| 12        | dilation_h    | int   | dilation_w |                  |
| 13        | stride_h      | int   | stride_w  |                   |
| 14        | pad_top       | int   | pad_left  |                   |
| 15        | pad_right     | int   | pad_left  |                   |
| 16        | pad_bottom    | int   | pad_top   |                   |
| 18        | output_pad_right| int | 0         |                   |
| 19        | output_pad_bottom| int | output_pad_right |           |
| 20        | output_w      | int   | 0         |                   |
| 21        | output_h      | int   | output_w  |                   |

| weight        | type  | shape                 |
| ------------- | ----- | --------------------- |
| weight_data   | float/fp16 | [kernel_w, kernel_h, num_input / group, num_output / group, group] |
| bias_data     | float | [num_output]          |

# DeconvolutionDepthWise1D
```
x2 = deconv1d(x, weight, kernel, stride, dilation, group) + bias
x3 = depad(x2, pads, pad_value)
y = activation(x3, act_type, act_params)
```

* one_blob_only

| param id  | name          | type  | default   | description       |
| --------- | ------------- | ----- | --------- | ----------------- |
| 0         | num_output    | int   | 0         |                   |
| 1         | kernel_w      | int   | 0         |                   |
| 2         | dilation_w    | int   | 1         |                   |
| 3         | stride_w      | int   | 1         |                   |
| 4         | pad_left      | int   | 0         |                   |
| 5         | bias_term     | int   | 0         |                   |
| 6         | weight_data_size| int | 0         |                   |
| 7         | group         | int   | 1         |                   |
| 9         | activation_type| int  | 0         |                   |
| 10        | activation_params| array | [ ]    |                   |
| 15        | pad_right     | int   | pad_left  |                   |
| 18        | output_pad_right| int | 0         |                   |
| 20        | output_w      | int   | 0         |                   |

| weight        | type  | shape                 |
| ------------- | ----- | --------------------- |
| weight_data   | float/fp16 | [kernel_w, num_input / group, num_output / group, group] |
| bias_data     | float | [num_output]          |

# DeconvolutionDepthWise3D
```
x2 = deconv3d(x, weight, kernel, stride, dilation, group) + bias
x3 = depad(x2, pads, pad_value)
y = activation(x3, act_type, act_params)
```

* one_blob_only

| param id  | name          | type  | default   | description       |
| --------- | ------------- | ----- | --------- | ----------------- |
| 0         | num_output    | int   | 0         |                   |
| 1         | kernel_w      | int   | 0         |                   |
| 2         | dilation_w    | int   | 1         |                   |
| 3         | stride_w      | int   | 1         |                   |
| 4         | pad_left      | int   | 0         |                   |
| 5         | bias_term     | int   | 0         |                   |
| 6         | weight_data_size| int | 0         |                   |
| 7         | group         | int   | 1         |                   |
| 9         | activation_type| int  | 0         |                   |
| 10        | activation_params| array | [ ]    |                   |
| 11        | kernel_h      | int   | kernel_w  |                   |
| 12        | dilation_h    | int   | dilation_w |                  |
| 13        | stride_h      | int   | stride_w  |                   |
| 14        | pad_top       | int   | pad_left  |                   |
| 15        | pad_right     | int   | pad_left  |                   |
| 16        | pad_bottom    | int   | pad_top   |                   |
| 17        | pad_behind    | int   | pad_front |                   |
| 18        | output_pad_right| int | 0         |                   |
| 19        | output_pad_bottom| int | output_pad_right |           |
| 20        | output_pad_behind| int | output_pad_right |           |
| 21        | kernel_d      | int   | kernel_w  |                   |
| 22        | dilation_d    | int   | dilation_w |                  |
| 23        | stride_d      | int   | stride_w  |                   |
| 24        | pad_front     | int   | pad_left  |                   |
| 25        | output_w      | int   | 0         |                   |
| 26        | output_h      | int   | output_w  |                   |
| 27        | output_d      | int   | output_w  |                   |

| weight        | type  | shape                 |
| ------------- | ----- | --------------------- |
| weight_data   | float/fp16 | [kernel_w, kernel_h, kernel_d, num_input / group, num_output / group, group] |
| bias_data     | float | [num_output]          |

# DeformableConv2D
```
x2 = deformableconv2d(x, offset, mask, weight, kernel, stride, dilation) + bias
y = activation(x2, act_type, act_params)
```

| param id  | name          | type  | default   | description       |
| --------- | ------------- | ----- | --------- | ----------------- |
| 0         | num_output    | int   | 0         |                   |
| 1         | kernel_w      | int   | 0         |                   |
| 2         | dilation_w    | int   | 1         |                   |
| 3         | stride_w      | int   | 1         |                   |
| 4         | pad_left      | int   | 0         |                   |
| 5         | bias_term     | int   | 0         |                   |
| 6         | weight_data_size| int | 0         |                   |
| 9         | activation_type| int  | 0         |                   |
| 10        | activation_params| array | [ ]    |                   |
| 11        | kernel_h      | int   | kernel_w  |                   |
| 12        | dilation_h    | int   | dilation_w |                  |
| 13        | stride_h      | int   | stride_w  |                   |
| 14        | pad_top       | int   | pad_left  |                   |
| 15        | pad_right     | int   | pad_left  |                   |
| 16        | pad_bottom    | int   | pad_top   |                   |

| weight        | type  | shape                 |
| ------------- | ----- | --------------------- |
| weight_data   | float/fp16/int8 | [kernel_w, kernel_h, num_input, num_output] |
| bias_data     | float | [num_output]          |

# Dequantize
```
y = x * scale + bias
```

* one_blob_only
* support_inplace

| param id  | name          | type  | default   | description       |
| --------- | ------------- | ----- | --------- | ----------------- |
| 0         | scale_data_size| int  | 1         |                   |
| 1         | bias_data_size| int   | 0         |                   |

| weight        | type  | shape                 |
| ------------- | ----- | --------------------- |
| scale_data    | float | [scale_data_size]     |
| bias_data     | float | [bias_data_size]      |

# Diag
```
y = diag(x, diagonal)
```

* one_blob_only

| param id  | name          | type  | default   | description       |
| --------- | ------------- | ----- | --------- | ----------------- |
| 0         | diagonal      | int   | 0         |                   |

# Dropout
```
y = x * scale
```

* one_blob_only

| param id  | name          | type  | default   | description       |
| --------- | ------------- | ----- | --------- | ----------------- |
| 0         | scale         | float | 1.f       |                   |

# Eltwise
```
y = elementwise_op(x0, x1, ...)
```

| param id  | name          | type  | default   | description       |
| --------- | ------------- | ----- | --------- | ----------------- |
| 0         | op_type       | int   | 0         |                   |
| 1         | coeffs        | array | [ ]       |                   |

Operation type:
- 0 = PROD
- 1 = SUM
- 2 = MAX

# ELU
```
if x < 0    y = (exp(x) - 1) * alpha
else        y = x
```

* one_blob_only
* support_inplace

| param id  | name          | type  | default   | description       |
| --------- | ------------- | ----- | --------- | ----------------- |
| 0         | alpha         | float | 0.1f      |                   |

# Exp
```
if base == -1   y = exp(shift + x * scale)
else            y = pow(base, (shift + x * scale))
```

* one_blob_only
* support_inplace

| param id  | name          | type  | default   | description       |
| --------- | ------------- | ----- | --------- | ----------------- |
| 0         | base          | float | -1.f      |                   |
| 1         | scale         | float | 1.f       |                   |
| 2         | shift         | float | 0.f       |                   |

# Flatten
Reshape blob to 1 dimension

* one_blob_only

# GELU
```
if fast_gelu == 1   y = 0.5 * x * (1 + tanh(0.79788452 * (x + 0.044715 * x * x * x)));
else                y = 0.5 * x * erfc(-0.70710678 * x)
```

* one_blob_only
* support_inplace

| param id  | name          | type  | default   | description       |
| --------- | ------------- | ----- | --------- | ----------------- |
| 0         | fast_gelu     | int   | 0         | use approximation |

# GLU

If axis < 0, we use axis = x.dims + axis

GLU(a,b)=a⊗σ(b)

where a is the first half of the input matrix and b is the second half.

axis specifies the dimension to split the input

* one_blob_only

| param id  | name          | type  | default   | description       |
| --------- | ------------- | ----- | --------- | ----------------- |
| 0         | axis          | int   | 0         |                   |

# Gemm
```
a = transA ? transpose(x0) : x0
b = transb ? transpose(x1) : x1
c = x2
y = (gemm(a, b) + c * beta) * alpha
```

| param id  | name          | type  | default   | description       |
| --------- | ------------- | ----- | --------- | ----------------- |
| 0         | alpha         | float | 1.f       |                   |
| 1         | beta          | float | 1.f       |                   |
| 2         | transA        | int   | 0         |                   |
| 3         | transb        | int   | 0         |                   |
| 4         | constantA     | int   | 0         |                   |
| 5         | constantB     | int   | 0         |                   |
| 6         | constantC     | int   | 0         |                   |
| 7         | constantM     | int   | 0         |                   |
| 8         | constantN     | int   | 0         |                   |
| 9         | constantK     | int   | 0         |                   |
| 10        | constant_broadcast_type_C | int | 0 |                 |
| 11        | output_N1M    | int   | 0         |                   |
| 12        | output_elempack | int | 0         |                   |
| 13        | output_elemtype | int | 0         |                   |
| 14        | output_transpose | int| 0         |                   |
| 20        | constant_TILE_M | int | 0         |                   |
| 21        | constant_TILE_N | int | 0         |                   |
| 22        | constant_TILE_K | int | 0         |                   |

| weight        | type  | shape                 |
| ------------- | ----- | --------------------- |
| A_data        | float | [M, K] or [K, M]      |
| B_data        | float | [N, K] or [K, N]      |
| C_data        | float | [1], [M] or [N] or [1, M] or [N,1] or [N, M] |

# GridSample
```
Given an input and a flow-field grid, computes the output using input values and pixel locations from grid.

For each output location output[:, h2, w2], the size-2 vector grid[h2, w2, 2] specifies input pixel[:, h1, w1] locations x and y, 
which are used to interpolate the output value output[:, h2, w2]

This function is often used in conjunction with affine_grid() to build Spatial Transformer Networks .
```

| param id  | name          | type  | default   | description       |
| --------- | ------------- | ----- | --------- | ----------------- |
| 0         | sample_type   | int   | 1         |                   |
| 1         | padding_mode  | int   | 1         |                   |
| 2         | align_corner  | int   | 0         |                   |


Sample type:
- 1 = Nearest
- 2 = Bilinear
- 3 = Bicubic

Padding mode:
- 1 = zeros
- 2 = border
- 3 = reflection


# GroupNorm
```
split x along channel axis into group x0, x1 ...
l2 normalize for each group x0, x1 ...
y = x * gamma + beta
```

* one_blob_only
* support_inplace

| param id  | name          | type  | default   | description       |
| --------- | ------------- | ----- | --------- | ----------------- |
| 0         | group         | int   | 1         |                   |
| 1         | channels      | int   | 0         |                   |
| 2         | eps           | float | 0.001f    | x = x / sqrt(var + eps) |
| 3         | affine        | int   | 1         |                   |

| weight        | type  | shape                 |
| ------------- | ----- | --------------------- |
| gamma_data    | float | [channels]            |
| beta_data     | float | [channels]            |

# GRU
Apply a single-layer GRU to a feature sequence of `T` timesteps. The input blob shape is `[w=input_size, h=T]` and the output blob shape is `[w=num_output, h=T]`.

```
y = gru(x)
y0, hidden y1 = gru(x0, hidden x1)
```

* one_blob_only if bidirectional

| param id  | name          | type  | default   | description       |
| --------- | ------------- | ----- | --------- | ----------------- |
| 0         | num_output    | int   | 0         | hidden size of output |
| 1         | weight_data_size| int | 0         | total size of weight matrix |
| 2         | direction     | int   | 0         | 0=forward, 1=reverse, 2=bidirectional |

| weight        | type  | shape                 |
| ------------- | ----- | --------------------- |
| weight_xc_data| float/fp16/int8 | [input_size, num_output * 3, num_directions] |
| bias_c_data   | float/fp16/int8 | [num_output, 4, num_directions] |
| weight_hc_data| float/fp16/int8 | [num_output, num_output * 3, num_directions] |

Direction flag:
- 0 = forward only
- 1 = reverse only
- 2 = bidirectional

# HardSigmoid
```
y = clamp(x * alpha + beta, 0, 1)
```

* one_blob_only
* support_inplace

| param id  | name          | type  | default   | description       |
| --------- | ------------- | ----- | --------- | ----------------- |
| 0         | alpha         | float | 0.2f      |                   |
| 1         | beta          | float | 0.5f      |                   |

# HardSwish
```
y = x * clamp(x * alpha + beta, 0, 1)
```

* one_blob_only
* support_inplace

| param id  | name          | type  | default   | description       |
| --------- | ------------- | ----- | --------- | ----------------- |
| 0         | alpha         | float | 0.2f      |                   |
| 1         | beta          | float | 0.5f      |                   |

# InnerProduct
```
x2 = innerproduct(x, weight) + bias
y = activation(x2, act_type, act_params)
```

* one_blob_only

| param id  | name          | type  | default   | description       |
| --------- | ------------- | ----- | --------- | ----------------- |
| 0         | num_output    | int   | 0         |                   |
| 1         | bias_term     | int   | 0         |                   |
| 2         | weight_data_size| int | 0         |                   |
| 8         | int8_scale_term| int  | 0         |                   |
| 9         | activation_type| int  | 0         |                   |
| 10        | activation_params| array | [ ]    |                   |

| weight        | type  | shape                 |
| ------------- | ----- | --------------------- |
| weight_data   | float/fp16/int8 | [num_input, num_output] |
| bias_data     | float | [num_output]          |
| weight_data_int8_scales| float | [num_output] |
| bottom_blob_int8_scales| float | [1]          |

# Input
```
y = input
```

* support_inplace

| param id  | name          | type  | default   | description       |
| --------- | ------------- | ----- | --------- | ----------------- |
| 0         | w             | int   | 0         |                   |
| 1         | h             | int   | 0         |                   |
| 11        | d             | int   | 0         |                   |
| 2         | c             | int   | 0         |                   |

# InstanceNorm
```
split x along channel axis into instance x0, x1 ...
l2 normalize for each channel instance x0, x1 ...
y = x * gamma + beta
```

* one_blob_only
* support_inplace

| param id  | name          | type  | default   | description       |
| --------- | ------------- | ----- | --------- | ----------------- |
| 0         | channels      | int   | 0         |                   |
| 1         | eps           | float | 0.001f    | x = x / sqrt(var + eps) |
| 2         | affine        | int   | 1         |                   |

| weight        | type  | shape                 |
| ------------- | ----- | --------------------- |
| gamma_data    | float | [channels]            |
| beta_data     | float | [channels]            |

# Interp
```
if dynamic_target_size == 0     y = resize(x) by fixed size or scale
else                            y = resize(x0, size(x1))
```

* one_blob_only if dynamic_target_size == 0

| param id  | name          | type  | default   | description       |
| --------- | ------------- | ----- | --------- | ----------------- |
| 0         | resize_type   | int   | 0         |                   |
| 1         | height_scale  | float | 1.f       |                   |
| 2         | width_scale   | float | 1.f       |                   |
| 3         | output_height | int   | 0         |                   |
| 4         | output_width  | int   | 0         |                   |
| 5         | dynamic_target_size| int | 0      |                   |
| 6         | align_corner  | int   | 0         |                   |

Resize type:
- 1 = Nearest
- 2 = Bilinear
- 3 = Bicubic

# LayerNorm
```
split x along outmost axis into part x0, x1 ...
l2 normalize for each part x0, x1 ...
y = x * gamma + beta by elementwise
```

* one_blob_only
* support_inplace

| param id  | name          | type  | default   | description       |
| --------- | ------------- | ----- | --------- | ----------------- |
| 0         | affine_size   | int   | 0         |                   |
| 1         | eps           | float | 0.001f    | x = x / sqrt(var + eps) |
| 2         | affine        | int   | 1         |                   |

| weight        | type  | shape                 |
| ------------- | ----- | --------------------- |
| gamma_data    | float | [affine_size]         |
| beta_data     | float | [affine_size]         |

# Log
```
if base == -1   y = log(shift + x * scale)
else            y = log(shift + x * scale) / log(base)
```

* one_blob_only
* support_inplace

| param id  | name          | type  | default   | description       |
| --------- | ------------- | ----- | --------- | ----------------- |
| 0         | base          | float | -1.f      |                   |
| 1         | scale         | float | 1.f       |                   |
| 2         | shift         | float | 0.f       |                   |

# LRN
```
if region_type == ACROSS_CHANNELS   square_sum = sum of channel window of local_size
if region_type == WITHIN_CHANNEL    square_sum = sum of spatial window of local_size
y = x * pow(bias + alpha * square_sum / (local_size * local_size), -beta)
```

* one_blob_only
* support_inplace

| param id  | name          | type  | default   | description       |
| --------- | ------------- | ----- | --------- | ----------------- |
| 0         | region_type   | int   | 0         |                   |
| 1         | local_size    | int   | 5         |                   |
| 2         | alpha         | float | 1.f       |                   |
| 3         | beta          | float | 0.75f     |                   |
| 4         | bias          | float | 1.f       |                   |

Region type:
- 0 = ACROSS_CHANNELS
- 1 = WITHIN_CHANNEL

# LSTM
Apply a single-layer LSTM to a feature sequence of `T` timesteps. The input blob shape is `[w=input_size, h=T]` and the output blob shape is `[w=num_output, h=T]`.

```
y = lstm(x)
y0, hidden y1, cell y2 = lstm(x0, hidden x1, cell x2)
```

* one_blob_only if bidirectional

| param id  | name          | type  | default   | description       |
| --------- | ------------- | ----- | --------- | ----------------- |
| 0         | num_output    | int   | 0         | output size of output |
| 1         | weight_data_size| int | 0         | total size of IFOG weight matrix |
| 2         | direction     | int   | 0         | 0=forward, 1=reverse, 2=bidirectional |
| 3         | hidden_size   | int   | num_output| hidden size       |

| weight        | type  | shape                 |
| ------------- | ----- | --------------------- |
| weight_xc_data| float/fp16/int8 | [input_size, hidden_size * 4, num_directions] |
| bias_c_data   | float/fp16/int8 | [hidden_size, 4, num_directions] |
| weight_hc_data| float/fp16/int8 | [num_output, hidden_size * 4, num_directions] |
| weight_hr_data| float/fp16/int8 | [hidden_size, num_output, num_directions] |

Direction flag:
- 0 = forward only
- 1 = reverse only
- 2 = bidirectional

# MemoryData
```
y = data
```

| param id  | name          | type  | default   | description       |
| --------- | ------------- | ----- | --------- | ----------------- |
| 0         | w             | int   | 0         |                   |
| 1         | h             | int   | 0         |                   |
| 11        | d             | int   | 0         |                   |
| 2         | c             | int   | 0         |                   |

| weight        | type  | shape                 |
| ------------- | ----- | --------------------- |
| data          | float | [w, h, d, c]          |

# Mish
```
y = x * tanh(log(exp(x) + 1))
```

* one_blob_only
* support_inplace

# MultiHeadAttention
```
split q k v into num_head part q0, k0, v0, q1, k1, v1 ...
for each num_head part
    xq = affine(q) / (embed_dim / num_head)
    xk = affine(k)
    xv = affine(v)
    xqk = xq * xk
    xqk = xqk + attn_mask if attn_mask exists
    softmax_inplace(xqk)
    xqkv = xqk * xv
    merge xqkv to out
y = affine(out)
```

| param id  | name          | type  | default   | description       |
| --------- | ------------- | ----- | --------- | ----------------- |
| 0         | embed_dim     | int   | 0         |                   |
| 1         | num_heads     | int   | 1         |                   |
| 2         | weight_data_size| int | 0         |                   |
| 3         | kdim          | int   | embed_dim |                   |
| 4         | vdim          | int   | embed_dim |                   |
| 5         | attn_mask     | int   | 0         |                   |

| weight        | type  | shape                 |
| ------------- | ----- | --------------------- |
| q_weight_data | float/fp16/int8 | [weight_data_size] |
| q_bias_data   | float | [embed_dim]           |
| k_weight_data | float/fp16/int8 | [embed_dim * kdim] |
| k_bias_data   | float | [embed_dim]           |
| v_weight_data | float/fp16/int8 | [embed_dim * vdim] |
| v_bias_data   | float | [embed_dim]           |
| out_weight_data| float/fp16/int8 | [weight_data_size] |
| out_bias_data | float | [embed_dim]           |

# MVN
```
if normalize_variance == 1 && across_channels == 1      y = (x - mean) / (sqrt(var) + eps) of whole blob
if normalize_variance == 1 && across_channels == 0      y = (x - mean) / (sqrt(var) + eps) of each channel
if normalize_variance == 0 && across_channels == 1      y = x - mean of whole blob
if normalize_variance == 0 && across_channels == 0      y = x - mean of each channel
```

* one_blob_only

| param id  | name          | type  | default   | description       |
| --------- | ------------- | ----- | --------- | ----------------- |
| 0         | normalize_variance| int | 0       |                   |
| 1         | across_channels| int  | 0         |                   |
| 2         | eps           | float | 0.0001f   | x = x / (sqrt(var) + eps) |

# Noop
```
y = x
```

# Normalize
```
if across_spatial == 1 && across_channel == 1      x2 = normalize(x) of whole blob
if across_spatial == 1 && across_channel == 0      x2 = normalize(x) of each channel
if across_spatial == 0 && across_channel == 1      x2 = normalize(x) of each position
y = x2 * scale
```

* one_blob_only
* support_inplace

| param id  | name          | type  | default   | description       |
| --------- | ------------- | ----- | --------- | ----------------- |
| 0         | across_spatial| int   | 0         |                   |
| 1         | channel_shared| int   | 0         |                   |
| 2         | eps           | float | 0.0001f   | see eps mode      |
| 3         | scale_data_size| int  | 0         |                   |
| 4         | across_channel| int   | 0         |                   |
| 9         | eps_mode      | int   | 0         |                   |

| weight        | type  | shape                 |
| ------------- | ----- | --------------------- |
| scale_data    | float | [scale_data_size]     |

Eps Mode:
- 0 = caffe/mxnet   x = x / sqrt(var + eps)
- 1 = pytorch       x = x / max(sqrt(var), eps)
- 2 = tensorflow    x = x / sqrt(max(var, eps))

# Packing
```
y = wrap_packing(x)
```

* one_blob_only

| param id  | name          | type  | default   | description       |
| --------- | ------------- | ----- | --------- | ----------------- |
| 0         | out_elempack  | int   | 1         |                   |
| 1         | use_padding   | int   | 0         |                   |
| 2         | cast_type_from| int   | 0         |                   |
| 3         | cast_type_to  | int   | 0         |                   |
| 4         | storage_type_from| int | 0        |                   |
| 5         | storage_type_to| int  | 0         |                   |

# Padding
```
y = pad(x, pads)
```

| param id  | name          | type | default   | description       |
| --------- | ------------- | ---- | --------- | ----------------- |
| 0         | top           | int  | 0         |                   |
| 1         | bottom        | int  | 0         |                   |
| 2         | left          | int  | 0         |                   |
| 3         | right         | int  | 0         |                   |
| 4         | type          | int  | 0         |                   |
| 5         | value         | float | 0         |                   |
| 6         | per_channel_pad_data_size| int | 0 |                 |
| 7         | front         | int  | stride_w  |                   |
| 8         | behind        | int  | pad_left  |                   |

| weight        | type  | shape                 |
| ------------- | ----- | --------------------- |
| per_channel_pad_data| float | [per_channel_pad_data_size] |

Padding type:
- 0 = CONSTANT
- 1 = REPLICATE
- 2 = REFLECT

# Permute
```
y = reorder(x)
```

| param id  | name          | type | default   | description       |
| --------- | ------------- | ---- | --------- | ----------------- |
| 0         | order_type    | int  | 0         |                   |

Order Type:
- 0 = WH WHC WHDC
- 1 = HW HWC HWDC
- 2 = WCH WDHC
- 3 = CWH DWHC
- 4 = HCW HDWC
- 5 = CHW DHWC
- 6 = WHCD
- 7 = HWCD
- 8 = WCHD
- 9 = CWHD
- 10 = HCWD
- 11 = CHWD
- 12 = WDCH
- 13 = DWCH
- 14 = WCDH
- 15 = CWDH
- 16 = DCWH
- 17 = CDWH
- 18 = HDCW
- 19 = DHCW
- 20 = HCDW
- 21 = CHDW
- 22 = DCHW
- 23 = CDHW

# PixelShuffle
```
if mode == 0    y = depth_to_space(x) where x channel order is sw-sh-outc
if mode == 1    y = depth_to_space(x) where x channel order is outc-sw-sh
```

* one_blob_only

| param id  | name          | type | default   | description       |
| --------- | ------------- | ---- | --------- | ----------------- |
| 0         | upscale_factor| int  | 1         |                   |
| 1         | mode          | int  | 0         |                   |

# Pooling
```
x2 = pad(x, pads)
x3 = pooling(x2, kernel, stride)
```

| param id  | name          | type | default   | description       |
| --------- | --------------| ---- | --------- | ----------------- |
| 0         | pooling_type  | int  | 0         |                   |
| 1         | kernel_w      | int  | 0         |                   |
| 2         | stride_w      | int  | 1         |                   |
| 3         | pad_left      | int  | 0         |                   |
| 4         | global_pooling| int  | 0         |                   |
| 5         | pad_mode      | int  | 0         |                   |
| 6         | avgpool_count_include_pad| int | 0 |                 |
| 7         | adaptive_pooling| int | 0        |                   |
| 8         | out_w         | int  | 0         |                   |
| 11        | kernel_h      | int  | kernel_w  |                   |
| 12        | stride_h      | int  | stride_w  |                   |
| 13        | pad_top       | int  | pad_left  |                   |
| 14        | pad_right     | int  | pad_left  |                   |
| 15        | pad_bottom    | int  | pad_top   |                   |
| 18        | out_h         | int  | out_w     |                   |

Pooling type:
- 0 = MAX
- 1 = AVG

Pad mode:
- 0 = full padding
- 1 = valid padding
- 2 = tensorflow padding=SAME or onnx padding=SAME_UPPER
- 3 = onnx padding=SAME_LOWER

# Pooling1D
```
x2 = pad(x, pads)
x3 = pooling1d(x2, kernel, stride)
```

| param id  | name          | type | default   | description       |
| --------- | --------------| ---- | --------- | ----------------- |
| 0         | pooling_type  | int  | 0         |                   |
| 1         | kernel_w      | int  | 0         |                   |
| 2         | stride_w      | int  | 1         |                   |
| 3         | pad_left      | int  | 0         |                   |
| 4         | global_pooling| int  | 0         |                   |
| 5         | pad_mode      | int  | 0         |                   |
| 6         | avgpool_count_include_pad| int | 0 |                 |
| 7         | adaptive_pooling| int | 0        |                   |
| 8         | out_w         | int  | 0         |                   |
| 14        | pad_right     | int  | pad_left  |                   |

Pooling type:
- 0 = MAX
- 1 = AVG

Pad mode:
- 0 = full padding
- 1 = valid padding
- 2 = tensorflow padding=SAME or onnx padding=SAME_UPPER
- 3 = onnx padding=SAME_LOWER

# Pooling3D
```
x2 = pad(x, pads)
x3 = pooling3d(x2, kernel, stride)
```

| param id  | name          | type | default   | description       |
| --------- | --------------| ---- | --------- | ----------------- |
| 0         | pooling_type  | int  | 0         |                   |
| 1         | kernel_w      | int  | 0         |                   |
| 2         | stride_w      | int  | 1         |                   |
| 3         | pad_left      | int  | 0         |                   |
| 4         | global_pooling| int  | 0         |                   |
| 5         | pad_mode      | int  | 0         |                   |
| 6         | avgpool_count_include_pad| int | 0 |                 |
| 7         | adaptive_pooling| int | 0        |                   |
| 8         | out_w         | int  | 0         |                   |
| 11        | kernel_h      | int  | kernel_w  |                   |
| 12        | stride_h      | int  | stride_w  |                   |
| 13        | pad_top       | int  | pad_left  |                   |
| 14        | pad_right     | int  | pad_left  |                   |
| 15        | pad_bottom    | int  | pad_top   |                   |
| 16        | pad_behind    | int  | pad_front |                   |
| 18        | out_h         | int  | out_w     |                   |
| 21        | kernel_d      | int  | kernel_w  |                   |
| 22        | stride_d      | int  | stride_w  |                   |
| 23        | pad_front     | int  | pad_left  |                   |
| 28        | out_d         | int  | out_w     |                   |

Pooling type:
- 0 = MAX
- 1 = AVG

Pad mode:
- 0 = full padding
- 1 = valid padding
- 2 = tensorflow padding=SAME or onnx padding=SAME_UPPER
- 3 = onnx padding=SAME_LOWER

# Power
```
y = pow((shift + x * scale), power)
```

* one_blob_only
* support_inplace

| param id  | name          | type  | default   | description       |
| --------- | ------------- | ----- | --------- | ----------------- |
| 0         | power         | float | 1.f       |                   |
| 1         | scale         | float | 1.f       |                   |
| 2         | shift         | float | 0.f       |                   |

# PReLU
```
if x < 0    y = x * slope
else        y = x
```

* one_blob_only
* support_inplace

| param id  | name          | type  | default   | description       |
| --------- | ------------- | ----- | --------- | ----------------- |
| 0         | num_slope     | int   | 0         |                   |

| weight        | type  | shape                 |
| ------------- | ----- | --------------------- |
| slope_data    | float | [num_slope]           |

# Quantize
```
y = float2int8(x * scale)
```

* one_blob_only

| param id  | name          | type  | default   | description       |
| --------- | ------------- | ----- | --------- | ----------------- |
| 0         | scale_data_size| int  | 1         |                   |

| weight        | type  | shape                 |
| ------------- | ----- | --------------------- |
| scale_data    | float | [scale_data_size]     |

# Reduction
```
y = reduce_op(x * coeff)
```

* one_blob_only

| param id  | name          | type  | default   | description       |
| --------- | ------------- | ----- | --------- | ----------------- |
| 0         | operation     | int   | 0         |                   |
| 1         | reduce_all    | int   | 1         |                   |
| 2         | coeff         | float | 1.f       |                   |
| 3         | axes          | array | [ ]       |                   |
| 4         | keepdims      | int   | 0         |                   |

Operation type:
- 0 = SUM
- 1 = ASUM
- 2 = SUMSQ
- 3 = MEAN
- 4 = MAX
- 5 = MIN
- 6 = PROD
- 7 = L1
- 8 = L2
- 9 = LogSum
- 10 = LogSumExp

# ReLU
```
if x < 0    y = x * slope
else        y = x
```

* one_blob_only
* support_inplace

| param id  | name          | type  | default   | description       |
| --------- | ------------- | ----- | --------- | ----------------- |
| 0         | slope         | float | 0.f       |                   |

# Reorg
```
if mode == 0    y = space_to_depth(x) where x channel order is sw-sh-outc
if mode == 1    y = space_to_depth(x) where x channel order is outc-sw-sh
```

* one_blob_only

| param id  | name          | type | default   | description       |
| --------- | ------------- | ---- | --------- | ----------------- |
| 0         | stride        | int  | 1         |                   |
| 1         | mode          | int  | 0         |                   |

# Requantize
```
x2 = x * scale_in + bias
x3 = activation(x2)
y = float2int8(x3 * scale_out)
```

* one_blob_only

| param id  | name          | type  | default   | description       |
| --------- | ------------- | ----- | --------- | ----------------- |
| 0         | scale_in_data_size| int | 1       |                   |
| 1         | scale_out_data_size| int | 1      |                   |
| 2         | bias_data_size| int   | 0         |                   |
| 3         | activation_type| int  | 0         |                   |
| 4         | activation_params| int | [ ]      |                   |

| weight        | type  | shape                 |
| ------------- | ----- | --------------------- |
| scale_in_data | float | [scale_in_data_size]  |
| scale_out_data| float | [scale_out_data_size] |
| bias_data     | float | [bias_data_size]      |

# Reshape
```
if permute == 1     y = hwc2chw(reshape(chw2hwc(x)))
else                y = reshape(x)
```

* one_blob_only

| param id  | name          | type  | default   | description       |
| --------- | ------------- | ----- | --------- | ----------------- |
| 0         | w             | int   | -233      |                   |
| 1         | h             | int   | -233      |                   |
| 11        | d             | int   | -233      |                   |
| 2         | c             | int   | -233      |                   |
| 3         | permute       | int   | 0         |                   |

Reshape flag:
- 0 = copy from bottom
- -1 = remaining
- -233 = drop this dim(default)

# RNN
Apply a single-layer RNN to a feature sequence of `T` timesteps. The input blob shape is `[w=input_size, h=T]` and the output blob shape is `[w=num_output, h=T]`.

```
y = rnn(x)
y0, hidden y1 = rnn(x0, hidden x1)
```

* one_blob_only if bidirectional

| param id  | name          | type  | default   | description       |
| --------- | ------------- | ----- | --------- | ----------------- |
| 0         | num_output    | int   | 0         | hidden size of output |
| 1         | weight_data_size| int | 0         | total size of weight matrix |
| 2         | direction     | int   | 0         | 0=forward, 1=reverse, 2=bidirectional |

| weight        | type  | shape                 |
| ------------- | ----- | --------------------- |
| weight_xc_data| float/fp16/int8 | [input_size, num_output, num_directions] |
| bias_c_data   | float/fp16/int8 | [num_output, 1, num_directions] |
| weight_hc_data| float/fp16/int8 | [num_output, num_output, num_directions] |

Direction flag:
- 0 = forward only
- 1 = reverse only
- 2 = bidirectional

# Scale
```
if scale_data_size == -233  y = x0 * x1
else                        y = x * scale + bias
```

* one_blob_only if scale_data_size != -233
* support_inplace

| param id  | name          | type  | default   | description       |
| --------- | ------------- | ----- | --------- | ----------------- |
| 0         | scale_data_size| int  | 0         |                   |
| 1         | bias_term     | int   | 0         |                   |

| weight        | type  | shape                 |
| ------------- | ----- | --------------------- |
| scale_data    | float | [scale_data_size]     |
| bias_data     | float | [scale_data_size]     |

# SELU
```
if x < 0    y = (exp(x) - 1.f) * alpha * lambda
else        y = x * lambda
```

* one_blob_only
* support_inplace

| param id  | name          | type  | default   | description       |
| --------- | ------------- | ----- | --------- | ----------------- |
| 0         | alpha         | float | 1.67326324f|                  |
| 1         | lambda        | float | 1.050700987f|                 |

# ShuffleChannel
```
if reverse == 0     y = shufflechannel(x) by group
if reverse == 1     y = shufflechannel(x) by channel / group
```

* one_blob_only

| param id  | name          | type | default   | description       |
| --------- | ------------- | ---- | --------- | ----------------- |
| 0         | group         | int  | 1         |                   |
| 1         | reverse       | int  | 0         |                   |

# Sigmoid
```
y = 1 / (1 + exp(-x))
```

* one_blob_only
* support_inplace

# Slice
```
split x along axis into slices, each part slice size is based on slices array
```

| param id  | name          | type  | default   | description       |
| --------- | ------------- | ----- | --------- | ----------------- |
| 0         | slices        | array | [ ]       |                   |
| 1         | axis          | int   | 0         |                   |

# Softmax
```
softmax(x, axis)
```

* one_blob_only
* support_inplace

| param id  | name          | type  | default   | description       |
| --------- | ------------- | ----- | --------- | ----------------- |
| 0         | axis          | int   | 0         |                   |
| 1         | fixbug0       | int   | 0         | hack for bug fix, should be 1 |

# Softplus
```
y = log(exp(x) + 1)
```

* one_blob_only
* support_inplace

# Split
```
y0, y1 ... = x
```

# Swish
```
y = x / (1 + exp(-x))
```

* one_blob_only
* support_inplace

# TanH
```
y = tanh(x)
```

* one_blob_only
* support_inplace

# Threshold
```
if x > threshold    y = 1
else                y = 0
```

* one_blob_only
* support_inplace

| param id  | name          | type  | default   | description       |
| --------- | ------------- | ----- | --------- | ----------------- |
| 0         | threshold     | float | 0.f       |                   |

# Tile
```
y = repeat tiles along axis for x
```

* one_blob_only

| param id  | name          | type  | default   | description       |
| --------- | ------------- | ----- | --------- | ----------------- |
| 0         | axis          | int   | 0         |                   |
| 1         | tiles         | int   | 1         |                   |
| 2         | repeats       | array | [ ]       |                   |

# UnaryOp
```
y = unaryop(x)
```

- one_blob_only
- support_inplace

| param id  | name          | type  | default   | description       |
| --------- | ------------- | ----- | --------- | ----------------- |
| 0         | op_type       | int   | 0         | Operation type as follows |

Operation type:
- 0 = ABS
- 1 = NEG
- 2 = FLOOR
- 3 = CEIL
- 4 = SQUARE
- 5 = SQRT
- 6 = RSQ
- 7 = EXP
- 8 = LOG
- 9 = SIN
- 10 = COS
- 11 = TAN
- 12 = ASIN
- 13 = ACOS
- 14 = ATAN
- 15 = RECIPROCAL
- 16 = TANH
- 17 = LOG10
- 18 = ROUND
- 19 = TRUNC<|MERGE_RESOLUTION|>--- conflicted
+++ resolved
@@ -198,28 +198,18 @@
 - 3 = int8
 - 4 = bfloat16
 
-<<<<<<< HEAD
-# CeLU
-```
-y = max(0,x) + min(0,alpha*(exp(x/alpha)-1))
-=======
 # CELU
 ```
 if x < 0    y = (exp(x / alpha) - 1.f) * alpha
 else        y = x
->>>>>>> bcfec1da
-```
-
-* one_blob_only
-* support_inplace
-
-| param id  | name          | type  | default   | description       |
-| --------- | ------------- | ----- | --------- | ----------------- |
-<<<<<<< HEAD
-| 0         | alpha   | float   | 0         |                   |
-=======
+```
+
+* one_blob_only
+* support_inplace
+
+| param id  | name          | type  | default   | description       |
+| --------- | ------------- | ----- | --------- | ----------------- |
 | 0         | alpha         | float | 1.f       |                   |
->>>>>>> bcfec1da
 
 # Clip
 ```
