# ncnn GLSL 扩展

## 理由
不同的 GPU 支持不同的功能，有的支持 fp16 作为缓冲存储类型，有的支持 fp16 作为操作数变量，有的老 GPU 只支持 fp32。

当 GPU 支持 `VK_KHR_16bit_storage` 扩展时，为了尽量减少 GPU 的内存带宽消耗，我们会优先使用 fp16 作为存储类型。否则，我们使用 `packHalf2x16` 和 `unpackHalf2x16` 在 GLSL 4.2 中将 2 个 fp32 压缩为 uint，从而减少读写带宽。

同样，当 GPU 支持 `VK_KHR_shader_float16_int8` 扩展时，为了加快计算效率，我们会优先使用 fp16 作为运算操作数，这通常会使速度翻倍。否则，我们使用 fp32。

为了确保最广泛的兼容性，将编写以下用于声明描述符绑定和加载数据的代码

```c
#if NCNN_fp16_storage // GPU支持 16bit storage
layout (binding = 0) buffer blob { f16vec4 blob_data[]; };
#elif NCNN_fp16_packed // GPU支持 GLSL 4.2
layout (binding = 0) buffer blob { uvec2 blob_data[]; };
#else // GPU仅支持 fp32
layout (binding = 0) buffer blob { vec4 blob_data[]; };
#endif

void main()
{
    const int i = int(gl_GlobalInvocationID.x);

#if NCNN_fp16_storage && NCNN_fp16_arithmetic // GPU支持 16bit storage 和 shader float16
    f16vec4 x = blob_data[i];
#elif NCNN_fp16_storage // GPU支持 16bit storage 但不包含 shader float16
    vec4 x = vec4(blob_data[i]);
#elif NCNN_fp16_packed && NCNN_fp16_arithmetic // GPU支持 GLSL 4.2 和 shader float16
    f16vec4 x = f16vec4(unpackFloat2x16(blob_data[i].x), unpackFloat2x16(blob_data[i].y));
#elif NCNN_fp16_packed // GPU支持 GLSL 4.2
    vec4 x = vec4(unpackHalf2x16(blob_data[i].x), unpackHalf2x16(blob_data[i].y));
#else // GPU仅支持 fp32
    vec4 x = blob_data[i];
#endif
}
```

如您所见，仅声明缓冲区类型并读取值会消耗大量代码行，这是项目维护的噩梦。因此，ncnn 增加了更灵活的数据类型和辅助函数，以减小代码的大小并提高可读性，并且会根据 GPU 支持的功能级别自动扩展到最高效的实现。

上面的代码，通过使用 ncnn GLSL 扩展，可以简化为

```c
layout (binding = 0) buffer blob { sfpvec4 blob_data[]; };

void main()
{
    const int i = int(gl_GlobalInvocationID.x);

    afpvec4 x = buffer_ld4(blob_data, i);
}
```

ncnn GLSL 扩展为存储、计算、共享内存以及缓冲区和图像的加载、存储、转换函数提供了必要的数据类型。我们还提供了一些缓冲区和图像复制函数，以防止在使用 fp16 作为中间数据类型时丢失精度，并避免不必要的 `unpackHalf2x16` 和 `packHalf2x16` 配对。

# 编译GLSL的入口点

ncnn库中的 gpu.h 头文件公开了3个用于将 GLSL 代码编译为 Spir-V 二进制的API函数，它们支持 ncnn GLSL 扩展，这3个函数接受 opt switch 来控制 ncnn GLSL 扩展形式。前两个函数接受原始 GLSL 代码字符串作为参数，最后一个函数用于创建 ncnn 的已存在的内置着色器。

```cpp
namespace ncnn {

// 在线 Spir-V 编译器
NCNN_EXPORT int compile_spirv_module(const char* comp_string, const Option& opt, std::vector<uint32_t>& spirv);
NCNN_EXPORT int compile_spirv_module(const char* comp_data, int comp_data_size, const Option& opt, std::vector<uint32_t>& spirv);
NCNN_EXPORT int compile_spirv_module(int shader_type_index, const Option& opt, std::vector<uint32_t>& spirv);

} // namespace ncnn
```

## 直接编译ncnn扩展GLSL代码

您可以使用 ncnn GLSL 扩展编写着色器代码，使用 ncnn 函数编译为 Spir-V。编译后的产品是符合标准的 Spir-V 二进制文件，可以直接用于在 Vulkan API 中创建流水线对象

```cpp
static const char my_glsl_data[] = R"(
#version 450

layout (binding = 0) readonly buffer a_blob { sfpvec4 a_blob_data[]; };
layout (binding = 1) writeonly buffer b_blob { sfpvec4 b_blob_data[]; };

void main()
{
    const int i = int(gl_GlobalInvocationID.x);

    afpvec4 v = buffer_ld4(a_blob_data, i);

    v = v + 123;

    buffer_st4(b_blob_data, i, v);
}
)";

Option opt;
 // 您可以控制Vulkan扩展行为
 // 当GPU支持16位存储的话
opt.use_fp16_storage = false;

std::vector<uint32_t> spirv;
ncnn::compile_spirv_module(my_glsl_data, sizeof(my_glsl_data) - 1, opt, spirv);

// 稍后再创建管道对象
// ncnn::Pipeline pipeline(vkdev);
// pipeline.set_local_size_xyz(64, 1, 1);
// pipeline.create(spirv.data(), spirv.size() * 4, specializations);
```

## ncnn内置着色器

ncnn内部的着色器索引在标头中公开，如果需要可以使用 `layer_shader_type.h`

```cpp
#include "layer_shader_type.h"

int shader_type_index = LayerShaderType::convert_ycbcr;

Option opt;

std::vector<uint32_t> spirv;
int retc = compile_spirv_module(shader_type_index, opt, spirv);
```

# 数据类型

## 存储类型(storage type)

在描述符绑定中声明缓冲区数据布局

```c
layout (binding = 0) buffer top_blob { sfpvec4 top_blob_data[]; };
```

|存储类型|fp32|fp16p|fp16s|
|---|---|---|---|
|sfp|float|uint|float16_t|
|sfpvec2|vec2|uint|f16vec2|
|sfpvec4|vec4|uvec2|f16vec4|
|sfpvec8|mat2x4|uvec4|f16mat2x4|

## 算术类型(arithmetic type)

在 GLSL 代码中声明局部变量

```c
void main()
{
    afpvec4 v = a * b;
}
```

|算术类型|fp32|fp16a|
|---|---|---|
|afp|float|float16_t|
|afpvec2|vec2|f16vec2|
|afpvec4|vec4|f16vec4|
|afpvec8|mat2x4|f16mat2x4|

## 本地类型(local type)

在共享本地内存中声明变量

```c
shared lfp tmp_a[8][4][2];
```

|local type|fp32|fp16p / fp16s only|fp16s+fp16a|fp16s+fp16u|
|---|---|---|---|---|
|lfp|float|float|float|float16_t|
|lfpvec4|vec4|uvec2|uint64_t|f16vec4|

# 缓冲区函数(buffer functions)

- 从 src[offset] 加载已经确定类型的值

```c
afp buffer_ld1(sfp src, int offset);
afpvec2 buffer_ld2(sfpvec2 src, int offset);
afpvec4 buffer_ld4(sfpvec4 src, int offset);
afpvec8 buffer_ld8(sfpvec8 src, int offset);
```

- 将已确定类型的值存储到 dst[偏移量]

```c
void buffer_st1(sfp dst, int offset, afp v);
void buffer_st2(sfpvec2 dst, int offset, afpvec2 v);
void buffer_st4(sfpvec4 dst, int offset, afpvec4 v);
void buffer_st8(sfpvec8 dst, int offset, afpvec8 v);
```

- 从已确定类型 src[src_offset] 的值拷贝到 dst[dst_offset]

```c
void buffer_cp1(sfp dst, int dst_offset, sfp src, int src_offset);
void buffer_cp2(sfpvec2 dst, int dst_offset, sfpvec2 src, int src_offset);
void buffer_cp4(sfpvec4 dst, int dst_offset, sfpvec4 src, int src_offset);
void buffer_cp8(sfpvec4 dst, int dst_offset, sfpvec4 src, int src_offset);
```

- 从 src[src_offsets[0],src_offsets[1],...] 的值拷贝并打包到 dst[dst_offset]

```c
void buffer_cp1to4(sfpvec4 dst, int dst_offset, sfp src, ivec4 src_offsets);
void buffer_cp1to8(sfpvec8 dst, int dst_offset, sfp src, ivec4 src_offsets_0, ivec4 src_offsets_1);
void buffer_cp4to8(sfpvec8 dst, int dst_offset, sfpvec4 src, ivec2 src_offsets);
```

- 从 src[src_offset] 的值拷贝并解包到 dst[dst_offsets[0],dst_offsets[1],...]

```c
void buffer_cp4to1(sfp dst, ivec4 dst_offsets, sfpvec4 src, int src_offset);
void buffer_cp8to1(sfp dst, ivec4 dst_offsets_0, ivec4 dst_offsets_1, sfpvec8 src, int src_offset);
void buffer_cp8to4(sfpvec4 dst, ivec2 dst_offsets, sfpvec8 src, int src_offset);
```

# 本地数据转换函数

- 存储缓冲区转换到本地内存

```c
lfp sfp2lfp(sfp v);
lfpvec4 sfp2lfpvec4(sfpvec4 v);
```

- 本地内存转换到局部变量

```c
afp lfp2afp(lfp v);
afpvec4 lfp2afpvec4(lfpvec4 v);
```

注意：本地内存的常见用法是先从全局内存中读取，存储在本地内存中，然后再从本地内存中读取局部变量以供后续使用。因此，此处仅提供存储类型到本地类型和本地类型到算术类型的转换函数。

# 杂项函数

- 更推荐使用专业化常量(specialization constants)，而不是推动常量(push constants)

```c
T psc(T x)
```

在 `专用常量` 和 `推送常量` 部分中声明相同的变量，然后在专用常量给定非零时 `psc(x)` 将成为编译时常量，否则将通过推送常量动态。这通常用于张量形状特化。我们通常可以解析所有形状信息，并使它们成为编译时常量，以实现让着色器得到更积极的优化。

```c
layout (constant_id = 0) const int size = 0;

layout (push_constant) uniform parameter
{
    int size;
} p;

void main()
{
    const int s = psc(size);
}
```

# 平台宏定义

判断当前平台是否为 moltenvk，以启用对于某些特定于平台的解决方法

```c
#if NCNN_moltenvk
// 启用moltenvk的解决方法
#endif
```

ncnn 在新版本中添加了额外的宏定义，可能与现在的 glsl 代码冲突或引起混淆。为了实现  ncnn 的跨版本兼容性，可以根据  `ncnn_glsl_version` 宏的版本号在新旧代码之间进行切换 。
<<<<<<< HEAD

```c
#if ncnn_glsl_version >= 1
// 使用自版本 1 起引入的设备宏
#endif
```

ncnn 额外定义了大多数 vulcan 设备相关功能作为宏，我们可以用来区分不同的平台、设备扩展、功能和属性。

### 扩展宏定义

当设备支持某个扩展时，`ncnn_<extension_name>` 被定义为扩展版本

```c
void main()
{
#if ncnn_VK_KHR_16bit_storage
    // 支持 VK_KHR_16bit_storage 设备的代码
#endif

#if ncnn_VK_KHR_sampler_ycbcr_conversion >= 10
    // 支持 VK_KHR_sampler_ycbcr_conversion 且版本 >=10 的代码
#endif
}
```

### 设备特性和属性宏

ncnn 会查询设备特性和属性，然后将它们定义为宏。

宏名称为 `ncnn_<feature_name>` 或 `ncnn_<property_name>`

当设备支持 `shaderInt64` 时，`GL_EXT_shader_explicit_arithmetic_types_int64` 扩展会自动启用，无需显式代码指示。

```c
void main()
{
#if ncnn_robustBufferAccess
    // 支持 robustBufferAccess 特性的设备代码
#endif

#if ncnn_vendorID == 4318
    // 供应商特定代码，4318 是 nvidia 显卡
#endif

#if ncnn_subgroupSize == 32
    // 为 subgroup_size == 32 优化的代码路径
#endif

    // 使用宏定义
    uint size; // 来自先前例程的动态值
    if (size < ncnn_subgroupSize)
    {
#if ncnn_supportedOperations & 4
        // subgroup 支持算术运算
#endif

#if ncnn_subgroup_arithmetic
        // 检查 subgroup 算术运算的简写形式
#endif
    }
}
```

### 验证层宏定义

当启用 vulkan 验证层时，ncnn 会定义一些额外的便捷宏

* `ncnn_enable_validation_layer`
* `NCNN_LOGE`

目前，你必须将 `src/gpu.cpp` 开头的 `ENABLE_VALIDATION_LAYER` 定义修改为 `1` 才能启用这些宏。

`GL_EXT_debug_printf` 扩展会自动启用，无需在代码中显式指定。

```c
void main()
{
    int gx = int(gl_GlobalInvocationID.x);

#if ncnn_enable_validation_layer
    NCNN_LOGE("gx = %d\n", gx);
#endif
}
```

在运行时，`NCNN_LOGE` 将打印出 `gx` 的值

### 选项宏
=======
>>>>>>> 44982d0d

```c
#if ncnn_glsl_version >= 1
// 使用自版本 1 起引入的设备宏
#endif
```

ncnn 额外定义了大多数 vulcan 设备相关功能作为宏，我们可以用来区分不同的平台、设备扩展、功能和属性。

### 扩展宏定义

当设备支持某个扩展时，`ncnn_<extension_name>` 被定义为扩展版本

`GL_EXT_shader_16bit_storage` 扩展会在设备支持 16 位存储且用户开启了 `opt.use_fp16_storage` 选项时，自动启用，无需显式代码指示。

`GL_EXT_shader_explicit_arithmetic_types_float16` 扩展会在设备支持 16 位算术运算且用户开启了 `opt.use_fp16_arithmetic` 选项时，自动启用，无需显式代码指示。

```c
void main()
{
<<<<<<< HEAD
#if NCNN_fp16_storage
    // 用户启用 fp16 存储选项，且设备支持 fp16 存储
#endif

#if NCNN_fp16_arithmetic
    // 用户启用 fp16 算术选项，且设备支持 fp16 算术运算
=======
#if ncnn_VK_KHR_16bit_storage
    // 支持 VK_KHR_16bit_storage 设备的代码
#endif

#if ncnn_VK_KHR_sampler_ycbcr_conversion >= 10
    // 支持 VK_KHR_sampler_ycbcr_conversion 且版本 >=10 的代码
>>>>>>> 44982d0d
#endif
}
```

### 设备特性和属性宏

ncnn 会查询设备特性和属性，然后将它们定义为宏。

宏名称为 `ncnn_<feature_name>` 或 `ncnn_<property_name>`

当设备支持 `shaderInt64` 时，`GL_EXT_shader_explicit_arithmetic_types_int64` 扩展会自动启用，无需显式代码指示。

```c
void main()
{
#if ncnn_robustBufferAccess
    // 支持 robustBufferAccess 特性的设备代码
#endif

#if ncnn_vendorID == 4318
    // 供应商特定代码，4318 是 nvidia 显卡
#endif

#if ncnn_subgroupSize == 32
    // 为 subgroup_size == 32 优化的代码路径
#endif

    // 使用宏定义
    uint size; // 来自先前例程的动态值
    if (size < ncnn_subgroupSize)
    {
#if ncnn_supportedOperations & 4
        // subgroup 支持算术运算
#endif

#if ncnn_subgroup_arithmetic
        // 检查 subgroup 算术运算的简写形式
#endif
    }
}
```

### 验证层宏定义

当启用 vulkan 验证层时，ncnn 会定义一些额外的便捷宏

* `ncnn_enable_validation_layer`
* `NCNN_LOGE`

目前，你必须将 `src/gpu.cpp` 开头的 `ENABLE_VALIDATION_LAYER` 定义修改为 `1` 才能启用这些宏。

`GL_EXT_debug_printf` 扩展会自动启用，无需在代码中显式指定。

```c
void main()
{
    int gx = int(gl_GlobalInvocationID.x);

#if ncnn_enable_validation_layer
    NCNN_LOGE("gx = %d\n", gx);
#endif
}
```

在运行时，`NCNN_LOGE` 将打印出 `gx` 的值

### 选项宏

仅当用户启用某些选项时才启用 GLSL 扩展

`GL_EXT_shader_16bit_storage` 扩展会在设备支持 16 位存储且用户开启了 `opt.use_fp16_storage` 选项时，自动启用，无需显式代码指示。

`GL_EXT_shader_explicit_arithmetic_types_float16` 扩展会在设备支持 16 位算术运算且用户开启了 `opt.use_fp16_arithmetic` 选项时，自动启用，无需显式代码指示。

```c
void main()
{
#if NCNN_fp16_storage
    // 用户启用 fp16 存储选项，且设备支持 fp16 存储
#endif

#if NCNN_fp16_arithmetic
    // 用户启用 fp16 算术选项，且设备支持 fp16 算术运算
#endif
}
```

|宏定义|option中所定义的变量|
|---|---|
|NCNN_fp16_packed|opt.use_fp16_packed|
|NCNN_fp16_storage|opt.use_fp16_storage|
|NCNN_fp16_arithmetic|opt.use_fp16_arithmetic|
|NCNN_int8_packed|opt.use_int8_packed|
|NCNN_int8_storage|opt.use_int8_storage|
|NCNN_int8_arithmetic|opt.use_int8_arithmetic|
|NCNN_shader_local_memory|opt.use_shader_local_memory|<|MERGE_RESOLUTION|>--- conflicted
+++ resolved
@@ -266,7 +266,6 @@
 ```
 
 ncnn 在新版本中添加了额外的宏定义，可能与现在的 glsl 代码冲突或引起混淆。为了实现  ncnn 的跨版本兼容性，可以根据  `ncnn_glsl_version` 宏的版本号在新旧代码之间进行切换 。
-<<<<<<< HEAD
 
 ```c
 #if ncnn_glsl_version >= 1
@@ -356,20 +355,8 @@
 在运行时，`NCNN_LOGE` 将打印出 `gx` 的值
 
 ### 选项宏
-=======
->>>>>>> 44982d0d
-
-```c
-#if ncnn_glsl_version >= 1
-// 使用自版本 1 起引入的设备宏
-#endif
-```
-
-ncnn 额外定义了大多数 vulcan 设备相关功能作为宏，我们可以用来区分不同的平台、设备扩展、功能和属性。
-
-### 扩展宏定义
-
-当设备支持某个扩展时，`ncnn_<extension_name>` 被定义为扩展版本
+
+仅当用户启用某些选项时才启用 GLSL 扩展
 
 `GL_EXT_shader_16bit_storage` 扩展会在设备支持 16 位存储且用户开启了 `opt.use_fp16_storage` 选项时，自动启用，无需显式代码指示。
 
@@ -378,106 +365,23 @@
 ```c
 void main()
 {
-<<<<<<< HEAD
 #if NCNN_fp16_storage
     // 用户启用 fp16 存储选项，且设备支持 fp16 存储
 #endif
 
 #if NCNN_fp16_arithmetic
     // 用户启用 fp16 算术选项，且设备支持 fp16 算术运算
-=======
-#if ncnn_VK_KHR_16bit_storage
-    // 支持 VK_KHR_16bit_storage 设备的代码
-#endif
-
-#if ncnn_VK_KHR_sampler_ycbcr_conversion >= 10
-    // 支持 VK_KHR_sampler_ycbcr_conversion 且版本 >=10 的代码
->>>>>>> 44982d0d
-#endif
-}
-```
-
-### 设备特性和属性宏
-
-ncnn 会查询设备特性和属性，然后将它们定义为宏。
-
-宏名称为 `ncnn_<feature_name>` 或 `ncnn_<property_name>`
-
-当设备支持 `shaderInt64` 时，`GL_EXT_shader_explicit_arithmetic_types_int64` 扩展会自动启用，无需显式代码指示。
-
-```c
-void main()
-{
-#if ncnn_robustBufferAccess
-    // 支持 robustBufferAccess 特性的设备代码
-#endif
-
-#if ncnn_vendorID == 4318
-    // 供应商特定代码，4318 是 nvidia 显卡
-#endif
-
-#if ncnn_subgroupSize == 32
-    // 为 subgroup_size == 32 优化的代码路径
-#endif
-
-    // 使用宏定义
-    uint size; // 来自先前例程的动态值
-    if (size < ncnn_subgroupSize)
-    {
-#if ncnn_supportedOperations & 4
-        // subgroup 支持算术运算
-#endif
-
-#if ncnn_subgroup_arithmetic
-        // 检查 subgroup 算术运算的简写形式
-#endif
-    }
-}
-```
-
-### 验证层宏定义
-
-当启用 vulkan 验证层时，ncnn 会定义一些额外的便捷宏
-
-* `ncnn_enable_validation_layer`
-* `NCNN_LOGE`
-
-目前，你必须将 `src/gpu.cpp` 开头的 `ENABLE_VALIDATION_LAYER` 定义修改为 `1` 才能启用这些宏。
-
-`GL_EXT_debug_printf` 扩展会自动启用，无需在代码中显式指定。
-
-```c
-void main()
-{
-    int gx = int(gl_GlobalInvocationID.x);
-
-#if ncnn_enable_validation_layer
-    NCNN_LOGE("gx = %d\n", gx);
-#endif
-}
-```
-
-在运行时，`NCNN_LOGE` 将打印出 `gx` 的值
-
-### 选项宏
-
-仅当用户启用某些选项时才启用 GLSL 扩展
-
-`GL_EXT_shader_16bit_storage` 扩展会在设备支持 16 位存储且用户开启了 `opt.use_fp16_storage` 选项时，自动启用，无需显式代码指示。
-
-`GL_EXT_shader_explicit_arithmetic_types_float16` 扩展会在设备支持 16 位算术运算且用户开启了 `opt.use_fp16_arithmetic` 选项时，自动启用，无需显式代码指示。
-
-```c
-void main()
-{
-#if NCNN_fp16_storage
-    // 用户启用 fp16 存储选项，且设备支持 fp16 存储
-#endif
-
-#if NCNN_fp16_arithmetic
-    // 用户启用 fp16 算术选项，且设备支持 fp16 算术运算
-#endif
-}
+#endif
+```
+
+声明图像或缓冲区的描述符绑定
+
+```c
+#if NCNN_image_shader
+layout (binding = 0) uniform unfp sampler3D bottom_blob_3d;
+#else
+layout (binding = 0) readonly buffer bottom_blob { sfpvec4 bottom_blob_data[]; };
+#endif
 ```
 
 |宏定义|option中所定义的变量|
