

# 如何加入技术交流QQ群？

# 如何看作者b站直播？
   
- nihui的bilibili直播间：[水竹院落](https://live.bilibili.com/1264617)

# 编译

- ## 怎样下载完整源码？

   git clone --recursive https://github.com/Tencent/ncnn/
   
   或者
   
   下载 [ncnn-xxxxx-full-source.zip](https://github.com/Tencent/ncnn/releases)

- ## 怎么交叉编译？cmake 工具链怎么设置啊？
   
   参见 https://github.com/Tencent/ncnn/wiki/how-to-build

- ## The submodules were not downloaded! Please update submodules with "git submodule update --init" and try again

   如上，下载完整源码。或者按提示执行: git submodule update --init

- ## Could NOT find Protobuf (missing: Protobuf_INCLUDE_DIR)
   
   sudo apt-get install libprotobuf-dev protobuf-compiler

- ## Could NOT find CUDA (missing: CUDA_TOOLKIT_ROOT_DIR CUDA_INCLUDE_DIRS CUDA_CUDART_LIBRARY)

   https://github.com/Tencent/ncnn/issues/1873

- ## Could not find a package configuration file provided by "OpenCV" with any of the following names: OpenCVConfig.cmake opencv-config.cmake

   sudo apt-get install libopencv-dev

   或者自行编译安装，set(OpenCV_DIR {OpenCVConfig.cmake所在目录})

- ## Could not find a package configuration file provided by "ncnn" with any of the following names: ncnnConfig.cmake ncnn-config.cmake

   set(ncnn_DIR {ncnnConfig.cmake所在目录})

<<<<<<< HEAD
执行 git submodule update --init 之后继续操作

## Could NOT find Protobuf (missing: Protobuf_INCLUDE_DIR)
=======
- ## 找不到 Vulkan, 
>>>>>>> b2b9957c

   cmake版本 3.10，否则没有带 FindVulkan.cmake

   android-api >= 24

   macos 要先执行安装脚本

- ## 如何安装 vulkan sdk

- ## 找不到库（需要根据系统/编译器指定）

   undefined reference to __kmpc_for_static_init_4 __kmpc_for_static_fini __kmpc_fork_call ...

   需要链接openmp库 

   undefined reference to vkEnumerateInstanceExtensionProperties vkGetInstanceProcAddr vkQueueSubmit ...

   需要 vulkan-1.lib

   undefined reference to glslang::InitializeProcess() glslang::TShader::TShader(EShLanguage) ...

   需要 glslang.lib OGLCompiler.lib SPIRV.lib OSDependent.lib

   undefined reference to AAssetManager_fromJava AAssetManager_open AAsset_seek ...

   find_library和target_like_libraries中增加 android 

   find_package(ncnn)

- ## undefined reference to typeinfo for ncnn::Layer

   opencv rtti -> opencv-mobile

- ## undefined reference to __cpu_model

   升级编译器 / libgcc_s libgcc

- ## unrecognized command line option "-mavx2"

   升级 gcc

- ## 为啥自己编译的ncnn android库特别大？

   https://github.com/Tencent/ncnn/wiki/build-for-android.zh 以及见 如何裁剪更小的 ncnn 库

- ## ncnnoptimize和自定义层

   先ncnnoptimize再增加自定义层，避免ncnnoptimize不能处理自定义层保存。


- ## rtti/exceptions冲突

   产生原因是项目工程中使用的库配置不一样导致冲突，根据自己的实际情况分析是需要开启还是关闭。ncnn默认是ON，在重新编译ncnn时增加以下2个参数即可：
   - 开启：-DNCNN_DISABLE_RTTI=OFF -DNCNN_DISABLE_EXCEPTION=OFF
   - 关闭：-DNCNN_DISABLE_RTTI=ON -DNCNN_DISABLE_EXCEPTION=ON


- ## error: undefined symbol: ncnn::Extractor::extract(char const*, ncnn::Mat&)

   可能的情况：
   - 尝试升级 Android Studio 的 NDK 版本


# 怎样添加ncnn库到项目中？cmake方式怎么用？

编译ncnn，make install。linux/windows set/export ncnn_DIR 指向 isntall目录下下包含ncnnConfig.cmake 的目录

- ## android

- ## ios

- ## linux

- ## windows

- ## macos

- ## arm linux


# 转模型问题

- ## caffe

   `./caffe2ncnn caffe.prototxt caffe.caffemodel ncnn.param ncnn.bin`

- ## mxnet

   ` ./mxnet2ncnn mxnet-symbol.json mxnet.params ncnn.param ncnn.bin`

- ## darknet

   [https://github.com/xiangweizeng/darknet2ncnn](https://github.com/xiangweizeng/darknet2ncnn)

- ## pytorch - onnx

   [use ncnn with pytorch or onnx](https://github.com/Tencent/ncnn/wiki/use-ncnn-with-pytorch-or-onnx)

- ## tensorflow 1.x/2.x - keras

   [https://github.com/MarsTechHAN/keras2ncnn](https://github.com/MarsTechHAN/keras2ncnn) **[@MarsTechHAN](https://github.com/MarsTechHAN)**

- ## tensorflow 2.x - mlir

   [通过MLIR将tensorflow2模型转换到ncnn](https://zhuanlan.zhihu.com/p/152535430) **@[nihui](https://www.zhihu.com/people/nihui-2)**

- ## Shape not supported yet! Gather not supported yet! Cast not supported yet!

   onnx-simplifier 静态shape

- ## convertmodel

   [https://convertmodel.com/](https://convertmodel.com/) **[@大老师](https://github.com/daquexian)**

- ## netron

   [https://github.com/lutzroeder/netron](https://github.com/lutzroeder/netron)

- ## 怎么生成有固定 shape 信息的模型？

   Input      0=w 1=h 2=c

- ## why gpu能更快

- ## ncnnoptimize 怎么转成 fp16 模型

   `ncnnoptimize model.param model.bin yolov5s-opt.param yolov5s-opt.bin 65536`

- ## ncnnoptimize 怎样查看模型的 FLOPS / 内存占用情况

- ## 怎么修改模型支持动态 shape？

   Interp Reshape

- ## 如何将模型转换为代码内嵌到程序里？

   ncnn2mem

- ## 如何加密模型？

   https://zhuanlan.zhihu.com/p/268327784

- ## Linux下转的ncnn模型，Windows/MacOS/Android/.. 也能直接用吗？

   Yes，全平台通用

- ## 如何去掉后处理，再导出 onnx？

   检测：

   参考up的一篇文章(https://zhuanlan.zhihu.com/p/128974102)，步骤三就是去掉后处理,再导出onnx,其中去掉后处理可以是项目内测试时去掉后续步骤的结果。

- ## pytorch 有的层导不出 onnx 怎么办？

   ONNX_ATEN_FALLBACK
完全自定义的op，先改成能导出的（如 concat slice），转到 ncnn 后再修改 param

# 使用

- ## vkEnumeratePhysicalDevices failed -3

- ## vkCreateInstance failed -9

   驱动

- ## ModuleNotFoundError: No module named 'ncnn.ncnn'

   python setup.py develop

- ## fopen nanodet-m.param failed

   文件路径 working dir

   File not found or not readable. Make sure that XYZ.param/XYZ.bin is accessible.

- ## find_blob_index_by_name data / output / ... failed

   layer name vs blob name
   
   param.bin 应该用 xxx.id.h 的枚举

- ## parse magic failed

- ## param is too old, please regenerate

   模型本身有问题

   Your model file is being the old format converted by an old caffe2ncnn tool.

   Checkout the latest ncnn code, build it and regenerate param and model binary files, and that should work.

   Make sure that your param file starts with the magic number 7767517.

   you may find more info on use-ncnn-with-alexnet

- ## set_vulkan_compute failed, network use_vulkan_compute disabled

   你应该在 load_param / load_model 之前设置 net.opt.use_vulkan_compute = true;

- ## 多个blob输入，多个blob输出，怎么做？
   多次执行`ex.input()` 和 `ex.extract()`
```
ex.input("data1", in);
ex.input("data2", in);
ex.extract("output1", out);
ex.extract("output2", out);
```
- ## Extractor extract 多次会重复计算吗？

   不会

- ## 如何看每一层的耗时？

   cmake -DNCNN_BENCHMARK=ON ..

- ## 如何转换 cv::Mat CV_8UC3 BGR 图片

   from_pixels to_pixels

- ## 如何转换 float 数据为 ncnn::Mat

   [use-ncnn-with-pytorch-or-onnx](https://github.com/Tencent/ncnn/wiki/use-ncnn-with-pytorch-or-onnx)

- ## 如何初始化 ncnn::Mat 为全 0

   `mat.fill(0.f);`

- ## 如何查看／获取版本号

   cmake时会打印

   c_api.h ncnn_version()

   自己拼 1.0+yyyymmdd

- ## 如何转换 yuv 数据

   yuv420sp2rgb yuv420sp2rgb_nv12

   **[@zz大佬](https://github.com/zchrissirhcz/xxYUV)**

- ## 如何 resize crop rotate 图片

   [efficient roi resize rotate](https://github.com/Tencent/ncnn/wiki/efficient-roi-resize-rotate)

- ## 如何人脸5点对齐

   get_affine_transform

   warpaffine_bilinear_c3

```c
// 计算变换矩阵 并且求逆变换
int type = 0;       // 0->区域外填充为v[0],v[1],v[2], -233->区域外不处理
unsigned int v = 0;
float tm[6];
float tm_inv[6];
// 人脸区域在原图上的坐标和宽高
float src_x = target->det.rect.x / target->det.w * pIveImageU8C3->u32Width;
float src_y = target->det.rect.y / target->det.h * pIveImageU8C3->u32Height;
float src_w = target->det.rect.w / target->det.w * pIveImageU8C3->u32Width;
float src_h = target->det.rect.h / target->det.h * pIveImageU8C3->u32Height;
float point_src[10] = {
src_x + src_w * target->attr.land[0][0], src_x + src_w * target->attr.land[0][1],
src_x + src_w * target->attr.land[1][0], src_x + src_w * target->attr.land[1][1],
src_x + src_w * target->attr.land[2][0], src_x + src_w * target->attr.land[2][1],
src_x + src_w * target->attr.land[3][0], src_x + src_w * target->attr.land[3][1],
src_x + src_w * target->attr.land[4][0], src_x + src_w * target->attr.land[4][1],
};
float point_dst[10] = { // +8 是因为我们处理112*112的图
30.2946f + 8.0f, 51.6963f,
65.5318f + 8.0f, 51.5014f,
48.0252f + 8.0f, 71.7366f,
33.5493f + 8.0f, 92.3655f,
62.7299f + 8.0f, 92.2041f,
};
// 第一种方式：先计算变换在求逆
AffineTrans::get_affine_transform(point_src, point_dst, 5, tm);
AffineTrans::invert_affine_transform(tm, tm_inv);
// 第二种方式：直接拿到求逆的结果
// AffineTrans::get_affine_transform(point_dst, point_src, 5, tm_inv);
// rgb 分离的，所以要单独处理
for(int c = 0; c < 3; c++)
{
    unsigned char* pSrc = malloc(xxx);
    unsigned char* pDst = malloc(xxx);
    ncnn::warpaffine_bilinear_c1(pSrc, SrcWidth, SrcHeight, SrcStride[c], pDst, DstWidth, DstHeight, DstStride[c], tm_inv, type, v);
}
// rgb packed则可以一次处理
ncnn::warpaffine_bilinear_c3(pSrc, SrcWidth, SrcHeight, SrcStride, pDst, DstWidth, DstHeight, DstStride, tm_inv, type, v);
```

- ## 如何获得中间层的blob输出
   
   ncnn::Mat output;
   
   ex.extract("your_blob_name", output);

- ## 为什么我使用GPU，但是GPU占用为0

   windows 10 任务管理器 - 性能选项卡 - GPU - 选择其中一个视图左上角的下拉箭头切换到 Compute_0 / Compute_1 / Cuda

   你还可以安装软件：GPU-Z 

- ## layer XYZ not exists or registered

   Your network contains some operations that are not implemented in ncnn.

   You may implement them as custom layer followed in how-to-implement-custom-layer-step-by-step.

   Or you could simply register them as no-op if you are sure those operations make no sense.

```
class Noop : public ncnn::Layer {};
DEFINE_LAYER_CREATOR(Noop)

net.register_custom_layer("LinearRegressionOutput", Noop_layer_creator);
net.register_custom_layer("MAERegressionOutput", Noop_layer_creator);
```

- ## network graph not ready

   You shall call Net::load_param() first, then Net::load_model().

   This error may also happens when Net::load_param() failed, but not properly handled.

   For more information about the ncnn model load api, see ncnn-load-model

- ## memory not 32-bit aligned at XYZ

   The pointer passed to Net::load_param() or Net::load_model() is not 32bit aligned.

   In practice, the head pointer of std::vector is not guaranteed to be 32bit aligned.

   you can store your binary buffer in ncnn::Mat structure, its internal memory is aligned.

- ## crash on android with '__kmp_abort_process'

   This usually happens if you bundle multiple shared library with openmp linked

   It is actually an issue of the android ndk https://github.com/android/ndk/issues/1028

   On old android ndk, modify the link flags as

   -Wl,-Bstatic -lomp -Wl,-Bdynamic

   For recent ndk >= 21

   -fstatic-openmp

- ## dlopen failed: library "libomp.so" not found
   Newer android ndk defaults to dynamic openmp runtime

   modify the link flags as

   -fstatic-openmp -fopenmp

- ## crash when freeing a ncnn dynamic library(.dll/.so) built with openMP

   for optimal performance, the openmp threadpool spin waits for about a second prior to shutting down in case more work becomes available.

   If you unload a dynamic library that's in the process of spin-waiting, it will crash in the manner you see (most of the time).

   Just set OMP_WAIT_POLICY=passive in your environment, before calling loadlibrary. or Just wait a few seconds before calling freelibrary.

   You can also use the following method to set environment variables in your code:

   for msvc++:

      SetEnvironmentVariable(_T("OMP_WAIT_POLICY"), _T("passive"));

   for g++:

      setenv("OMP_WAIT_POLICY", "passive", 1)
    
      reference: https://stackoverflow.com/questions/34439956/vc-crash-when-freeing-a-dll-built-with-openmp

# 跑出来的结果对不上

[ncnn-produce-wrong-result](https://github.com/Tencent/ncnn/wiki/FAQ-ncnn-produce-wrong-result)

- ## 如何打印 ncnn::Mat 的值？

```C++
void pretty_print(const ncnn::Mat& m)
{
    for (int q=0; q<m.c; q++)
    {
        const float* ptr = m.channel(q);
        for (int y=0; y<m.h; y++)
        {
            for (int x=0; x<m.w; x++)
            {
                printf("%f ", ptr[x]);
            }
            ptr += m.w;
            printf("\n");
        }
        printf("------------------------\n");
    }
}
```
In Android Studio, `printf` will not work, you can use `__android_log_print` instead. Example :
```C++
#include <android/log.h>  // Don't forget this

void pretty_print(const ncnn::Mat& m)
{
    for (int q=0; q<m.c; q++)
    {
        for (int y=0; y<m.h; y++)
        {
            for (int x=0; x<m.w; x++)
            {
                __android_log_print(ANDROID_LOG_DEBUG,"LOG_TAG","ncnn Mat is : %f", m.channel(q).row(y)[x]);
            }
        }
    }
}
```

- ## 如何可视化 ncnn::Mat 的值？

```
void visualize(const char* title, const ncnn::Mat& m)
{
    std::vector<cv::Mat> normed_feats(m.c);

    for (int i=0; i<m.c; i++)
    {
        cv::Mat tmp(m.h, m.w, CV_32FC1, (void*)(const float*)m.channel(i));

        cv::normalize(tmp, normed_feats[i], 0, 255, cv::NORM_MINMAX, CV_8U);

        cv::cvtColor(normed_feats[i], normed_feats[i], cv::COLOR_GRAY2BGR);

        // check NaN
        for (int y=0; y<m.h; y++)
        {
            const float* tp = tmp.ptr<float>(y);
            uchar* sp = normed_feats[i].ptr<uchar>(y);
            for (int x=0; x<m.w; x++)
            {
                float v = tp[x];
                if (v != v)
                {
                    sp[0] = 0;
                    sp[1] = 0;
                    sp[2] = 255;
                }

                sp += 3;
            }
        }
    }

    int tw = m.w < 10 ? 32 : m.w < 20 ? 16 : m.w < 40 ? 8 : m.w < 80 ? 4 : m.w < 160 ? 2 : 1;
    int th = (m.c - 1) / tw + 1;

    cv::Mat show_map(m.h * th, m.w * tw, CV_8UC3);
    show_map = cv::Scalar(127);

    // tile
    for (int i=0; i<m.c; i++)
    {
        int ty = i / tw;
        int tx = i % tw;

        normed_feats[i].copyTo(show_map(cv::Rect(tx * m.w, ty * m.h, m.w, m.h)));
    }

    cv::resize(show_map, show_map, cv::Size(0,0), 2, 2, cv::INTER_NEAREST);
    cv::imshow(title, show_map);
}
```

- ## 总是输出第一张图的结果

   复用 Extractor？！

- ## 启用fp16时的精度有差异

   net.opt.use_fp16_packed = false;

   net.opt.use_fp16_storage = false;

   net.opt.use_fp16_arithmetic = false;

   [ncnn-produce-wrong-result](https://github.com/Tencent/ncnn/wiki/FAQ-ncnn-produce-wrong-result)


# 如何跑得更快？内存占用更少？库体积更小？

- ## fp32 fp16

- ## 大小核绑定
   ncnn::set_cpu_powersave(int)绑定大核或小核
   注意windows系统不支持绑核。
   ncnn支持不同的模型运行在不同的核心。假设硬件平台有2个大核，4个小核，你想把netA运行在大核，netB运行在小核。
   可以通过std::thread or pthread创建两个线程，运行如下代码：
   0:全部
   1:小核
   2:大核
```
   void thread_1()
   {
      ncnn::set_cpu_powersave(2); // bind to big cores
      netA.opt.num_threads = 2;
   }

   void thread_2()
   {
      ncnn::set_cpu_powersave(1); // bind to little cores
      netB.opt.num_threads = 4;
   }
```

   [openmp-best-practice.zh.md](https://github.com/Tencent/ncnn/blob/master/docs/how-to-use-and-FAQ/openmp-best-practice.zh.md)

- ## 查看 CPU 或 GPU 数量
   get_cpu_count
   
   get_gpu_count

- ## ncnnoptimize

   使用方式一：
    - ./ncnnoptimize ncnn.param ncnn.bin new.param new.bin flag
    <br/>注意这里的flag指的是fp32和fp16，其中0指的是fp32，1指的是fp16

   使用方式二：
    - ./ncnnoptimize ncnn.param ncnn.bin new.param new.bin flag cutstartname cutendname
    <br/>cutstartname：模型截取的起点
    <br/>cutendname：模型截取的终点


- ## 如何使用量化工具？

   [Post Training Quantization Tools](https://github.com/Tencent/ncnn/tree/master/tools/quantize)

- ## 如何设置线程数？

   opt.num_threads

- ## 如何降低CPU占用率？

   net.opt.openmp_blocktime = 0;
   
   OMP_WAIT_POLICY=passive

- ## 如何 batch inference？

- ## partial graph inference

   先 extract 分类，判断后，再 extract bbox

- ## 如何启用 bf16s 加速？

```
net.opt.use_packing_layout = true;
net.opt.use_bf16_storage = true;
```

   [用bf16加速ncnn](https://zhuanlan.zhihu.com/p/112564372) **@[nihui](https://www.zhihu.com/people/nihui-2)**

   A53

- ## 如何裁剪更小的 ncnn 库？

   [build-minimal-library](https://github.com/Tencent/ncnn/wiki/build-minimal-library)

- ## net.opt sgemm winograd fp16_storage 各是有什么作用？

   对内存消耗的影响

# 白嫖项目

- ## nanodet

# 其他

- ## up主用的什么系统/编辑器/开发环境？

   | 软件类型     |   软件名称  |
   | ------------| ----------- |
   | 系统        | Fedora       |
   | 桌面环境     | KDE         |
   | 编辑器       | Kate        |
   | 画草图       | kolourpaint |
   | 画函数图像   | kmplot      |
   | bilibili直播 |  OBS         |<|MERGE_RESOLUTION|>--- conflicted
+++ resolved
@@ -42,13 +42,10 @@
 
    set(ncnn_DIR {ncnnConfig.cmake所在目录})
 
-<<<<<<< HEAD
 执行 git submodule update --init 之后继续操作
 
 ## Could NOT find Protobuf (missing: Protobuf_INCLUDE_DIR)
-=======
 - ## 找不到 Vulkan, 
->>>>>>> b2b9957c
 
    cmake版本 3.10，否则没有带 FindVulkan.cmake
 
